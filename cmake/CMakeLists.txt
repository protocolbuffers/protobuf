# Minimum CMake required
cmake_minimum_required(VERSION 3.1.3)

if(protobuf_VERBOSE)
  message(STATUS "Protocol Buffers Configuring...")
endif()

# CMake policies
cmake_policy(SET CMP0022 NEW)
# On MacOS use @rpath/ for target's install name prefix path
if (POLICY CMP0042)
  cmake_policy(SET CMP0042 NEW)
endif ()
# Clear VERSION variables when no VERSION is given to project()
if(POLICY CMP0048)
  cmake_policy(SET CMP0048 NEW)
endif()
# MSVC runtime library flags are selected by an abstraction.
if(POLICY CMP0091)
  cmake_policy(SET CMP0091 NEW)
endif()

# Project
project(protobuf C CXX)

# Add c++11 flags
if (CYGWIN)
  set(CMAKE_CXX_FLAGS "${CMAKE_CXX_FLAGS} -std=gnu++11")
else()
  set(CMAKE_CXX_STANDARD 11)
  set(CMAKE_CXX_STANDARD_REQUIRED ON)
  set(CMAKE_CXX_EXTENSIONS OFF)
endif()

# The Intel compiler isn't able to deal with noinline member functions of
# template classes defined in headers.  As such it spams the output with
#   warning #2196: routine is both "inline" and "noinline"
# This silences that warning.
if (CMAKE_CXX_COMPILER_ID MATCHES Intel)
  string(APPEND CMAKE_CXX_FLAGS " -diag-disable=2196")
endif()

# Options
if(WITH_PROTOC)
  set(protobuf_PROTOC_EXE ${WITH_PROTOC} CACHE FILEPATH "Protocol Buffer Compiler executable" FORCE)
endif()
option(protobuf_BUILD_TESTS "Build tests" ON)
option(protobuf_BUILD_CONFORMANCE "Build conformance tests" OFF)
option(protobuf_BUILD_EXAMPLES "Build examples" OFF)
option(protobuf_BUILD_PROTOC_BINARIES "Build libprotoc and protoc compiler" ON)
option(protobuf_BUILD_LIBPROTOC "Build libprotoc" OFF)
option(protobuf_DISABLE_RTTI "Remove runtime type information in the binaries" OFF)
if (BUILD_SHARED_LIBS)
  set(protobuf_BUILD_SHARED_LIBS_DEFAULT ON)
else (BUILD_SHARED_LIBS)
  set(protobuf_BUILD_SHARED_LIBS_DEFAULT OFF)
endif (BUILD_SHARED_LIBS)
option(protobuf_BUILD_SHARED_LIBS "Build Shared Libraries" ${protobuf_BUILD_SHARED_LIBS_DEFAULT})
include(CMakeDependentOption)
cmake_dependent_option(protobuf_MSVC_STATIC_RUNTIME "Link static runtime libraries" ON
  "NOT protobuf_BUILD_SHARED_LIBS" OFF)
set(protobuf_WITH_ZLIB_DEFAULT ON)
option(protobuf_WITH_ZLIB "Build with zlib support" ${protobuf_WITH_ZLIB_DEFAULT})
set(protobuf_DEBUG_POSTFIX "d"
  CACHE STRING "Default debug postfix")
mark_as_advanced(protobuf_DEBUG_POSTFIX)
# User options
include(protobuf-options.cmake)

# Overrides for option dependencies
if (protobuf_BUILD_PROTOC_BINARIES OR protobuf_BUILD_TESTS)
  set(protobuf_BUILD_LIBPROTOC ON)
endif ()
# Path to main configure script
set(protobuf_CONFIGURE_SCRIPT "../configure.ac")

# Parse configure script
set(protobuf_AC_INIT_REGEX
  "^AC_INIT\\(\\[([^]]+)\\],\\[([^]]+)\\],\\[([^]]+)\\],\\[([^]]+)\\]\\)$")
file(STRINGS "${protobuf_CONFIGURE_SCRIPT}" protobuf_AC_INIT_LINE
  LIMIT_COUNT 1 REGEX "^AC_INIT")
# Description
string(REGEX REPLACE        "${protobuf_AC_INIT_REGEX}" "\\1"
    protobuf_DESCRIPTION    "${protobuf_AC_INIT_LINE}")
# Version
string(REGEX REPLACE        "${protobuf_AC_INIT_REGEX}" "\\2"
    protobuf_VERSION_STRING "${protobuf_AC_INIT_LINE}")
# Contact
string(REGEX REPLACE        "${protobuf_AC_INIT_REGEX}" "\\3"
    protobuf_CONTACT        "${protobuf_AC_INIT_LINE}")
# Parse version tweaks
set(protobuf_VERSION_REGEX "^([0-9]+)\\.([0-9]+)\\.([0-9]+)([-]rc[-]|\\.)?([0-9]*)$")
string(REGEX REPLACE     "${protobuf_VERSION_REGEX}" "\\1"
  protobuf_VERSION_MAJOR "${protobuf_VERSION_STRING}")
string(REGEX REPLACE     "${protobuf_VERSION_REGEX}" "\\2"
  protobuf_VERSION_MINOR "${protobuf_VERSION_STRING}")
string(REGEX REPLACE     "${protobuf_VERSION_REGEX}" "\\3"
  protobuf_VERSION_PATCH "${protobuf_VERSION_STRING}")
string(REGEX REPLACE     "${protobuf_VERSION_REGEX}" "\\5"
  protobuf_VERSION_PRERELEASE "${protobuf_VERSION_STRING}")

message(STATUS "${protobuf_VERSION_PRERELEASE}")

# Package version
set(protobuf_VERSION
  "${protobuf_VERSION_MAJOR}.${protobuf_VERSION_MINOR}.${protobuf_VERSION_PATCH}")

if(protobuf_VERSION_PRERELEASE)
  set(protobuf_VERSION "${protobuf_VERSION}.${protobuf_VERSION_PRERELEASE}")
else()
  set(protobuf_VERSION "${protobuf_VERSION}.0")
endif()
message(STATUS "${protobuf_VERSION}")

if(protobuf_VERBOSE)
  message(STATUS "Configuration script parsing status [")
  message(STATUS "  Description : ${protobuf_DESCRIPTION}")
  message(STATUS "  Version     : ${protobuf_VERSION} (${protobuf_VERSION_STRING})")
  message(STATUS "  Contact     : ${protobuf_CONTACT}")
  message(STATUS "]")
endif()

add_definitions(-DGOOGLE_PROTOBUF_CMAKE_BUILD)

if (protobuf_DISABLE_RTTI)
  add_definitions(-DGOOGLE_PROTOBUF_NO_RTTI=1)
endif()

find_package(Threads REQUIRED)
if (CMAKE_USE_PTHREADS_INIT)
  add_definitions(-DHAVE_PTHREAD)
endif (CMAKE_USE_PTHREADS_INIT)

set(_protobuf_FIND_ZLIB)
if (protobuf_WITH_ZLIB)
  find_package(ZLIB)
  if (ZLIB_FOUND)
    set(HAVE_ZLIB 1)
    # FindZLIB module define ZLIB_INCLUDE_DIRS variable
    # Set ZLIB_INCLUDE_DIRECTORIES for compatible
    set(ZLIB_INCLUDE_DIRECTORIES ${ZLIB_INCLUDE_DIRECTORIES} ${ZLIB_INCLUDE_DIRS})
    # Using imported target if exists
    if (TARGET ZLIB::ZLIB)
      set(ZLIB_LIBRARIES ZLIB::ZLIB)
      set(_protobuf_FIND_ZLIB "if(NOT ZLIB_FOUND)\n  find_package(ZLIB)\nendif()")
    endif (TARGET ZLIB::ZLIB)
  else (ZLIB_FOUND)
    set(HAVE_ZLIB 0)
    # Explicitly set these to empty (override NOT_FOUND) so cmake doesn't
    # complain when we use them later.
    set(ZLIB_INCLUDE_DIRECTORIES)
    set(ZLIB_LIBRARIES)
  endif (ZLIB_FOUND)
endif (protobuf_WITH_ZLIB)

if (HAVE_ZLIB)
  add_definitions(-DHAVE_ZLIB)
endif (HAVE_ZLIB)

# We need to link with libatomic on systems that do not have builtin atomics, or
# don't have builtin support for 8 byte atomics
set(protobuf_LINK_LIBATOMIC false)
if (NOT MSVC)
  include(CheckCXXSourceCompiles)
  set(OLD_CMAKE_REQUIRED_FLAGS ${CMAKE_REQUIRED_FLAGS})
  set(CMAKE_REQUIRED_FLAGS ${CMAKE_REQUIRED_FLAGS} -std=c++11)
  check_cxx_source_compiles("
    #include <atomic>
    int main() {
      return std::atomic<int64_t>{};
    }
  " protobuf_HAVE_BUILTIN_ATOMICS)
  if (NOT protobuf_HAVE_BUILTIN_ATOMICS)
    set(protobuf_LINK_LIBATOMIC true)
  endif (NOT protobuf_HAVE_BUILTIN_ATOMICS)
  set(CMAKE_REQUIRED_FLAGS ${OLD_CMAKE_REQUIRED_FLAGS})
endif (NOT MSVC)

if (protobuf_BUILD_SHARED_LIBS)
  set(protobuf_SHARED_OR_STATIC "SHARED")
else (protobuf_BUILD_SHARED_LIBS)
  set(protobuf_SHARED_OR_STATIC "STATIC")
  # The CMAKE_<LANG>_FLAGS(_<BUILD_TYPE>)? is meant to be user controlled.
  # Prior to CMake 3.15, the MSVC runtime library was pushed into the same flags
  # making programmatic control difficult.  Prefer the functionality in newer
  # CMake versions when available.
  if(CMAKE_VERSION VERSION_GREATER 3.15 OR CMAKE_VERSION VERSION_EQUAL 3.15)
    set(CMAKE_MSVC_RUNTIME_LIBRARY MultiThreaded$<$<CONFIG:Debug>:Debug>)
  else()
    # In case we are building static libraries, link also the runtime library statically
    # so that MSVCR*.DLL is not required at runtime.
    # https://msdn.microsoft.com/en-us/library/2kzt1wy3.aspx
    # This is achieved by replacing msvc option /MD with /MT and /MDd with /MTd
    # http://www.cmake.org/Wiki/CMake_FAQ#How_can_I_build_my_MSVC_application_with_a_static_runtime.3F
    if (MSVC AND protobuf_MSVC_STATIC_RUNTIME)
      foreach(flag_var
          CMAKE_CXX_FLAGS CMAKE_CXX_FLAGS_DEBUG CMAKE_CXX_FLAGS_RELEASE
          CMAKE_CXX_FLAGS_MINSIZEREL CMAKE_CXX_FLAGS_RELWITHDEBINFO)
        if(${flag_var} MATCHES "/MD")
          string(REGEX REPLACE "/MD" "/MT" ${flag_var} "${${flag_var}}")
        endif(${flag_var} MATCHES "/MD")
      endforeach(flag_var)
    endif (MSVC AND protobuf_MSVC_STATIC_RUNTIME)
  endif()
endif (protobuf_BUILD_SHARED_LIBS)

if (MSVC)
<<<<<<< HEAD
  # Build with multiple processes
  add_definitions(/MP)
  # Set source file and execution character sets to UTF-8 when Visual Studio 2015 or later
  if (NOT (MSVC_VERSION LESS 1900))
    add_definitions(/utf-8)
  endif (NOT (MSVC_VERSION LESS 1900))
=======
  if (CMAKE_CXX_COMPILER_ID STREQUAL "MSVC")
    # Build with multiple processes
    add_definitions(/MP)
  endif()
>>>>>>> 255dec16
  # MSVC warning suppressions
  add_definitions(
    /wd4018 # 'expression' : signed/unsigned mismatch
    /wd4065 # switch statement contains 'default' but no 'case' labels
    /wd4146 # unary minus operator applied to unsigned type, result still unsigned
    /wd4244 # 'conversion' conversion from 'type1' to 'type2', possible loss of data
    /wd4251 # 'identifier' : class 'type' needs to have dll-interface to be used by clients of class 'type2'
    /wd4267 # 'var' : conversion from 'size_t' to 'type', possible loss of data
    /wd4305 # 'identifier' : truncation from 'type1' to 'type2'
    /wd4307 # 'operator' : integral constant overflow
    /wd4309 # 'conversion' : truncation of constant value
    /wd4334 # 'operator' : result of 32-bit shift implicitly converted to 64 bits (was 64-bit shift intended?)
    /wd4355 # 'this' : used in base member initializer list
    /wd4506 # no definition for inline function 'function'
    /wd4800 # 'type' : forcing value to bool 'true' or 'false' (performance warning)
    /wd4996 # The compiler encountered a deprecated declaration.
  )
  # Allow big object
  add_definitions(/bigobj)
  string(REPLACE "/" "\\" PROTOBUF_SOURCE_WIN32_PATH ${protobuf_SOURCE_DIR})
  string(REPLACE "/" "\\" PROTOBUF_BINARY_WIN32_PATH ${protobuf_BINARY_DIR})
  string(REPLACE "." ","  protobuf_RC_FILEVERSION "${protobuf_VERSION}")
  configure_file(extract_includes.bat.in extract_includes.bat)

  # Suppress linker warnings about files with no symbols defined.
  set(CMAKE_STATIC_LINKER_FLAGS "${CMAKE_STATIC_LINKER_FLAGS} /ignore:4221")

  if (CMAKE_CXX_COMPILER_ID STREQUAL "MSVC")
    # Configure Resource Compiler
    enable_language(RC)
    # use English language (0x409) in resource compiler
    set(rc_flags "/l0x409")
    # fix rc.exe invocations because of usage of add_definitions()
    set(CMAKE_RC_COMPILE_OBJECT "<CMAKE_RC_COMPILER> ${rc_flags} <DEFINES> /fo<OBJECT> <SOURCE>")
  endif()

  configure_file(version.rc.in ${CMAKE_CURRENT_BINARY_DIR}/version.rc @ONLY)
endif (MSVC)


get_filename_component(protobuf_source_dir ${protobuf_SOURCE_DIR} PATH)

include_directories(
  ${ZLIB_INCLUDE_DIRECTORIES}
  ${protobuf_BINARY_DIR}
  ${protobuf_source_dir}/src)

if (MSVC)
  # Add the "lib" prefix for generated .lib outputs.
  set(LIB_PREFIX lib)
else (MSVC)
  # When building with "make", "lib" prefix will be added automatically by
  # the build tool.
  set(LIB_PREFIX)
endif (MSVC)

if (protobuf_UNICODE)
  add_definitions(-DUNICODE -D_UNICODE)
endif (protobuf_UNICODE)

include(libprotobuf-lite.cmake)
include(libprotobuf.cmake)
if (protobuf_BUILD_LIBPROTOC)
  include(libprotoc.cmake)
endif (protobuf_BUILD_LIBPROTOC)
if (protobuf_BUILD_PROTOC_BINARIES)
  include(protoc.cmake)
  if (NOT DEFINED protobuf_PROTOC_EXE)
    set(protobuf_PROTOC_EXE protoc)
  endif (NOT DEFINED protobuf_PROTOC_EXE)
endif (protobuf_BUILD_PROTOC_BINARIES)

# Ensure we have a protoc executable if we need one
if (protobuf_BUILD_TESTS OR protobuf_BUILD_CONFORMANCE OR protobuf_BUILD_EXAMPLES)
  if (NOT DEFINED protobuf_PROTOC_EXE)
    find_program(protobuf_PROTOC_EXE protoc)
    if (NOT protobuf_PROTOC_EXE)
      message(FATAL "Build requires 'protoc' but binary not found and not building protoc.")
    endif ()
  endif ()
  if(protobuf_VERBOSE)
    message(STATUS "Using protoc : ${protobuf_PROTOC_EXE}")
  endif(protobuf_VERBOSE)
endif ()

if (protobuf_BUILD_TESTS)
  include(tests.cmake)
endif (protobuf_BUILD_TESTS)

if (protobuf_BUILD_CONFORMANCE)
  include(conformance.cmake)
endif (protobuf_BUILD_CONFORMANCE)

include(install.cmake)

if (protobuf_BUILD_EXAMPLES)
  include(examples.cmake)
endif (protobuf_BUILD_EXAMPLES)

if(protobuf_VERBOSE)
  message(STATUS "Protocol Buffers Configuring done")
endif(protobuf_VERBOSE)<|MERGE_RESOLUTION|>--- conflicted
+++ resolved
@@ -205,19 +205,14 @@
 endif (protobuf_BUILD_SHARED_LIBS)
 
 if (MSVC)
-<<<<<<< HEAD
-  # Build with multiple processes
-  add_definitions(/MP)
+  if (CMAKE_CXX_COMPILER_ID STREQUAL "MSVC")
+    # Build with multiple processes
+    add_definitions(/MP)
+  endif()
   # Set source file and execution character sets to UTF-8 when Visual Studio 2015 or later
   if (NOT (MSVC_VERSION LESS 1900))
     add_definitions(/utf-8)
   endif (NOT (MSVC_VERSION LESS 1900))
-=======
-  if (CMAKE_CXX_COMPILER_ID STREQUAL "MSVC")
-    # Build with multiple processes
-    add_definitions(/MP)
-  endif()
->>>>>>> 255dec16
   # MSVC warning suppressions
   add_definitions(
     /wd4018 # 'expression' : signed/unsigned mismatch
