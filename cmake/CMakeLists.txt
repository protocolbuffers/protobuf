--- conflicted
+++ resolved
@@ -288,16 +288,11 @@
 endif (protobuf_BUILD_EXAMPLES)
 
 if(protobuf_VERBOSE)
-<<<<<<< HEAD
     message(STATUS "Protocol Buffers Configuring done")
-endif()
+endif(protobuf_VERBOSE)
 
 
 include(cpack.cmake)
 
 # This must always be last!
-include( CPack )
-=======
-  message(STATUS "Protocol Buffers Configuring done")
-endif(protobuf_VERBOSE)
->>>>>>> 19fb8941
+include( CPack )