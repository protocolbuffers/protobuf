""" Custom rule to generate OSGi Manifest """

load("@rules_java//java:defs.bzl", "java_library")

# Note that this rule is currently agnostic of protobuf concerns and could be
# pulled out as a general purpose helper to allow migrations from maven to bazel
# for OSS release builds.
#
# There are (at least) 3 things that would nice to fix about this rule:
# 1. `deps` are captured by wrapping the java_library target into the
#    osgi_java_library target -- if possible, it would be better to get
#    the deps from the JavaInfo or some other provider from any java_library
#    target.
# 2. imports are probably not being calculated properly for deps that are more
#    than 1 step deep in the dependency chain. For example: //java:core depends
#    on //java/core:lite_runtime_only but does not calculate the need for
#    "sun.misc" like the //java/core:lite target does (even though the same code
#    is transitively included. Those imports can be explicitly added through
#    `bundle_additional_imports`, but it would be better if the calculation
#    applied correctly to transitive dependencies.
# 3. Versioned imports didn't work properly when an ijar is used as the
#    "compile_jar". Thus, this rule uses the full jar as the compile_jar,
#    which is probably sub-optimal.
def osgi_java_library(
        name,
        automatic_module_name,
        bundle_description,
        bundle_doc_url,
        bundle_license,
        bundle_name,
        bundle_symbolic_name,
        bundle_version,
        bundle_additional_imports = [],
        bundle_additional_exports = [],
        deps = [],
        exports = [],
        exported_plugins = [],
        neverlink = False,
        runtime_deps = [],
        visibility = [],
        **kwargs):
    """Extends `java_library` to add OSGi headers to the MANIFEST.MF using bndlib

    This macro should be usable as a drop-in replacement for java_library.

    The additional arguments are given the bndlib tool to generate an OSGi-compliant manifest file.
    See [bnd documentation](https://bnd.bndtools.org/chapters/110-introduction.html)

    Args:
        name: (required) A unique name for this target.
        bundle_description: (required) The Bundle-Description header defines a short
            description of this bundle.
        bundle_doc_url: (required) The Bundle-DocURL headers must contain a URL pointing
            to documentation about this bundle.
        bundle_license: (required) The Bundle-License header provides an optional machine
            readable form of license information.
        bundle_name: (required) The Bundle-Name header defines a readable name for this
            bundle. This should be a short, human-readable name that can
            contain spaces.
        bundle_symbolic_name: (required) The Bundle-SymbolicName header specifies a
            non-localizable name for this bundle. The bundle symbolic name
            together with a version must identify a unique bundle though it can
            be installed multiple times in a framework. The bundle symbolic
            name should be based on the reverse domain name convention.
        bundle_version: (required) The Bundle-Version header specifies the version string
            for this bundle. The version string is expected to follow semantic
            versioning conventions MAJOR.MINOR.PATCH[.BUILD]
        bundle_additional_exports: The Export-Package header contains a
            declaration of exported packages. These are additional export
            package statements to be added before the default wildcard export
            "*;version={$Bundle-Version}".
        bundle_additional_imports: The Import-Package header declares the
            imported packages for this bundle. These are additional import
            package statements to be added before the default wildcard import
            "*".
        deps: The list of libraries to link into this library. See general
            comments about deps at Typical attributes defined by most build
            rules. The jars built by java_library rules listed in deps will be
            on the compile-time classpath of this rule. Furthermore the
            transitive closure of their deps, runtime_deps and exports will be
            on the runtime classpath. By contrast, targets in the data
            attribute are included in the runfiles but on neither the
            compile-time nor runtime classpath.
        exports: Exported libraries.
        exported_plugins: The list of java_plugins (e.g. annotation processors)
            to export to libraries that directly depend on this library. The
            specified list of java_plugins will be applied to any library which
            directly depends on this library, just as if that library had
            explicitly declared these labels in plugins.
        neverlink: Whether this library should only be used for compilation and
            not at runtime. Useful if the library will be provided by the runtime
            environment during execution. Examples of such libraries are the IDE
            APIs for IDE plug-ins or tools.jar for anything running on a standard
            JDK.
        runtime_deps: Libraries to make available to the final binary or test
            at runtime only. Like ordinary deps, these will appear on the runtime
            classpath, but unlike them, not on the compile-time classpath.
            Dependencies needed only at runtime should be listed here.
            Dependency-analysis tools should ignore targets that appear in both
            runtime_deps and deps
        visibility: The visibility attribute on a target controls whether the
            target can be used in other packages. See the documentation for
            visibility.
        **kwargs: Additional key-word arguments that are passed to the internal
            java_library target.
    """

    # Build the private jar without the OSGI manifest
    private_library_name = "%s-no-manifest-do-not-use" % name
    java_library(
        name = private_library_name,
        deps = deps,
        runtime_deps = runtime_deps,
        neverlink = True,
        exported_plugins = exported_plugins,
        visibility = ["//visibility:private"],
        **kwargs
    )

    # Repackage the jar with an OSGI manifest
    _osgi_jar(
        name = name,
        automatic_module_name = automatic_module_name,
        bundle_description = bundle_description,
        bundle_doc_url = bundle_doc_url,
        bundle_license = bundle_license,
        bundle_name = bundle_name,
        bundle_symbolic_name = bundle_symbolic_name,
        bundle_version = bundle_version,
        export_package = bundle_additional_exports + ["*;version=${Bundle-Version}"],
        import_package = bundle_additional_imports + ["*"],
        target = private_library_name,
        deps = deps,
        runtime_deps = runtime_deps,
        exported_plugins = exported_plugins,
        neverlink = neverlink,
        exports = exports,
        visibility = visibility,
    )

def _run_osgi_wrapper(ctx, input_jar, classpath_jars, output_jar):
    args = ctx.actions.args()
    args.add_joined("--classpath", classpath_jars, join_with = ":")
    args.add("--input_jar", input_jar.path)
    args.add("--output_jar", output_jar.path)
    args.add("--automatic_module_name", ctx.attr.automatic_module_name)
    args.add("--bundle_copyright", ctx.attr.bundle_copyright)
    args.add("--bundle_description", ctx.attr.bundle_description)
    args.add("--bundle_doc_url", ctx.attr.bundle_doc_url)
    args.add("--bundle_license", ctx.attr.bundle_license)
    args.add("--bundle_name", ctx.attr.bundle_name)
    args.add("--bundle_version", ctx.attr.bundle_version)
    args.add("--bundle_symbolic_name", ctx.attr.bundle_symbolic_name)
    args.add_joined("--export_package", ctx.attr.export_package, join_with = ",")
    args.add_joined("--import_package", ctx.attr.import_package, join_with = ",")

    ctx.actions.run(
        inputs = [input_jar] + classpath_jars,
        executable = ctx.executable._osgi_wrapper_exe,
        arguments = [args],
        outputs = [output_jar],
        progress_message = "Generating OSGi bundle Manifest for %s" % input_jar.path,
    )

def _osgi_jar_impl(ctx):
    if len(ctx.attr.target[JavaInfo].java_outputs) != 1:
        fail("osgi_jar rule can only be used on a single java target.")
    target_java_output = ctx.attr.target[JavaInfo].java_outputs[0]

    # source_jars may be a list or a Depset due to:
    # https://github.com/bazelbuild/bazel/issues/18966
    source_jars = target_java_output.source_jars
    if hasattr(source_jars, "to_list"):
        source_jars = source_jars.to_list()
    if len(source_jars) > 1:
        fail("osgi_jar rule doesn't know how to deal with more than one source jar.")
<<<<<<< HEAD
    source_jar = target_java_output.source_jars.to_list()[0]
=======
    source_jar = source_jars[0]
>>>>>>> 2678e10c

    output_jar = ctx.outputs.output_jar

    input_jar = target_java_output.class_jar
    classpath_jars = ctx.attr.target[JavaInfo].compilation_info.compilation_classpath.to_list()

    _run_osgi_wrapper(ctx, input_jar, classpath_jars, output_jar)

    return [
        DefaultInfo(
            files = depset([output_jar]),
            # Workaround for https://github.com/bazelbuild/bazel/issues/15043
            # Bazel's native rule such as sh_test do not pick up 'files' in
            # DefaultInfo for a target in 'data'.
            data_runfiles = ctx.runfiles([output_jar]),
        ),
        JavaInfo(
            output_jar = output_jar,

            # compile_jar should be an ijar, but using an ijar results in
            # missing protobuf import version.
            compile_jar = output_jar,
            source_jar = source_jar,
            compile_jdeps = target_java_output.compile_jdeps,
            generated_class_jar = target_java_output.generated_class_jar,
            generated_source_jar = target_java_output.generated_source_jar,
            native_headers_jar = target_java_output.native_headers_jar,
            manifest_proto = target_java_output.manifest_proto,
            neverlink = ctx.attr.neverlink,
            deps = [dep[JavaInfo] for dep in ctx.attr.deps],
            runtime_deps = [dep[JavaInfo] for dep in ctx.attr.runtime_deps],
            exports = [exp[JavaInfo] for exp in ctx.attr.exports],
            exported_plugins = ctx.attr.exported_plugins,
            jdeps = target_java_output.jdeps,
        ),
    ]

_osgi_jar = rule(
    implementation = _osgi_jar_impl,
    outputs = {
        "output_jar": "lib%{name}.jar",
    },
    attrs = {
        "automatic_module_name": attr.string(),
        "bundle_copyright": attr.string(),
        "bundle_description": attr.string(),
        "bundle_doc_url": attr.string(),
        "bundle_license": attr.string(),
        "bundle_name": attr.string(),
        "bundle_version": attr.string(),
        "bundle_symbolic_name": attr.string(),
        "export_package": attr.string_list(),
        "import_package": attr.string_list(),
        "target": attr.label(),
        "deps": attr.label_list(),
        "runtime_deps": attr.label_list(),
        "exports": attr.label_list(),
        "neverlink": attr.bool(),
        "exported_plugins": attr.label_list(),
        "_osgi_wrapper_exe": attr.label(
            executable = True,
            cfg = "exec",
            allow_files = True,
            default = Label("//java/osgi:osgi_wrapper"),
        ),
    },
)<|MERGE_RESOLUTION|>--- conflicted
+++ resolved
@@ -174,11 +174,7 @@
         source_jars = source_jars.to_list()
     if len(source_jars) > 1:
         fail("osgi_jar rule doesn't know how to deal with more than one source jar.")
-<<<<<<< HEAD
-    source_jar = target_java_output.source_jars.to_list()[0]
-=======
     source_jar = source_jars[0]
->>>>>>> 2678e10c
 
     output_jar = ctx.outputs.output_jar
 
