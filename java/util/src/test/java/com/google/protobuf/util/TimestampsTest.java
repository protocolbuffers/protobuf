--- conflicted
+++ resolved
@@ -517,7 +517,6 @@
   }
 
   @Test
-<<<<<<< HEAD
   public void testFromInstant() {
     Instant instant = Instant.ofEpochMilli(1111);
     Timestamp timestamp = Timestamps.fromInstant(instant);
@@ -579,11 +578,8 @@
     assertThat(Timestamps.toString(timestamp)).isEqualTo("1970-01-01T00:00:01.111234567Z");
   }
 
-  @Test
-=======
-  @GwtIncompatible("ParseException is not supported in Xplat")
-  @J2ObjCIncompatible
->>>>>>> f00f6652
+  @GwtIncompatible("ParseException is not supported in Xplat")
+  @J2ObjCIncompatible
   public void testTimeOperations() throws Exception {
     Timestamp start = Timestamps.parse("0001-01-01T00:00:00Z");
     Timestamp end = Timestamps.parse("9999-12-31T23:59:59.999999999Z");
