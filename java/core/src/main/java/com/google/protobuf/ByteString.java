// Protocol Buffers - Google's data interchange format
// Copyright 2008 Google Inc.  All rights reserved.
// https://developers.google.com/protocol-buffers/
//
// Redistribution and use in source and binary forms, with or without
// modification, are permitted provided that the following conditions are
// met:
//
//     * Redistributions of source code must retain the above copyright
// notice, this list of conditions and the following disclaimer.
//     * Redistributions in binary form must reproduce the above
// copyright notice, this list of conditions and the following disclaimer
// in the documentation and/or other materials provided with the
// distribution.
//     * Neither the name of Google Inc. nor the names of its
// contributors may be used to endorse or promote products derived from
// this software without specific prior written permission.
//
// THIS SOFTWARE IS PROVIDED BY THE COPYRIGHT HOLDERS AND CONTRIBUTORS
// "AS IS" AND ANY EXPRESS OR IMPLIED WARRANTIES, INCLUDING, BUT NOT
// LIMITED TO, THE IMPLIED WARRANTIES OF MERCHANTABILITY AND FITNESS FOR
// A PARTICULAR PURPOSE ARE DISCLAIMED. IN NO EVENT SHALL THE COPYRIGHT
// OWNER OR CONTRIBUTORS BE LIABLE FOR ANY DIRECT, INDIRECT, INCIDENTAL,
// SPECIAL, EXEMPLARY, OR CONSEQUENTIAL DAMAGES (INCLUDING, BUT NOT
// LIMITED TO, PROCUREMENT OF SUBSTITUTE GOODS OR SERVICES; LOSS OF USE,
// DATA, OR PROFITS; OR BUSINESS INTERRUPTION) HOWEVER CAUSED AND ON ANY
// THEORY OF LIABILITY, WHETHER IN CONTRACT, STRICT LIABILITY, OR TORT
// (INCLUDING NEGLIGENCE OR OTHERWISE) ARISING IN ANY WAY OUT OF THE USE
// OF THIS SOFTWARE, EVEN IF ADVISED OF THE POSSIBILITY OF SUCH DAMAGE.

package com.google.protobuf;

import java.io.ByteArrayInputStream;
import java.io.ByteArrayOutputStream;
import java.io.IOException;
import java.io.InputStream;
import java.io.InvalidObjectException;
import java.io.ObjectInputStream;
import java.io.OutputStream;
import java.io.Serializable;
import java.io.UnsupportedEncodingException;
import java.nio.ByteBuffer;
import java.nio.charset.Charset;
import java.nio.charset.UnsupportedCharsetException;
import java.util.ArrayList;
import java.util.Arrays;
import java.util.Collection;
import java.util.Collections;
import java.util.Iterator;
import java.util.List;
import java.util.NoSuchElementException;

/**
 * Immutable sequence of bytes. Substring is supported by sharing the reference to the immutable
 * underlying bytes. Concatenation is likewise supported without copying (long strings) by building
 * a tree of pieces in {@link RopeByteString}.
 *
 * <p>Like {@link String}, the contents of a {@link ByteString} can never be observed to change, not
 * even in the presence of a data race or incorrect API usage in the client code.
 *
 * @author crazybob@google.com Bob Lee
 * @author kenton@google.com Kenton Varda
 * @author carlanton@google.com Carl Haverl
 * @author martinrb@google.com Martin Buchholz
 */
public abstract class ByteString implements Iterable<Byte>, Serializable {

  /**
   * When two strings to be concatenated have a combined length shorter than
   * this, we just copy their bytes on {@link #concat(ByteString)}.
   * The trade-off is copy size versus the overhead of creating tree nodes
   * in {@link RopeByteString}.
   */
  static final int CONCATENATE_BY_COPY_SIZE = 128;

  /**
   * When copying an InputStream into a ByteString with .readFrom(),
   * the chunks in the underlying rope start at 256 bytes, but double
   * each iteration up to 8192 bytes.
   */
  static final int MIN_READ_FROM_CHUNK_SIZE = 0x100;  // 256b
  static final int MAX_READ_FROM_CHUNK_SIZE = 0x2000;  // 8k

  /**
   * Empty {@code ByteString}.
   */
  public static final ByteString EMPTY = new LiteralByteString(Internal.EMPTY_BYTE_ARRAY);

  /**
   * An interface to efficiently copy {@code byte[]}.
   *
   * <p>One of the noticeable costs of copying a byte[] into a new array using
   * {@code System.arraycopy} is nullification of a new buffer before the copy. It has been shown
   * the Hotspot VM is capable to intrisicfy {@code Arrays.copyOfRange} operation to avoid this
   * expensive nullification and provide substantial performance gain. Unfortunately this does not
   * hold on Android runtimes and could make the copy slightly slower due to additional code in
   * the {@code Arrays.copyOfRange}. Thus we provide two different implementation for array copier
   * for Hotspot and Android runtimes.
   */
  private interface ByteArrayCopier {
    /**
     * Copies the specified range of the specified array into a new array
     */
    byte[] copyFrom(byte[] bytes, int offset, int size);
  }

  /** Implementation of {@code ByteArrayCopier} which uses {@link System#arraycopy}. */
  private static final class SystemByteArrayCopier implements ByteArrayCopier {
    @Override
    public byte[] copyFrom(byte[] bytes, int offset, int size) {
      byte[] copy = new byte[size];
      System.arraycopy(bytes, offset, copy, 0, size);
      return copy;
    }
  }

  /** Implementation of {@code ByteArrayCopier} which uses {@link Arrays#copyOfRange}. */
  private static final class ArraysByteArrayCopier implements ByteArrayCopier {
    @Override
    public byte[] copyFrom(byte[] bytes, int offset, int size) {
      return Arrays.copyOfRange(bytes, offset, offset + size);
    }
  }

<<<<<<< HEAD
  private static final ByteArrayCopier byteArrayCopier = Internal.isAndroid()
      ? new SystemByteArrayCopier() : new ArraysByteArrayCopier();
=======
  private static final ByteArrayCopier byteArrayCopier;
  static {
    byteArrayCopier =
        Android.isOnAndroidDevice() ? new SystemByteArrayCopier() : new ArraysByteArrayCopier();
  }
>>>>>>> 70544627

  /**
   * Cached hash value. Intentionally accessed via a data race, which
   * is safe because of the Java Memory Model's "no out-of-thin-air values"
   * guarantees for ints. A value of 0 implies that the hash has not been set.
   */
  private int hash = 0;

  // This constructor is here to prevent subclassing outside of this package,
  ByteString() {}

  /**
   * Gets the byte at the given index. This method should be used only for
   * random access to individual bytes. To access bytes sequentially, use the
   * {@link ByteIterator} returned by {@link #iterator()}, and call {@link
   * #substring(int, int)} first if necessary.
   *
   * @param index index of byte
   * @return the value
   * @throws IndexOutOfBoundsException {@code index < 0 or index >= size}
   */
  public abstract byte byteAt(int index);

  /**
   * Return a {@link ByteString.ByteIterator} over the bytes in the ByteString.
   * To avoid auto-boxing, you may get the iterator manually and call
   * {@link ByteIterator#nextByte()}.
   *
   * @return the iterator
   */
  @Override
  public final ByteIterator iterator() {
    return new ByteIterator() {
      private int position = 0;
      private final int limit = size();

      @Override
      public boolean hasNext() {
        return position < limit;
      }

      @Override
      public Byte next() {
        // Boxing calls Byte.valueOf(byte), which does not instantiate.
        return nextByte();
      }

      @Override
      public byte nextByte() {
        try {
          return byteAt(position++);
        } catch (IndexOutOfBoundsException e) {
          throw new NoSuchElementException(e.getMessage());
        }
      }

      @Override
      public void remove() {
        throw new UnsupportedOperationException();
      }
    };
  }

  /**
   * This interface extends {@code Iterator<Byte>}, so that we can return an
   * unboxed {@code byte}.
   */
  public interface ByteIterator extends Iterator<Byte> {
    /**
     * An alternative to {@link Iterator#next()} that returns an
     * unboxed primitive {@code byte}.
     *
     * @return the next {@code byte} in the iteration
     * @throws NoSuchElementException if the iteration has no more elements
     */
    byte nextByte();
  }

  /**
   * Gets the number of bytes.
   *
   * @return size in bytes
   */
  public abstract int size();

  /**
   * Returns {@code true} if the size is {@code 0}, {@code false} otherwise.
   *
   * @return true if this is zero bytes long
   */
  public final boolean isEmpty() {
    return size() == 0;
  }

  // =================================================================
  // ByteString -> substring

  /**
   * Return the substring from {@code beginIndex}, inclusive, to the end of the
   * string.
   *
   * @param beginIndex start at this index
   * @return substring sharing underlying data
   * @throws IndexOutOfBoundsException if {@code beginIndex < 0} or
   *     {@code beginIndex > size()}.
   */
  public final ByteString substring(int beginIndex) {
    return substring(beginIndex, size());
  }

  /**
   * Return the substring from {@code beginIndex}, inclusive, to {@code
   * endIndex}, exclusive.
   *
   * @param beginIndex start at this index
   * @param endIndex   the last character is the one before this index
   * @return substring sharing underlying data
   * @throws IndexOutOfBoundsException if {@code beginIndex < 0},
   *     {@code endIndex > size()}, or {@code beginIndex > endIndex}.
   */
  public abstract ByteString substring(int beginIndex, int endIndex);

  /**
   * Tests if this bytestring starts with the specified prefix.
   * Similar to {@link String#startsWith(String)}
   *
   * @param prefix the prefix.
   * @return <code>true</code> if the byte sequence represented by the
   *         argument is a prefix of the byte sequence represented by
   *         this string; <code>false</code> otherwise.
   */
  public final boolean startsWith(ByteString prefix) {
    return size() >= prefix.size() &&
           substring(0, prefix.size()).equals(prefix);
  }

  /**
   * Tests if this bytestring ends with the specified suffix.
   * Similar to {@link String#endsWith(String)}
   *
   * @param suffix the suffix.
   * @return <code>true</code> if the byte sequence represented by the
   *         argument is a suffix of the byte sequence represented by
   *         this string; <code>false</code> otherwise.
   */
  public final boolean endsWith(ByteString suffix) {
    return size() >= suffix.size() &&
        substring(size() - suffix.size()).equals(suffix);
  }

  // =================================================================
  // byte[] -> ByteString

  /**
   * Copies the given bytes into a {@code ByteString}.
   *
   * @param bytes source array
   * @param offset offset in source array
   * @param size number of bytes to copy
   * @return new {@code ByteString}
   */
  public static ByteString copyFrom(byte[] bytes, int offset, int size) {
    return new LiteralByteString(byteArrayCopier.copyFrom(bytes, offset, size));
  }

  /**
   * Copies the given bytes into a {@code ByteString}.
   *
   * @param bytes to copy
   * @return new {@code ByteString}
   */
  public static ByteString copyFrom(byte[] bytes) {
    return copyFrom(bytes, 0, bytes.length);
  }

  /**
   * Wraps the given bytes into a {@code ByteString}. Intended for internal only usage.
   */
  static ByteString wrap(ByteBuffer buffer) {
    if (buffer.hasArray()) {
      final int offset = buffer.arrayOffset();
      return ByteString.wrap(buffer.array(), offset + buffer.position(), buffer.remaining());
    } else {
      return new NioByteString(buffer);
    }
  }

  /**
   * Wraps the given bytes into a {@code ByteString}. Intended for internal only
   * usage to force a classload of ByteString before LiteralByteString.
   */
  static ByteString wrap(byte[] bytes) {
    // TODO(dweis): Return EMPTY when bytes are empty to reduce allocations?
    return new LiteralByteString(bytes);
  }

  /**
   * Wraps the given bytes into a {@code ByteString}. Intended for internal only
   * usage to force a classload of ByteString before BoundedByteString and
   * LiteralByteString.
   */
  static ByteString wrap(byte[] bytes, int offset, int length) {
    return new BoundedByteString(bytes, offset, length);
  }

  /**
   * Copies the next {@code size} bytes from a {@code java.nio.ByteBuffer} into
   * a {@code ByteString}.
   *
   * @param bytes source buffer
   * @param size number of bytes to copy
   * @return new {@code ByteString}
   */
  public static ByteString copyFrom(ByteBuffer bytes, int size) {
    byte[] copy = new byte[size];
    bytes.get(copy);
    return new LiteralByteString(copy);
  }

  /**
   * Copies the remaining bytes from a {@code java.nio.ByteBuffer} into
   * a {@code ByteString}.
   *
   * @param bytes sourceBuffer
   * @return new {@code ByteString}
   */
  public static ByteString copyFrom(ByteBuffer bytes) {
    return copyFrom(bytes, bytes.remaining());
  }

  /**
   * Encodes {@code text} into a sequence of bytes using the named charset
   * and returns the result as a {@code ByteString}.
   *
   * @param text source string
   * @param charsetName encoding to use
   * @return new {@code ByteString}
   * @throws UnsupportedEncodingException if the encoding isn't found
   */
  public static ByteString copyFrom(String text, String charsetName)
      throws UnsupportedEncodingException {
    return new LiteralByteString(text.getBytes(charsetName));
  }

  /**
   * Encodes {@code text} into a sequence of bytes using the named charset
   * and returns the result as a {@code ByteString}.
   *
   * @param text source string
   * @param charset encode using this charset
   * @return new {@code ByteString}
   */
  public static ByteString copyFrom(String text, Charset charset) {
    return new LiteralByteString(text.getBytes(charset));
  }

  /**
   * Encodes {@code text} into a sequence of UTF-8 bytes and returns the
   * result as a {@code ByteString}.
   *
   * @param text source string
   * @return new {@code ByteString}
   */
  public static ByteString copyFromUtf8(String text) {
    return new LiteralByteString(text.getBytes(Internal.UTF_8));
  }

  // =================================================================
  // InputStream -> ByteString

  /**
   * Completely reads the given stream's bytes into a
   * {@code ByteString}, blocking if necessary until all bytes are
   * read through to the end of the stream.
   *
   * <b>Performance notes:</b> The returned {@code ByteString} is an
   * immutable tree of byte arrays ("chunks") of the stream data.  The
   * first chunk is small, with subsequent chunks each being double
   * the size, up to 8K.
   *
   * <p>Each byte read from the input stream will be copied twice to ensure
   * that the resulting ByteString is truly immutable.
   *
   * @param streamToDrain The source stream, which is read completely
   *     but not closed.
   * @return A new {@code ByteString} which is made up of chunks of
   *     various sizes, depending on the behavior of the underlying
   *     stream.
   * @throws IOException IOException is thrown if there is a problem
   *     reading the underlying stream.
   */
  public static ByteString readFrom(InputStream streamToDrain)
      throws IOException {
    return readFrom(streamToDrain, MIN_READ_FROM_CHUNK_SIZE, MAX_READ_FROM_CHUNK_SIZE);
  }

  /**
   * Completely reads the given stream's bytes into a
   * {@code ByteString}, blocking if necessary until all bytes are
   * read through to the end of the stream.
   *
   * <b>Performance notes:</b> The returned {@code ByteString} is an
   * immutable tree of byte arrays ("chunks") of the stream data.  The
   * chunkSize parameter sets the size of these byte arrays.
   *
   * <p>Each byte read from the input stream will be copied twice to ensure
   * that the resulting ByteString is truly immutable.
   *
   * @param streamToDrain The source stream, which is read completely
   *     but not closed.
   * @param chunkSize The size of the chunks in which to read the
   *     stream.
   * @return A new {@code ByteString} which is made up of chunks of
   *     the given size.
   * @throws IOException IOException is thrown if there is a problem
   *     reading the underlying stream.
   */
  public static ByteString readFrom(InputStream streamToDrain, int chunkSize)
      throws IOException {
    return readFrom(streamToDrain, chunkSize, chunkSize);
  }

  // Helper method that takes the chunk size range as a parameter.
  public static ByteString readFrom(InputStream streamToDrain, int minChunkSize,
      int maxChunkSize) throws IOException {
    Collection<ByteString> results = new ArrayList<ByteString>();

    // copy the inbound bytes into a list of chunks; the chunk size
    // grows exponentially to support both short and long streams.
    int chunkSize = minChunkSize;
    while (true) {
      ByteString chunk = readChunk(streamToDrain, chunkSize);
      if (chunk == null) {
        break;
      }
      results.add(chunk);
      chunkSize = Math.min(chunkSize * 2, maxChunkSize);
    }

    return ByteString.copyFrom(results);
  }

  /**
   * Blocks until a chunk of the given size can be made from the
   * stream, or EOF is reached.  Calls read() repeatedly in case the
   * given stream implementation doesn't completely fill the given
   * buffer in one read() call.
   *
   * @return A chunk of the desired size, or else a chunk as large as
   * was available when end of stream was reached. Returns null if the
   * given stream had no more data in it.
   */
  private static ByteString readChunk(InputStream in, final int chunkSize)
      throws IOException {
      final byte[] buf = new byte[chunkSize];
      int bytesRead = 0;
      while (bytesRead < chunkSize) {
        final int count = in.read(buf, bytesRead, chunkSize - bytesRead);
        if (count == -1) {
          break;
        }
        bytesRead += count;
      }

      if (bytesRead == 0) {
        return null;
      }

      // Always make a copy since InputStream could steal a reference to buf.
      return ByteString.copyFrom(buf, 0, bytesRead);
  }

  // =================================================================
  // Multiple ByteStrings -> One ByteString

  /**
   * Concatenate the given {@code ByteString} to this one. Short concatenations,
   * of total size smaller than {@link ByteString#CONCATENATE_BY_COPY_SIZE}, are
   * produced by copying the underlying bytes (as per Rope.java, <a
   * href="http://www.cs.ubc.ca/local/reading/proceedings/spe91-95/spe/vol25/issue12/spe986.pdf">
   * BAP95 </a>. In general, the concatenate involves no copying.
   *
   * @param other string to concatenate
   * @return a new {@code ByteString} instance
   */
  public final ByteString concat(ByteString other) {
    if (Integer.MAX_VALUE - size() < other.size()) {
      throw new IllegalArgumentException("ByteString would be too long: " +
          size() + "+" + other.size());
    }

    return RopeByteString.concatenate(this, other);
  }

  /**
   * Concatenates all byte strings in the iterable and returns the result.
   * This is designed to run in O(list size), not O(total bytes).
   *
   * <p>The returned {@code ByteString} is not necessarily a unique object.
   * If the list is empty, the returned object is the singleton empty
   * {@code ByteString}.  If the list has only one element, that
   * {@code ByteString} will be returned without copying.
   *
   * @param byteStrings strings to be concatenated
   * @return new {@code ByteString}
   */
  public static ByteString copyFrom(Iterable<ByteString> byteStrings) {
    // Determine the size;
    final int size;
    if (!(byteStrings instanceof Collection)) {
      int tempSize = 0;
      for (Iterator<ByteString> iter = byteStrings.iterator(); iter.hasNext();
          iter.next(), ++tempSize) {
      }
      size = tempSize;
    } else {
      size = ((Collection<ByteString>) byteStrings).size();
    }

    if (size == 0) {
      return EMPTY;
    }

    return balancedConcat(byteStrings.iterator(), size);
  }

  // Internal function used by copyFrom(Iterable<ByteString>).
  // Create a balanced concatenation of the next "length" elements from the
  // iterable.
  private static ByteString balancedConcat(Iterator<ByteString> iterator, int length) {
    if (length < 1) {
      throw new IllegalArgumentException(String.format("length (%s) must be >= 1", length));
    }
    ByteString result;
    if (length == 1) {
      result = iterator.next();
    } else {
      int halfLength = length >>> 1;
      ByteString left = balancedConcat(iterator, halfLength);
      ByteString right = balancedConcat(iterator, length - halfLength);
      result = left.concat(right);
    }
    return result;
  }

  // =================================================================
  // ByteString -> byte[]

  /**
   * Copies bytes into a buffer at the given offset.
   *
   * @param target buffer to copy into
   * @param offset in the target buffer
   * @throws IndexOutOfBoundsException if the offset is negative or too large
   */
  public void copyTo(byte[] target, int offset) {
    copyTo(target, 0, offset, size());
  }

  /**
   * Copies bytes into a buffer.
   *
   * @param target       buffer to copy into
   * @param sourceOffset offset within these bytes
   * @param targetOffset offset within the target buffer
   * @param numberToCopy number of bytes to copy
   * @throws IndexOutOfBoundsException if an offset or size is negative or too
   *     large
   */
  public final void copyTo(byte[] target, int sourceOffset, int targetOffset,
      int numberToCopy) {
    checkRange(sourceOffset, sourceOffset + numberToCopy, size());
    checkRange(targetOffset, targetOffset + numberToCopy, target.length);
    if (numberToCopy > 0) {
      copyToInternal(target, sourceOffset, targetOffset, numberToCopy);
    }
  }

  /**
   * Internal (package private) implementation of
   * {@link #copyTo(byte[],int,int,int)}.
   * It assumes that all error checking has already been performed and that
   * {@code numberToCopy > 0}.
   */
  protected abstract void copyToInternal(byte[] target, int sourceOffset,
      int targetOffset, int numberToCopy);

  /**
   * Copies bytes into a ByteBuffer.
   *
   * @param target ByteBuffer to copy into.
   * @throws java.nio.ReadOnlyBufferException if the {@code target} is read-only
   * @throws java.nio.BufferOverflowException if the {@code target}'s
   *     remaining() space is not large enough to hold the data.
   */
  public abstract void copyTo(ByteBuffer target);

  /**
   * Copies bytes to a {@code byte[]}.
   *
   * @return copied bytes
   */
  public final byte[] toByteArray() {
    final int size = size();
    if (size == 0) {
      return Internal.EMPTY_BYTE_ARRAY;
    }
    byte[] result = new byte[size];
    copyToInternal(result, 0, 0, size);
    return result;
  }

  /**
   * Writes a copy of the contents of this byte string to the specified output stream argument.
   *
   * @param  out  the output stream to which to write the data.
   * @throws IOException  if an I/O error occurs.
   */
  public abstract void writeTo(OutputStream out) throws IOException;

  /**
   * Writes a specified part of this byte string to an output stream.
   *
   * @param  out  the output stream to which to write the data.
   * @param  sourceOffset offset within these bytes
   * @param  numberToWrite number of bytes to write
   * @throws IOException  if an I/O error occurs.
   * @throws IndexOutOfBoundsException if an offset or size is negative or too large
   */
  final void writeTo(OutputStream out, int sourceOffset, int numberToWrite)
      throws IOException {
    checkRange(sourceOffset, sourceOffset + numberToWrite, size());
    if (numberToWrite > 0) {
      writeToInternal(out, sourceOffset, numberToWrite);
    }
  }

  /**
   * Internal version of {@link #writeTo(OutputStream,int,int)} that assumes
   * all error checking has already been done.
   */
  abstract void writeToInternal(OutputStream out, int sourceOffset, int numberToWrite)
      throws IOException;

  /**
   * Writes this {@link ByteString} to the provided {@link ByteOutput}. Calling
   * this method may result in multiple operations on the target {@link ByteOutput}.
   *
   * <p>This method may expose internal backing buffers of the {@link ByteString} to the {@link
   * ByteOutput} in order to avoid additional copying overhead. It would be possible for a malicious
   * {@link ByteOutput} to corrupt the {@link ByteString}. Use with caution!
   *
   * @param  byteOutput  the output target to receive the bytes
   * @throws IOException  if an I/O error occurs
   * @see UnsafeByteOperations#unsafeWriteTo(ByteString, ByteOutput)
   */
  abstract void writeTo(ByteOutput byteOutput) throws IOException;


  /**
   * Constructs a read-only {@code java.nio.ByteBuffer} whose content
   * is equal to the contents of this byte string.
   * The result uses the same backing array as the byte string, if possible.
   *
   * @return wrapped bytes
   */
  public abstract ByteBuffer asReadOnlyByteBuffer();

  /**
   * Constructs a list of read-only {@code java.nio.ByteBuffer} objects
   * such that the concatenation of their contents is equal to the contents
   * of this byte string.  The result uses the same backing arrays as the
   * byte string.
   * <p>
   * By returning a list, implementations of this method may be able to avoid
   * copying even when there are multiple backing arrays.
   *
   * @return a list of wrapped bytes
   */
  public abstract List<ByteBuffer> asReadOnlyByteBufferList();

  /**
   * Constructs a new {@code String} by decoding the bytes using the
   * specified charset.
   *
   * @param charsetName encode using this charset
   * @return new string
   * @throws UnsupportedEncodingException if charset isn't recognized
   */
  public final String toString(String charsetName)
      throws UnsupportedEncodingException {
    try {
      return toString(Charset.forName(charsetName));
    } catch (UnsupportedCharsetException e) {
      UnsupportedEncodingException exception = new UnsupportedEncodingException(charsetName);
      exception.initCause(e);
      throw exception;
    }
  }

  /**
   * Constructs a new {@code String} by decoding the bytes using the
   * specified charset. Returns the same empty String if empty.
   *
   * @param charset encode using this charset
   * @return new string
   */
  public final String toString(Charset charset) {
    return size() == 0 ? "" : toStringInternal(charset);
  }

  /**
   * Constructs a new {@code String} by decoding the bytes using the
   * specified charset.
   *
   * @param charset encode using this charset
   * @return new string
   */
  protected abstract String toStringInternal(Charset charset);

  // =================================================================
  // UTF-8 decoding

  /**
   * Constructs a new {@code String} by decoding the bytes as UTF-8.
   *
   * @return new string using UTF-8 encoding
   */
  public final String toStringUtf8() {
    return toString(Internal.UTF_8);
  }

  /**
   * Tells whether this {@code ByteString} represents a well-formed UTF-8
   * byte sequence, such that the original bytes can be converted to a
   * String object and then round tripped back to bytes without loss.
   *
   * <p>More precisely, returns {@code true} whenever: <pre> {@code
   * Arrays.equals(byteString.toByteArray(),
   *     new String(byteString.toByteArray(), "UTF-8").getBytes("UTF-8"))
   * }</pre>
   *
   * <p>This method returns {@code false} for "overlong" byte sequences,
   * as well as for 3-byte sequences that would map to a surrogate
   * character, in accordance with the restricted definition of UTF-8
   * introduced in Unicode 3.1.  Note that the UTF-8 decoder included in
   * Oracle's JDK has been modified to also reject "overlong" byte
   * sequences, but (as of 2011) still accepts 3-byte surrogate
   * character byte sequences.
   *
   * <p>See the Unicode Standard,<br>
   * Table 3-6. <em>UTF-8 Bit Distribution</em>,<br>
   * Table 3-7. <em>Well Formed UTF-8 Byte Sequences</em>.
   *
   * @return whether the bytes in this {@code ByteString} are a
   * well-formed UTF-8 byte sequence
   */
  public abstract boolean isValidUtf8();

  /**
   * Tells whether the given byte sequence is a well-formed, malformed, or
   * incomplete UTF-8 byte sequence.  This method accepts and returns a partial
   * state result, allowing the bytes for a complete UTF-8 byte sequence to be
   * composed from multiple {@code ByteString} segments.
   *
   * @param state either {@code 0} (if this is the initial decoding operation)
   *     or the value returned from a call to a partial decoding method for the
   *     previous bytes
   * @param offset offset of the first byte to check
   * @param length number of bytes to check
   *
   * @return {@code -1} if the partial byte sequence is definitely malformed,
   * {@code 0} if it is well-formed (no additional input needed), or, if the
   * byte sequence is "incomplete", i.e. apparently terminated in the middle of
   * a character, an opaque integer "state" value containing enough information
   * to decode the character when passed to a subsequent invocation of a
   * partial decoding method.
   */
  protected abstract int partialIsValidUtf8(int state, int offset, int length);

  // =================================================================
  // equals() and hashCode()

  @Override
  public abstract boolean equals(Object o);

  /**
   * Base class for leaf {@link ByteString}s (i.e. non-ropes).
   */
  abstract static class LeafByteString extends ByteString {
    @Override
    protected final int getTreeDepth() {
      return 0;
    }

    @Override
    protected final boolean isBalanced() {
      return true;
    }


    /**
     * Check equality of the substring of given length of this object starting at
     * zero with another {@code ByteString} substring starting at offset.
     *
     * @param other  what to compare a substring in
     * @param offset offset into other
     * @param length number of bytes to compare
     * @return true for equality of substrings, else false.
     */
    abstract boolean equalsRange(ByteString other, int offset, int length);
  }

  /**
   * Compute the hashCode using the traditional algorithm from {@link
   * ByteString}.
   *
   * @return hashCode value
   */
  @Override
  public final int hashCode() {
    int h = hash;

    if (h == 0) {
      int size = size();
      h = partialHash(size, 0, size);
      if (h == 0) {
        h = 1;
      }
      hash = h;
    }
    return h;
  }

  // =================================================================
  // Input stream

  /**
   * Creates an {@code InputStream} which can be used to read the bytes.
   * <p>
   * The {@link InputStream} returned by this method is guaranteed to be
   * completely non-blocking.  The method {@link InputStream#available()}
   * returns the number of bytes remaining in the stream. The methods
   * {@link InputStream#read(byte[])}, {@link InputStream#read(byte[],int,int)}
   * and {@link InputStream#skip(long)} will read/skip as many bytes as are
   * available.  The method {@link InputStream#markSupported()} returns
   * {@code true}.
   * <p>
   * The methods in the returned {@link InputStream} might <b>not</b> be
   * thread safe.
   *
   * @return an input stream that returns the bytes of this byte string.
   */
  public abstract InputStream newInput();

  /**
   * Creates a {@link CodedInputStream} which can be used to read the bytes.
   * Using this is often more efficient than creating a {@link CodedInputStream}
   * that wraps the result of {@link #newInput()}.
   *
   * @return stream based on wrapped data
   */
  public abstract CodedInputStream newCodedInput();

  // =================================================================
  // Output stream

  /**
   * Creates a new {@link Output} with the given initial capacity. Call {@link
   * Output#toByteString()} to create the {@code ByteString} instance.
   * <p>
   * A {@link ByteString.Output} offers the same functionality as a
   * {@link ByteArrayOutputStream}, except that it returns a {@link ByteString}
   * rather than a {@code byte} array.
   *
   * @param initialCapacity estimate of number of bytes to be written
   * @return {@code OutputStream} for building a {@code ByteString}
   */
  public static Output newOutput(int initialCapacity) {
    return new Output(initialCapacity);
  }

  /**
   * Creates a new {@link Output}. Call {@link Output#toByteString()} to create
   * the {@code ByteString} instance.
   * <p>
   * A {@link ByteString.Output} offers the same functionality as a
   * {@link ByteArrayOutputStream}, except that it returns a {@link ByteString}
   * rather than a {@code byte array}.
   *
   * @return {@code OutputStream} for building a {@code ByteString}
   */
  public static Output newOutput() {
    return new Output(CONCATENATE_BY_COPY_SIZE);
  }

  /**
   * Outputs to a {@code ByteString} instance. Call {@link #toByteString()} to
   * create the {@code ByteString} instance.
   */
  public static final class Output extends OutputStream {
    // Implementation note.
    // The public methods of this class must be synchronized.  ByteStrings
    // are guaranteed to be immutable.  Without some sort of locking, it could
    // be possible for one thread to call toByteSring(), while another thread
    // is still modifying the underlying byte array.

    private static final byte[] EMPTY_BYTE_ARRAY = new byte[0];
    // argument passed by user, indicating initial capacity.
    private final int initialCapacity;
    // ByteStrings to be concatenated to create the result
    private final ArrayList<ByteString> flushedBuffers;
    // Total number of bytes in the ByteStrings of flushedBuffers
    private int flushedBuffersTotalBytes;
    // Current buffer to which we are writing
    private byte[] buffer;
    // Location in buffer[] to which we write the next byte.
    private int bufferPos;

    /**
     * Creates a new ByteString output stream with the specified
     * initial capacity.
     *
     * @param initialCapacity  the initial capacity of the output stream.
     */
    Output(int initialCapacity) {
      if (initialCapacity < 0) {
        throw new IllegalArgumentException("Buffer size < 0");
      }
      this.initialCapacity = initialCapacity;
      this.flushedBuffers = new ArrayList<ByteString>();
      this.buffer = new byte[initialCapacity];
    }

    @Override
    public synchronized void write(int b) {
      if (bufferPos == buffer.length) {
        flushFullBuffer(1);
      }
      buffer[bufferPos++] = (byte)b;
    }

    @Override
    public synchronized void write(byte[] b, int offset, int length)  {
      if (length <= buffer.length - bufferPos) {
        // The bytes can fit into the current buffer.
        System.arraycopy(b, offset, buffer, bufferPos, length);
        bufferPos += length;
      } else {
        // Use up the current buffer
        int copySize  = buffer.length - bufferPos;
        System.arraycopy(b, offset, buffer, bufferPos, copySize);
        offset += copySize;
        length -= copySize;
        // Flush the buffer, and get a new buffer at least big enough to cover
        // what we still need to output
        flushFullBuffer(length);
        System.arraycopy(b, offset, buffer, 0 /* count */, length);
        bufferPos = length;
      }
    }

    /**
     * Creates a byte string. Its size is the current size of this output
     * stream and its output has been copied to it.
     *
     * @return  the current contents of this output stream, as a byte string.
     */
    public synchronized ByteString toByteString() {
      flushLastBuffer();
      return ByteString.copyFrom(flushedBuffers);
    }

    /**
     * Implement java.util.Arrays.copyOf() for jdk 1.5.
     */
    private byte[] copyArray(byte[] buffer, int length) {
      byte[] result = new byte[length];
      System.arraycopy(buffer, 0, result, 0, Math.min(buffer.length, length));
      return result;
    }

    /**
     * Writes the complete contents of this byte array output stream to
     * the specified output stream argument.
     *
     * @param out the output stream to which to write the data.
     * @throws IOException  if an I/O error occurs.
     */
    public void writeTo(OutputStream out) throws IOException {
      ByteString[] cachedFlushBuffers;
      byte[] cachedBuffer;
      int cachedBufferPos;
      synchronized (this) {
        // Copy the information we need into local variables so as to hold
        // the lock for as short a time as possible.
        cachedFlushBuffers =
            flushedBuffers.toArray(new ByteString[flushedBuffers.size()]);
        cachedBuffer = buffer;
        cachedBufferPos = bufferPos;
      }
      for (ByteString byteString : cachedFlushBuffers) {
        byteString.writeTo(out);
      }

      out.write(copyArray(cachedBuffer, cachedBufferPos));
    }

    /**
     * Returns the current size of the output stream.
     *
     * @return  the current size of the output stream
     */
    public synchronized int size() {
      return flushedBuffersTotalBytes + bufferPos;
    }

    /**
     * Resets this stream, so that all currently accumulated output in the
     * output stream is discarded. The output stream can be used again,
     * reusing the already allocated buffer space.
     */
    public synchronized void reset() {
      flushedBuffers.clear();
      flushedBuffersTotalBytes = 0;
      bufferPos = 0;
    }

    @Override
    public String toString() {
      return String.format("<ByteString.Output@%s size=%d>",
          Integer.toHexString(System.identityHashCode(this)), size());
    }

    /**
     * Internal function used by writers.  The current buffer is full, and the
     * writer needs a new buffer whose size is at least the specified minimum
     * size.
     */
    private void flushFullBuffer(int minSize)  {
      flushedBuffers.add(new LiteralByteString(buffer));
      flushedBuffersTotalBytes += buffer.length;
      // We want to increase our total capacity by 50%, but as a minimum,
      // the new buffer should also at least be >= minSize and
      // >= initial Capacity.
      int newSize = Math.max(initialCapacity,
          Math.max(minSize, flushedBuffersTotalBytes >>> 1));
      buffer = new byte[newSize];
      bufferPos = 0;
    }

    /**
     * Internal function used by {@link #toByteString()}. The current buffer may
     * or may not be full, but it needs to be flushed.
     */
    private void flushLastBuffer()  {
      if (bufferPos < buffer.length) {
        if (bufferPos > 0) {
          byte[] bufferCopy = copyArray(buffer, bufferPos);
          flushedBuffers.add(new LiteralByteString(bufferCopy));
        }
        // We reuse this buffer for further writes.
      } else {
        // Buffer is completely full.  Huzzah.
        flushedBuffers.add(new LiteralByteString(buffer));
        // 99% of the time, we're not going to use this OutputStream again.
        // We set buffer to an empty byte stream so that we're handling this
        // case without wasting space.  In the rare case that more writes
        // *do* occur, this empty buffer will be flushed and an appropriately
        // sized new buffer will be created.
        buffer = EMPTY_BYTE_ARRAY;
      }
      flushedBuffersTotalBytes += bufferPos;
      bufferPos = 0;
    }
  }

  /**
   * Constructs a new {@code ByteString} builder, which allows you to
   * efficiently construct a {@code ByteString} by writing to a {@link
   * CodedOutputStream}. Using this is much more efficient than calling {@code
   * newOutput()} and wrapping that in a {@code CodedOutputStream}.
   *
   * <p>This is package-private because it's a somewhat confusing interface.
   * Users can call {@link Message#toByteString()} instead of calling this
   * directly.
   *
   * @param size The target byte size of the {@code ByteString}.  You must write
   *     exactly this many bytes before building the result.
   * @return the builder
   */
  static CodedBuilder newCodedBuilder(int size) {
    return new CodedBuilder(size);
  }

  /** See {@link ByteString#newCodedBuilder(int)}. */
  static final class CodedBuilder {
    private final CodedOutputStream output;
    private final byte[] buffer;

    private CodedBuilder(int size) {
      buffer = new byte[size];
      output = CodedOutputStream.newInstance(buffer);
    }

    public ByteString build() {
      output.checkNoSpaceLeft();

      // We can be confident that the CodedOutputStream will not modify the
      // underlying bytes anymore because it already wrote all of them.  So,
      // no need to make a copy.
      return new LiteralByteString(buffer);
    }

    public CodedOutputStream getCodedOutput() {
      return output;
    }
  }

  // =================================================================
  // Methods {@link RopeByteString} needs on instances, which aren't part of the
  // public API.

  /**
   * Return the depth of the tree representing this {@code ByteString}, if any,
   * whose root is this node. If this is a leaf node, return 0.
   *
   * @return tree depth or zero
   */
  protected abstract int getTreeDepth();

  /**
   * Return {@code true} if this ByteString is literal (a leaf node) or a
   * flat-enough tree in the sense of {@link RopeByteString}.
   *
   * @return true if the tree is flat enough
   */
  protected abstract boolean isBalanced();

  /**
   * Return the cached hash code if available.
   *
   * @return value of cached hash code or 0 if not computed yet
   */
  protected final int peekCachedHashCode() {
    return hash;
  }

  /**
   * Compute the hash across the value bytes starting with the given hash, and
   * return the result.  This is used to compute the hash across strings
   * represented as a set of pieces by allowing the hash computation to be
   * continued from piece to piece.
   *
   * @param h starting hash value
   * @param offset offset into this value to start looking at data values
   * @param length number of data values to include in the hash computation
   * @return ending hash value
   */
  protected abstract int partialHash(int h, int offset, int length);

  /**
   * Checks that the given index falls within the specified array size.
   *
   * @param index the index position to be tested
   * @param size the length of the array
   * @throws IndexOutOfBoundsException if the index does not fall within the array.
   */
  static void checkIndex(int index, int size) {
    if ((index | (size - (index + 1))) < 0) {
      if (index < 0) {
        throw new ArrayIndexOutOfBoundsException("Index < 0: " + index);
      }
      throw new ArrayIndexOutOfBoundsException("Index > length: " + index + ", " + size);
    }
  }

  /**
   * Checks that the given range falls within the bounds of an array
   *
   * @param startIndex the start index of the range (inclusive)
   * @param endIndex the end index of the range (exclusive)
   * @param size the size of the array.
   * @return the length of the range.
   * @throws IndexOutOfBoundsException some or all of the range falls outside of the array.
   */
  static int checkRange(int startIndex, int endIndex, int size) {
    final int length = endIndex - startIndex;
    if ((startIndex | endIndex | length | (size - endIndex)) < 0) {
      if (startIndex < 0) {
        throw new IndexOutOfBoundsException("Beginning index: " + startIndex + " < 0");
      }
      if (endIndex < startIndex) {
        throw new IndexOutOfBoundsException(
            "Beginning index larger than ending index: " + startIndex + ", " + endIndex);
      }
      // endIndex >= size
      throw new IndexOutOfBoundsException("End index: " + endIndex + " >= " + size);
    }
    return length;
  }

  @Override
  public final String toString() {
    return String.format("<ByteString@%s size=%d>",
        Integer.toHexString(System.identityHashCode(this)), size());
  }

  /**
   * This class implements a {@link com.google.protobuf.ByteString} backed by a
   * single array of bytes, contiguous in memory. It supports substring by
   * pointing to only a sub-range of the underlying byte array, meaning that a
   * substring will reference the full byte-array of the string it's made from,
   * exactly as with {@link String}.
   *
   * @author carlanton@google.com (Carl Haverl)
   */
  // Keep this class private to avoid deadlocks in classloading across threads as ByteString's
  // static initializer loads LiteralByteString and another thread loads LiteralByteString.
  private static class LiteralByteString extends ByteString.LeafByteString {
    private static final long serialVersionUID = 1L;

    protected final byte[] bytes;

    /**
     * Creates a {@code LiteralByteString} backed by the given array, without
     * copying.
     *
     * @param bytes array to wrap
     */
    LiteralByteString(byte[] bytes) {
      this.bytes = bytes;
    }

    @Override
    public byte byteAt(int index) {
      // Unlike most methods in this class, this one is a direct implementation
      // ignoring the potential offset because we need to do range-checking in the
      // substring case anyway.
      return bytes[index];
    }

    @Override
    public int size() {
      return bytes.length;
    }

    // =================================================================
    // ByteString -> substring

    @Override
    public final ByteString substring(int beginIndex, int endIndex) {
      final int length = checkRange(beginIndex, endIndex, size());

      if (length == 0) {
        return ByteString.EMPTY;
      }

      return new BoundedByteString(bytes, getOffsetIntoBytes() + beginIndex, length);
    }

    // =================================================================
    // ByteString -> byte[]

    @Override
    protected void copyToInternal(
        byte[] target, int sourceOffset, int targetOffset, int numberToCopy) {
      // Optimized form, not for subclasses, since we don't call
      // getOffsetIntoBytes() or check the 'numberToCopy' parameter.
      // TODO(nathanmittler): Is not calling getOffsetIntoBytes really saving that much?
      System.arraycopy(bytes, sourceOffset, target, targetOffset, numberToCopy);
    }

    @Override
    public final void copyTo(ByteBuffer target) {
      target.put(bytes, getOffsetIntoBytes(), size()); // Copies bytes
    }

    @Override
    public final ByteBuffer asReadOnlyByteBuffer() {
      return ByteBuffer.wrap(bytes, getOffsetIntoBytes(), size()).asReadOnlyBuffer();
    }

    @Override
    public final List<ByteBuffer> asReadOnlyByteBufferList() {
      return Collections.singletonList(asReadOnlyByteBuffer());
    }

    @Override
    public final void writeTo(OutputStream outputStream) throws IOException {
      outputStream.write(toByteArray());
    }

    @Override
    final void writeToInternal(OutputStream outputStream, int sourceOffset, int numberToWrite)
        throws IOException {
      outputStream.write(bytes, getOffsetIntoBytes() + sourceOffset, numberToWrite);
    }

    @Override
    final void writeTo(ByteOutput output) throws IOException {
      output.writeLazy(bytes, getOffsetIntoBytes(), size());
    }

    @Override
    protected final String toStringInternal(Charset charset) {
      return new String(bytes, getOffsetIntoBytes(), size(), charset);
    }

    // =================================================================
    // UTF-8 decoding

    @Override
    public final boolean isValidUtf8() {
      int offset = getOffsetIntoBytes();
      return Utf8.isValidUtf8(bytes, offset, offset + size());
    }

    @Override
    protected final int partialIsValidUtf8(int state, int offset, int length) {
      int index = getOffsetIntoBytes() + offset;
      return Utf8.partialIsValidUtf8(state, bytes, index, index + length);
    }

    // =================================================================
    // equals() and hashCode()

    @Override
    public final boolean equals(Object other) {
      if (other == this) {
        return true;
      }
      if (!(other instanceof ByteString)) {
        return false;
      }

      if (size() != ((ByteString) other).size()) {
        return false;
      }
      if (size() == 0) {
        return true;
      }

      if (other instanceof LiteralByteString) {
        LiteralByteString otherAsLiteral = (LiteralByteString) other;
        // If we know the hash codes and they are not equal, we know the byte
        // strings are not equal.
        int thisHash = peekCachedHashCode();
        int thatHash = otherAsLiteral.peekCachedHashCode();
        if (thisHash != 0 && thatHash != 0 && thisHash != thatHash) {
          return false;
        }

        return equalsRange((LiteralByteString) other, 0, size());
      } else {
        // RopeByteString and NioByteString.
        return other.equals(this);
      }
    }

    /**
     * Check equality of the substring of given length of this object starting at
     * zero with another {@code LiteralByteString} substring starting at offset.
     *
     * @param other  what to compare a substring in
     * @param offset offset into other
     * @param length number of bytes to compare
     * @return true for equality of substrings, else false.
     */
    @Override
    final boolean equalsRange(ByteString other, int offset, int length) {
      if (length > other.size()) {
        throw new IllegalArgumentException("Length too large: " + length + size());
      }
      if (offset + length > other.size()) {
        throw new IllegalArgumentException(
            "Ran off end of other: " + offset + ", " + length + ", " + other.size());
      }

      if (other instanceof LiteralByteString) {
        LiteralByteString lbsOther = (LiteralByteString) other;
        byte[] thisBytes = bytes;
        byte[] otherBytes = lbsOther.bytes;
        int thisLimit = getOffsetIntoBytes() + length;
        for (
            int thisIndex = getOffsetIntoBytes(),
                otherIndex = lbsOther.getOffsetIntoBytes() + offset;
            (thisIndex < thisLimit); ++thisIndex, ++otherIndex) {
          if (thisBytes[thisIndex] != otherBytes[otherIndex]) {
            return false;
          }
        }
        return true;
      }

      return other.substring(offset, offset + length).equals(substring(0, length));
    }

    @Override
    protected final int partialHash(int h, int offset, int length) {
      return Internal.partialHash(h, bytes, getOffsetIntoBytes() + offset, length);
    }

    // =================================================================
    // Input stream

    @Override
    public final InputStream newInput() {
      return new ByteArrayInputStream(bytes, getOffsetIntoBytes(), size()); // No copy
    }

    @Override
    public final CodedInputStream newCodedInput() {
      // We trust CodedInputStream not to modify the bytes, or to give anyone
      // else access to them.
      return CodedInputStream.newInstance(
          bytes, getOffsetIntoBytes(), size(), true /* bufferIsImmutable */);
    }

    // =================================================================
    // Internal methods

    /**
     * Offset into {@code bytes[]} to use, non-zero for substrings.
     *
     * @return always 0 for this class
     */
    protected int getOffsetIntoBytes() {
      return 0;
    }
  }

  /**
   * This class is used to represent the substring of a {@link ByteString} over a
   * single byte array. In terms of the public API of {@link ByteString}, you end
   * up here by calling {@link ByteString#copyFrom(byte[])} followed by {@link
   * ByteString#substring(int, int)}.
   *
   * <p>This class contains most of the overhead involved in creating a substring
   * from a {@link LiteralByteString}.  The overhead involves some range-checking
   * and two extra fields.
   *
   * @author carlanton@google.com (Carl Haverl)
   */
  // Keep this class private to avoid deadlocks in classloading across threads as ByteString's
  // static initializer loads LiteralByteString and another thread loads BoundedByteString.
  private static final class BoundedByteString extends LiteralByteString {

    private final int bytesOffset;
    private final int bytesLength;

    /**
     * Creates a {@code BoundedByteString} backed by the sub-range of given array,
     * without copying.
     *
     * @param bytes  array to wrap
     * @param offset index to first byte to use in bytes
     * @param length number of bytes to use from bytes
     * @throws IllegalArgumentException if {@code offset < 0}, {@code length < 0},
     *                                  or if {@code offset + length >
     *                                  bytes.length}.
     */
    BoundedByteString(byte[] bytes, int offset, int length) {
      super(bytes);
      checkRange(offset, offset + length, bytes.length);

      this.bytesOffset = offset;
      this.bytesLength = length;
    }

    /**
     * Gets the byte at the given index.
     * Throws {@link ArrayIndexOutOfBoundsException}
     * for backwards-compatibility reasons although it would more properly be
     * {@link IndexOutOfBoundsException}.
     *
     * @param index index of byte
     * @return the value
     * @throws ArrayIndexOutOfBoundsException {@code index} is < 0 or >= size
     */
    @Override
    public byte byteAt(int index) {
      // We must check the index ourselves as we cannot rely on Java array index
      // checking for substrings.
      checkIndex(index, size());
      return bytes[bytesOffset + index];
    }

    @Override
    public int size() {
      return bytesLength;
    }

    @Override
    protected int getOffsetIntoBytes() {
      return bytesOffset;
    }

    // =================================================================
    // ByteString -> byte[]

    @Override
    protected void copyToInternal(byte[] target, int sourceOffset, int targetOffset,
        int numberToCopy) {
      System.arraycopy(bytes, getOffsetIntoBytes() + sourceOffset, target,
          targetOffset, numberToCopy);
    }

    // =================================================================
    // Serializable

    private static final long serialVersionUID = 1L;

    Object writeReplace() {
      return ByteString.wrap(toByteArray());
    }

    private void readObject(@SuppressWarnings("unused") ObjectInputStream in) throws IOException {
      throw new InvalidObjectException(
          "BoundedByteStream instances are not to be serialized directly");
    }
  }
}<|MERGE_RESOLUTION|>--- conflicted
+++ resolved
@@ -122,16 +122,11 @@
     }
   }
 
-<<<<<<< HEAD
-  private static final ByteArrayCopier byteArrayCopier = Internal.isAndroid()
-      ? new SystemByteArrayCopier() : new ArraysByteArrayCopier();
-=======
   private static final ByteArrayCopier byteArrayCopier;
   static {
     byteArrayCopier =
         Android.isOnAndroidDevice() ? new SystemByteArrayCopier() : new ArraysByteArrayCopier();
   }
->>>>>>> 70544627
 
   /**
    * Cached hash value. Intentionally accessed via a data race, which
