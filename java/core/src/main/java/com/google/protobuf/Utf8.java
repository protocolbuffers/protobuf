--- conflicted
+++ resolved
@@ -42,11 +42,6 @@
 import static java.lang.Character.toCodePoint;
 
 import java.nio.ByteBuffer;
-<<<<<<< HEAD
-import java.nio.charset.StandardCharsets;
-import java.util.Arrays;
-=======
->>>>>>> 41e22cde
 
 /**
  * A set of low-level, high-performance static utility methods related to the UTF-8 character
@@ -1322,8 +1317,6 @@
     }
 
     @Override
-<<<<<<< HEAD
-=======
     String decodeUtf8(byte[] bytes, int index, int size) throws InvalidProtocolBufferException {
       if ((index | size | bytes.length - index - size) < 0) {
         throw new ArrayIndexOutOfBoundsException(
@@ -1409,7 +1402,6 @@
     }
 
     @Override
->>>>>>> 41e22cde
     String decodeUtf8Direct(ByteBuffer buffer, int index, int size)
         throws InvalidProtocolBufferException {
       // Bitwise OR combines the sign bits so any negative value fails the check.
