<<<<<<< HEAD
=======
2019-12-02 version 3.11.1 (C++/Java/Python/PHP/Objective-C/C#/Ruby/JavaScript)

  PHP
  * Extern declare protobuf_globals (#6946)


>>>>>>> 7bb8b108
2019-11-19 version 3.11.0 (C++/Java/Python/PHP/Objective-C/C#/Ruby/JavaScript)

  C++
  * Make serialization method naming consistent
  * Make proto runtime + generated code free of deprecation warnings
  * Moved ShutdownProtobufLibrary() to message_lite.h.  For backward compatibility a declaration is still available in stubs/common.h, but users should prefer message_lite.h
  * Removed non-namespace macro EXPECT_OK()
  * Removed mathlimits.h from stubs in favor of using std::numeric_limits from C++11
  * Fixed bug in parser when ending on a group tag
  * Add a helper function to UnknownFieldSet to deal with the changing return value of message::unknown_fields()
  * Fix incorrect use of string_view iterators
  * Support direct pickling of nested messages
  * Skip extension tag validation for MessageSet if unknown dependencies are allowed
  * Updated deprecation macros to annotate deprecated code (#6612)
  * Remove conversion warning in MapEntryFuncs::ByteSizeLong (#6766)
<<<<<<< HEAD
=======
  * Revert "Make shared libraries be able to link to MSVC static runtime libraries, so that VC runtime is not required." (#6914)
>>>>>>> 7bb8b108

  Java
  * Remove the usage of MethodHandle, so that Android users prior to API version 26 can use protobuf-java
  * Publish ProGuard config for javalite
  * Fix for StrictMode disk read violation in ExtensionRegistryLite
  * Include part of the ByteString's content in its toString().
  * Include unknown fields when merging proto3 messages in Java lite builders

  Python
  * Add float_precision option in json format printer
  * Optionally print bytes fields as messages in unknown fields, if possible
  * FieldPath: fix testing IsSet on root path ''
  * Experimental code gen (fast import protobuf module) which only work with cpp generated code linked in

  JavaScript
  * Remove guard for Symbol iterator for jspb.Map

  PHP
  * Avoid too much overhead in layout_init (#6716)
  * Lazily Create Singular Wrapper Message (#6833)
<<<<<<< HEAD
=======
  * Implement lazy loading of php class for proto messages (#6911)
>>>>>>> 7bb8b108

  Ruby
  * Ruby lazy wrappers optimization (#6797)

  C#
  * (RepeatedField): Capacity property to resize the internal array (#6530)
  * Experimental proto2 support is now officially available (#4642, #5183, #5350, #5936)
  * Getting started doc: https://github.com/protocolbuffers/protobuf/blob/master/docs/csharp/proto2.md
  * Add length checks to ExtensionCollection (#6759)
  * Optimize parsing of some primitive and wrapper types (#6843)
  * Use 3 parameter Encoding.GetString for default string values (#6828)
  * Change _Extensions property to normal body rather than expression (#6856)

  Objective C
  * Fixed unaligned reads for 32bit arm with newer Xcode versions (#6678)


2019-09-03 version 3.10.0 (C++/Java/Python/PHP/Objective-C/C#/Ruby/JavaScript)

  C++
  * Switch the proto parser to the faster MOMI parser.
  * Properly escape Struct keys in the proto3 JSON serializer.
  * Fix crash on uninitialized map entries.
  * Informed the compiler of has-bit invariant to produce better code
  * Unused imports of files defining descriptor extensions will now be reported
  * Add proto2::util::RemoveSubranges to remove multiple subranges in linear time.
  * Added BaseTextGenerator::GetCurrentIndentationSize()
  * Made implicit weak fields compatible with the Apple linker
  * Support 32 bit values for ProtoStreamObjectWriter to Struct.
  * Removed the internal-only header coded_stream_inl.h and the internal-only methods defined there.
  * Enforced no SWIG wrapping of descriptor_database.h (other headers already had this restriction).
  * Implementation of the equivalent of the MOMI parser for serialization. This removes one of the two serialization routines, by making the fast array serialization routine completely general. SerializeToCodedStream can now be implemented in terms of the much much faster array serialization. The array serialization regresses slightly, but when array serialization is not possible this wins big. 
  * Do not convert unknown field name to snake case to accurately report error.
  * Fix a UBSAN warnings. (#6333)
  * Add podspec for C++ (#6404)
  * protoc: fix source code info location for missing label (#6436)
  * C++ Add move constructor for Reflection's SetString (#6477)

  Java
  * Call loadDescriptor outside of synchronized block to remove one possible source of deadlock.
  * Have oneof enums implement a separate interface (other than EnumLite) for clarity.
  * Opensource Android Memory Accessors
  * Update TextFormat to make use of the new TypeRegistry.
  * Support getFieldBuilder and getRepeatedFieldBuilder in ExtendableBuilder
  * Update JsonFormat to make use of the new TypeRegistry.
  * Add proguard config generator for GmmBenchmarkSuiteLite.
  * Change ProtobufArrayList to use Object[] instead of ArrayList for 5-10% faster parsing
  * Implement ProtobufArrayList.add(E) for 20% (5%-40%) faster overall protolite2 parsing
  * Make a copy of JsonFormat.TypeRegistry at the protobuf top level package. This will eventually replace JsonFormat.TypeRegistry.
  * Fix javadoc warnings in generated files (#6231)
  * Java: Add Automatic-Module-Name entries to the Manifest (#6568)

  Python
  * Add descriptor methods in descriptor_pool are deprecated.
  * Uses explicit imports to prevent multithread test failures in py3.
  * Added __delitem__ for Python extension dict
  * Update six version to 1.12.0 and fix legacy_create_init issue (#6391)

  JavaScript
  * Remove deprecated boolean option to getResultBase64String().
  * Fix sint64 zig-zag encoding.
  * Simplify hash64 string conversion to avoid DIGIT array. Should reduce overhead if these functions aren't used, and be more efficient by avoiding linear array searches.
  * Change the parameter types of binaryReaderFn in ExtensionFieldBinaryInfo to (number, ?, ?).
  * Create dates.ts and time_of_days.ts to mirror Java versions. This is a near-identical conversion of c.g.type.util.{Dates,TimeOfDays} respectively.
  * Migrate moneys to TypeScript.
  
  PHP
  * Fix incorrect leap day for Timestamp (#6696)
  * Initialize well known type values (#6713)

  Ruby
  * Fix scope resolution for Google namespace (#5878)
  * Support hashes for struct initializers (#5716)
  * Optimized away the creation of empty string objects. (#6502)
  * Roll forward Ruby upb changes now that protobuf Ruby build is fixed (#5866)
  * Optimized layout_mark() for Ruby (#6521)
  * Optimization for layout_init() (#6547)
  * Fix for GC of Ruby map frames. (#6533)
  * Fixed leap year handling by reworking upb_mktime() -> upb_timegm(). (#6695)
  
  Objective C
  * Remove OSReadLittle* due to alignment requirements (#6678)
  * Don't use unions and instead use memcpy for the type swaps. (#6672)

  Other
  * Override CocoaPods module to lowercase (#6464)


2019-06-28 version 3.9.0 (C++/Java/Python/PHP/Objective-C/C#/Ruby/JavaScript)

  C++
  * Optimize and simplify implementation of RepeatedPtrFieldBase
  * Don't create unnecessary unknown field sets.
  * Remove branch from accessors to repeated field element array.
  * Added delimited parse and serialize util.
  * Reduce size by not emitting constants for fieldnumbers
  * Fix a bug when comparing finite and infinite field values with explicit tolerances.
  * TextFormat::Parser should use a custom Finder to look up extensions by number if one is provided.
  * Add MessageLite::Utf8DebugString() to make MessageLite more compatible with Message.
  * Fail fast for better performance in DescriptorPool::FindExtensionByNumber() if descriptor has no defined extensions.
  * Adding the file name to help debug colliding extensions
  * Added FieldDescriptor::PrintableNameForExtension() and DescriptorPool::FindExtensionByPrintableName().
    The latter will replace Reflection::FindKnownExtensionByName().
  * Replace NULL with nullptr
  * Created a new Add method in repeated field that allows adding a range of elements all at once.
  * Enabled enum name-to-value mapping functions for C++ lite
  * Avoid dynamic initialization in descriptor.proto generated code
  * Move stream functions to MessageLite from Message.
  * Move all zero_copy_stream functionality to io_lite.
  * Do not create array of matched fields for simple repeated fields
  * Enabling silent mode by default to reduce make compilation noise. (#6237)

  Java
  * Expose TextFormat.Printer and make it configurable. Deprecate the static methods.
  * Library for constructing google.protobuf.Struct and google.protobuf.Value
  * Make OneofDescriptor extend GenericDescriptor.
  * Expose streamingness of service methods from MethodDescriptor.
  * Fix a bug where TextFormat fails to parse Any filed with > 1 embedded message sub-fields.
  * Establish consistent JsonFormat behavior for nulls in oneofs, regardless of order.
  * Update GSON version to 3.8.5. (#6268)
  * Add `protobuf_java_lite` Bazel target. (#6177)

  Python
  * Change implementation of Name() for enums that allow aliases in proto2 in Python
    to be in line with claims in C++ implementation (to return first value).
  * Explicitly say what field cannot be set when the new value fails a type check.
  * Duplicate register in descriptor pool will raise errors
  * Add __slots__ to all well_known_types classes, custom attributes are not allowed anymore.
  * text_format only present 8 valid digits for float fields by default

  JavaScript
  * Add Oneof enum to the list of goog.provide

  PHP
  * Make php message class final to avoid mocking. (#6277)
  * Rename get/setXXXValue to get/setXXXWrapper. (#6295)

  Ruby
  * Remove to_hash methods. (#6166)


2019-04-29 version 3.8.0 (C++/Java/Python/PHP/Objective-C/C#/Ruby/JavaScript)

  C++
  * Use std::atomic<int32> in case of myriad2 platform
  * Always declare enums to be int-sized
  * Added DebugString() and ShortDebugString() methods on MessageLite
  * Specialized different parse loop control flows
  * Make hasbits potentially in register. The or's start forming an obstacle because it's a read modify store on the same mem address on each iteration.
  * Move to an internal MACRO for parser validity checks.
  * Improve map parsing performance.
  * Make MergePartialFromCodedStream non virtual. This allows direct calls, potential inlining and is also a code health improvement
  * Add an overall limit to parse_context to prevent reading past it. This allows to remove a annoying level of indirection.
  * Fix a mistake, we shouldn't verify map key/value strings for utf8 in opt mode for proto2.
  * Further improvements to cut binary size.
  * Prepare to make MergePartialFromCodedStream non-virtual.
  * A report on some interesting behavior change in python (caused by b/27494216) made me realize there is a check that needs to be done in case the parse ended on a end group tag.
  * Add a note of caution to the comments around skip in CodedOutputStream.
  * Simplify end check.
  * Add overload for ParseMessage for MessageLite/Message types. If the explicit type is not known inlining won't help de-virtualizing the virtual call.
  * Reduce linker input. It turns out that ParseMessage is not inlined, producing  template instantiations that are used only once and save nothing but cost more.
  * Improve the parser.
  * [c++17] Changed proto2::RepeatedPtrField iterators to no longer derive from the deprecated std::iterator class.
  * Change the default value of case_insensitive_enum_parsing to false for JsonStringToMessage.
  * Add a warning if a field name doesn't match the style guide.
  * Fix TextFormat not round-trip correctly when float value is max float.
  * Added locationed info for some errors at compiler
  * Python reserved keywords are now working with getattr()/setattr() for most descriptors.
  * Added AllowUnknownField() in text_format
  * Append '_' to C++ reserved keywords for message, enum, extension
  * Fix MSVC warning C4244 in protobuf's parse_context.h.
  * Updating Iterators to be compatible with C++17 in MSVC.
  * Use capability annotation in mutex.h
  * Fix "UndefinedBehaviorSanitizer: cfi-bad-type"
  * CriticalSectionLock class as a lightweight replacement for std::mutex on Windows platforms.
  * Removed vestigial wire_format_lite_inl.h

  C#
  * Added System.Memory dependency.

  Java
  * Make Java protoc code generator ignore optimize_for LITE_RUNTIME. Users should instead use the Java lite protoc plugin.
  * Change Extension getMessageDefaultInstance() to return Message instead of MessageLite.
  * Prevent malicious input streams from leaking buffers for ByteString or ByteBuffer parsing.
  * Release new Javalite runtime.
  * Show warning in case potential file name conflict.
  * Allow Java reserved keywords to be used in extensions.
  * Added setAllowUnknownFields() in text format
  * Add memoization to ExtensionRegistryLite.getEmptyRegistry()
  * Improve performance of CodedOutputStream.writeUInt32NoTag
  * Add an optimized mismatch-finding algorithm to UnsafeUtil.
  * When serializing uint32 varints, check that we have MAX_VARINT32_SIZE bytes left, not just MAX_VARINT_SIZE.
  * Minor optimization to RopeByteString.PieceIterator

  JavaScript
  * Simplify generated toObject code when the default value is used.

  Python
  * Changes implementation of Name() for enums that allow aliases in proto2 in Python to be in line with claims in C++ implementation (to return first value).
  * Added double_format option in text format printer.
  * Added iter and __contains__ to extension dict
  * Added allow_unknown_field option in python text format parser
  * Fixed Timestamp.ToDatetime() loses precision issue
  * Support unknown field in text format printer.
  * Float field will be convert to inf if bigger than struct.unpack('f', b'\xff\xff\x7f\x7f')[0] which is about 3.4028234664e+38,
  convert to -inf if smaller than -3.4028234664e+38
  * Allowed casting str->bytes in Message.__setstate__

  Ruby
  * Helper methods to get enum name for Ruby.


2019-01-24 version 3.7.0 (C++/Java/Python/PHP/Objective-C/C#/Ruby/JavaScript)

  C++
  * Introduced new MOMI (maybe-outside-memory-interval) parser.
  * Add an option to json_util to parse enum as case-insensitive. In the future, enum parsing in json_util will become case-sensitive.
  * Added conformance test for enum aliases
  * Added support for --cpp_out=speed:...
  * Added use of C++ override keyword where appropriate
  * Many other cleanups and fixes.

  Java
  * Fix illegal reflective access warning in JDK 9+
  * Add BOM

  Python
  * Added Python 3.7 compatibility.
  * Modified ParseFromString to return bytes parsed .
  * Introduce Proto C API.
  * FindFileContainingSymbol in descriptor pool is now able to find field and enum values.
  * reflection.MakeClass()  and  reflection.ParseMessage() are deprecated.
  * Added DescriptorPool.FindMethodByName() method in pure python (c extension alreay has it)
  * Flipped proto3 to preserve unknown fields by default.
  * Added support for memoryview in python3 proto message parsing.
  * Added MergeFrom for repeated scalar fields in c extension (pure python already has it)
  * Surrogates are now rejected at setters in python3.
  * Added public unknown field API.
  * RecursionLimit is also set to max if allow_oversize_protos is enabled.
  * Disallow duplicate scalars in proto3 text_format parse.
  * Fix some segment faults for c extension map field.

  PHP
  * Most issues for json encoding/decoding in the c extension have been fixed. There are still some edge cases not fixed. For more details, check conformance/failure_list_php_c.txt.
  * Supports php 7.3
  * Added helper methods to convert between enum values and names.
  * Allow setting/getting wrapper message fields using primitive values.
  * Various bug fixes.

  Ruby
  * Ruby 2.6 support.
  * Drops support for ruby < 2.3.
  * Most issues for json encoding/decoding in the c extension have been fixed. There are still some edge cases not fixed. For more details, check conformance/failure_list_ruby.txt.
  * Json parsing can specify an option to ignore unknown fields: msg.decode_json(data, {ignore_unknown_fields: true}).
  * Added support for proto2 syntax (partially).
  * Various bug fixes.

  Csharp
  * More support for FieldMask include merge, intersect and more.
  * Increasing the default recursion limit to 100.
  * Support loading FileDescriptors dynamically.
  * Provide access to comments from descriptors.
  * Added Any.Is method.
  * Compatible with C# 6
  * Added IComparable and comparison operators on Timestamp.

  Objective C
  * Add ability to introspect list of enum values (#4678)
  * Copy the value when setting message/data fields (#5215)
  * Support suppressing the objc package prefix checks on a list of files (#5309)
  * More complete keyword and NSObject method (via categories) checks for field names, can result in more fields being rename, but avoids the collisions at runtime (#5289)
  * Small fixes to TextFormat generation for extensions (#5362)
  * Provide more details/context in deprecation messages (#5412)
  * Array/Dictionary enumeration blocks NS_NOESCAPE annotation for Swift (#5421)
  * Properly annotate extensions for ARC when their names imply behaviors (#5427)
  * Enum alias name collision improvements (#5480)


2018-07-27 version 3.6.1 (C++/Java/Python/PHP/Objective-C/C#/Ruby/JavaScript)

  C++
  * Introduced workaround for Windows issue with std::atomic and std::once_flag
    initialization (#4777, #4773).

  PHP
  * Added compatibility with PHP 7.3 (#4898).

  Ruby
  * Fixed Ruby crash involving Any encoding (#4718).

2018-06-01 version 3.6.0 (C++/Java/Python/PHP/Objective-C/C#/Ruby/JavaScript)

  C++
  * Starting from this release, we now require C++11. For those we cannot yet
    upgrade to C++11, we will try to keep the 3.5.x branch updated with
    critical bug fixes only. If you have any concerns about this, please
    comment on issue #2780.
  * Moved to C++11 types like std::atomic and std::unique_ptr and away from our
    old custom-built equivalents.
  * Added support for repeated message fields in lite protos using implicit
    weak fields. This is an experimental feature that allows the linker to
    strip out more unused messages than previously was possible.
  * Fixed SourceCodeInfo for interpreted options and extension range options.
  * Fixed always_print_enums_as_ints option for JSON serialization.
  * Added support for ignoring unknown enum values when parsing JSON.
  * Create std::string in Arena memory.
  * Fixed ValidateDateTime to correctly check the day.
  * Fixed bug in ZeroCopyStreamByteSink.
  * Various other cleanups and fixes.

  Java
  * Dropped support for Java 6.
  * Added a UTF-8 decoder that uses Unsafe to directly decode a byte buffer.
  * Added deprecation annotations to generated code for deprecated oneof
    fields.
  * Fixed map field serialization in DynamicMessage.
  * Cleanup and documentation for Java Lite runtime.
  * Various other fixes and cleanups
  * Fixed unboxed arraylists to handle an edge case
  * Improved performance for copying between unboxed arraylists
  * Fixed lite protobuf to avoid Java compiler warnings
  * Improved test coverage for lite runtime
  * Performance improvements for lite runtime

  Python
  * Fixed bytes/string map key incompatibility between C++ and pure-Python
    implementations (issue #4029)
  * Added __init__.py files to compiler and util subpackages
  * Use /MT for all Windows versions
  * Fixed an issue affecting the Python-C++ implementation when used with
    Cython (issue #2896)
  * Various text format fixes
  * Various fixes to resolve behavior differences between the pure-Python and
    Python-C++ implementations

  PHP
  * Added php_metadata_namespace to control the file path of generated metadata
    file.
  * Changed generated classes of nested message/enum. E.g., Foo.Bar, which
    previously generates Foo_Bar, now generates Foo/Bar
  * Added array constructor. When creating a message, users can pass a php
    array whose content is field name to value pairs into constructor. The
    created message will be initialized according to the array. Note that
    message field should use a message value instead of a sub-array.
  * Various bug fixes.

  Objective-C
  * We removed some helper class methods from GPBDictionary to shrink the size
    of the library, the functionary is still there, but you may need to do some
    specific +alloc / -init… methods instead.
  * Minor improvements in the performance of object field getters/setters by
    avoiding some memory management overhead.
  * Fix a memory leak during the raising of some errors.
  * Make header importing completely order independent.
  * Small code improvements for things the undefined behaviors compiler option
    was flagging.

  Ruby
  * Added ruby_package file option to control the module of generated class.
  * Various bug fixes.

  Javascript
  * Allow setting string to int64 field.

  Csharp
  * Unknown fields are now parsed and then sent back on the wire. They can be
    discarded at parse time via a CodedInputStream option.
  * Movement towards working with .NET 3.5 and Unity
  * Expression trees are no longer used
  * AOT generics issues in Unity/il2cpp have a workaround (see this commit for
    details)
  * Floating point values are now compared bitwise (affects NaN value
    comparisons)
  * The default size limit when parsing is now 2GB rather than 64MB
  * MessageParser now supports parsing from a slice of a byte array
  * JSON list parsing now accepts null values where the underlying proto
    representation does

2017-12-20 version 3.5.1 (C++/Java/Python/PHP/Objective-C/C#/Ruby/JavaScript)
  Planned Future Changes
  * Make C++ implementation C++11 only: we plan to require C++11 to build
    protobuf code starting from 3.6.0 release. Please join this github issue:
    https://github.com/protocolbuffers/protobuf/issues/2780 to provide your feedback.

  protoc
  * Fixed a bug introduced in 3.5.0 and protoc in Windows now accepts non-ascii
    characters in paths again.

  C++
  * Removed several usages of C++11 features in the code base.
  * Fixed some compiler warnings.

  PHP
  * Fixed memory leak in C-extension implementation.
  * Added discardUnknokwnFields API.
  * Removed duplicatd typedef in C-extension headers.
  * Avoided calling private php methods (timelib_update_ts).
  * Fixed Any.php to use fully-qualified name for DescriptorPool.

  Ruby
  * Added Google_Protobuf_discard_unknown for discarding unknown fields in
    messages.

  C#
  * Unknown fields are now preserved by default.
  * Floating point values are now bitwise compared, affecting message equality
    check and Contains() API in map and repeated fields.


2017-11-13 version 3.5.0 (C++/Java/Python/PHP/Objective-C/C#/Ruby/JavaScript)
  Planned Future Changes
  * Make C++ implementation C++11 only: we plan to require C++11 to build
    protobuf code starting from 3.6.0 release. Please join this github issue:
    https://github.com/protocolbuffers/protobuf/issues/2780 to provide your feedback.

  General
  * Unknown fields are now preserved in proto3 for most of the language
    implementations for proto3 by default. See the per-language section for
    details.
  * reserve keyword are now supported in enums

  C++
  * Proto3 messages are now preserving unknown fields by default. If you rely on
    unknowns fields being dropped. Please use DiscardUnknownFields() explicitly.
  * Deprecated the unsafe_arena_release_* and unsafe_arena_add_allocated_*
    methods for string fields.
  * Added move constructor and move assignment to RepeatedField,
    RepeatedPtrField and google::protobuf::Any.
  * Added perfect forwarding in Arena::CreateMessage
  * In-progress experimental support for implicit weak fields with lite protos.
    This feature allows the linker to strip out more unused messages and reduce
    binary size.
  * Various performance optimizations.

  Java
  * Proto3 messages are now preserving unknown fields by default. If you’d like
    to drop unknown fields, please use the DiscardUnknownFieldsParser API. For
    example:
      Parser<Foo> parser = DiscardUnknownFieldsParser.wrap(Foo.parser());
      Foo foo = parser.parseFrom(input);
  * Added a new CodedInputStream decoder for Iterable<ByteBuffer> with direct
    ByteBuffers.
  * TextFormat now prints unknown length-delimited fields as messages if
    possible.
  * FieldMaskUtil.merge() no longer creates unnecessary empty messages when a
    message field is unset in both source message and destination message.
  * Various performance optimizations.

  Python
  * Proto3 messages are now preserving unknown fields by default. Use
    message.DiscardUnknownFields() to drop unknown fields.
  * Add FieldDescriptor.file in generated code.
  * Add descriptor pool FindOneofByName in pure python.
  * Change unknown enum values into unknown field set .
  * Add more Python dict/list compatibility for Struct/ListValue.
  * Add utf-8 support for text_format.Merge()/Parse().
  * Support numeric unknown enum values for proto3 JSON format.
  * Add warning for Unexpected end-group tag in cpp extension.

  PHP
  * Proto3 messages are now preserving unknown fields.
  * Provide well known type messages in runtime.
  * Add prefix ‘PB’ to generated class of reserved names.
  * Fixed all conformance tests for encode/decode json in php runtime. C
    extension needs more work.

  Objective-C
  * Fixed some issues around copying of messages with unknown fields and then
    mutating the unknown fields in the copy.

  C#
  * Added unknown field support in JsonParser.
  * Fixed oneof message field merge.
  * Simplify parsing messages from array slices.

  Ruby
  * Unknown fields are now preserved by default.
  * Fixed several bugs for segment fault.

  Javascript
  * Decoder can handle both paced and unpacked data no matter how the proto is
    defined.
  * Decoder now accept long varint for 32 bit integers.


2017-08-14 version 3.4.0 (C++/Java/Python/PHP/Objective-C/C#/Ruby/JavaScript)
  Planned Future Changes
  * There are some changes that are not included in this release but are planned
    for the near future
      - Preserve unknown fields in proto3: We are going to bring unknown fields
        back into proto3. In this release, some languages start to support
        preserving unknown fields in proto3, controlled by flags/options. Some
        languages also introduce explicit APIs to drop unknown fields for
        migration. Please read the change log sections by languages for details.
        For general timeline and plan:

          https://docs.google.com/document/d/1KMRX-G91Aa-Y2FkEaHeeviLRRNblgIahbsk4wA14gRk/view

        For issues and discussions:

          https://github.com/protocolbuffers/protobuf/issues/272

      - Make C++ implementation C++11 only: we plan to require C++11 to build
        protobuf code starting from 3.5.0 or 3.6.0 release, after unknown fields
        semantic changes are finished. Please join this
        github issue:

          https://github.com/protocolbuffers/protobuf/issues/2780

        to provide your feedback.

  General
  * Extension ranges now accept options and are customizable.
  * "reserve" keyword now supports “max” in field number ranges,
    e.g.  reserve 1000 to max;

  C++
  * Proto3 messages are now able to preserve unknown fields. The default
    behavior is still to drop unknowns, which will be flipped in a future
    release. If you rely on unknowns fields being dropped. Please use
    Message::DiscardUnknownFields() explicitly.
  * Packable proto3 fields are now packed by default in serialization.
  * Following C++11 features are introduced when C++11 is available:
      - move-constructor and move-assignment are introduced to messages
      - Repeated fields constructor now takes std::initializer_list
      - rvalue setters are introduced for string fields
  * Experimental Table-Driven parsing and serialization available to test. To
    enable it, pass in table_driven_parsing table_driven_serialization protoc
    generator flags for C++

      $ protoc --cpp_out=table_driven_parsing,table_driven_serialization:./ \
        test.proto

  * lite generator parameter supported by the generator. Once set, all generated
    files, use lite runtime regardless of the optimizer_for setting in the
    .proto file.
  * Various optimizations to make C++ code more performant on PowerPC platform
  * Fixed maps data corruption when the maps are modified by both reflection API
    and generated API.
  * Deterministic serialization on maps reflection now uses stable sort.
  * file() accessors are introduced to various *Descriptor classes to make
    writing template function easier.
  * ByteSize() and SpaceUsed() are deprecated.Use ByteSizeLong() and
    SpaceUsedLong() instead
  * Consistent hash function is used for maps in DEBUG and NDEBUG build.
  * "using namespace std" is removed from stubs/common.h
  * Various performance optimizations and bug fixes

  Java
  * Introduced new parser API DiscardUnknownFieldsParser in preparation of
    proto3 unknown fields preservation change. Users who want to drop unknown
    fields should migrate to use this new parser API. For example:

      Parser<Foo> parser = DiscardUnknownFieldsParser.wrap(Foo.parser());
      Foo foo = parser.parseFrom(input);

  * Introduced new TextFormat API printUnicodeFieldValue() that prints field
    value without escaping unicode characters.
  * Added Durations.compare(Duration, Duration) and
    Timestamps.compare(Timestamp, Timestamp).
  * JsonFormat now accepts base64url encoded bytes fields.
  * Optimized CodedInputStream to do less copies when parsing large bytes
    fields.
  * Optimized TextFormat to allocate less memory when printing.

  Python
  * SerializeToString API is changed to SerializeToString(self, **kwargs),
    deterministic parameter is accepted for deterministic serialization.
  * Added sort_keys parameter in json format to make the output deterministic.
  * Added indent parameter in json format.
  * Added extension support in json format.
  * Added __repr__ support for repeated field in cpp implementation.
  * Added file in FieldDescriptor.
  * Added pretty-print filter to text format.
  * Services and method descriptors are always printed even if generic_service
    option is turned off.
  * Note: AppEngine 2.5 is deprecated on June 2017 that AppEngine 2.5 will
    never update protobuf runtime. Users who depend on AppEngine 2.5 should use
    old protoc.

  PHP
  * Support PHP generic services. Specify file option php_generic_service=true
    to enable generating service interface.
  * Message, repeated and map fields setters take value instead of reference.
  * Added map iterator in c extension.
  * Support json  encode/decode.
  * Added more type info in getter/setter phpdoc
  * Fixed the problem that c extension and php implementation cannot be used
    together.
  * Added file option php_namespace to use custom php namespace instead of
    package.
  * Added fluent setter.
  * Added descriptor API in runtime for custom encode/decode.
  * Various bug fixes.

  Objective-C
  * Fix for GPBExtensionRegistry copying and add tests.
  * Optimize GPBDictionary.m codegen to reduce size of overall library by 46K
    per architecture.
  * Fix some cases of reading of 64bit map values.
  * Properly error on a tag with field number zero.
  * Preserve unknown fields in proto3 syntax files.
  * Document the exceptions on some of the writing apis.

  C#
  * Implemented IReadOnlyDictionary<K,V> in MapField<K,V>
  * Added TryUnpack method for Any message in addition to Unpack.
  * Converted C# projects to MSBuild (csproj) format.

  Ruby
  * Several bug fixes.

  Javascript
  * Added support of field option js_type. Now one can specify the JS type of a
    64-bit integer field to be string in the generated code by adding option
    [jstype = JS_STRING] on the field.

2017-04-05 version 3.3.0 (C++/Java/Python/PHP/Objective-C/C#/Ruby/JavaScript)
  Planned Future Changes
  * There are some changes that are not included in this release but are
    planned for the near future:
      - Preserve unknown fields in proto3: please read this doc:

          https://docs.google.com/document/d/1KMRX-G91Aa-Y2FkEaHeeviLRRNblgIahbsk4wA14gRk/view

        for the timeline and follow up this github issue:

          https://github.com/protocolbuffers/protobuf/issues/272

        for discussion.
      - Make C++ implementation C++11 only: we plan to require C++11 to build
        protobuf code starting from 3.4.0 or 3.5.0 release. Please join this
        github issue:

          https://github.com/protocolbuffers/protobuf/issues/2780

        to provide your feedback.

  C++
  * Fixed map fields serialization of DynamicMessage to correctly serialize
    both key and value regardless of their presence.
  * Parser now rejects field number 0 correctly.
  * New API Message::SpaceUsedLong() that’s equivalent to
    Message::SpaceUsed() but returns the value in size_t.
  * JSON support
    - New flag always_print_enums_as_ints in JsonPrintOptions.
    - New flag preserve_proto_field_names in JsonPrintOptions. It will instruct
      the JSON printer to use the original field name declared in the .proto
      file instead of converting them to lowerCamelCase when printing JSON.
    - JsonPrintOptions.always_print_primtive_fields now works for oneof message
      fields.
    - Fixed a bug that doesn’t allow different fields to set the same json_name
      value.
    - Fixed a performance bug that causes excessive memory copy when printing
      large messages.
  * Various performance optimizations.

  Java
  * Map field setters eagerly validate inputs and throw NullPointerExceptions
    as appropriate.
  * Added ByteBuffer overloads to the generated parsing methods and the Parser
    interface.
  * proto3 enum's getNumber() method now throws on UNRECOGNIZED values.
  * Output of JsonFormat is now locale independent.

  Python
  * Added FindServiceByName() in the pure-Python DescriptorPool. This works only
    for descriptors added with DescriptorPool.Add(). Generated descriptor_pool
    does not support this yet.
  * Added a descriptor_pool parameter for parsing Any in text_format.Parse().
  * descriptor_pool.FindFileContainingSymbol() now is able to find nested
    extensions.
  * Extending empty [] to repeated field now sets parent message presence.

  PHP
  * Added file option php_class_prefix. The prefix will be prepended to all
    generated classes defined in the file.
  * When encoding, negative int32 values are sign-extended to int64.
  * Repeated/Map field setter accepts a regular PHP array. Type checking is
    done on the array elements.
  * encode/decode are renamed to serializeToString/mergeFromString.
  * Added mergeFrom, clear method on Message.
  * Fixed a bug that oneof accessor didn’t return the field name that is
    actually set.
  * C extension now works with php7.
  * This is the first GA release of PHP. We guarantee that old generated code
    can always work with new runtime and new generated code.

  Objective-C
  * Fixed help for GPBTimestamp for dates before the epoch that contain
    fractional seconds.
  * Added GPBMessageDropUnknownFieldsRecursively() to remove unknowns from a
    message and any sub messages.
  * Addressed a threading race in extension registration/lookup.
  * Increased the max message parsing depth to 100 to match the other languages.
  * Removed some use of dispatch_once in favor of atomic compare/set since it
    needs to be heap based.
  * Fixes for new Xcode 8.3 warnings.

  C#
  * Fixed MapField.Values.CopyTo, which would throw an exception unnecessarily
    if provided exactly the right size of array to copy to.
  * Fixed enum JSON formatting when multiple names mapped to the same numeric
    value.
  * Added JSON formatting option to format enums as integers.
  * Modified RepeatedField<T> to implement IReadOnlyList<T>.
  * Introduced the start of custom option handling; it's not as pleasant as it
    might be, but the information is at least present. We expect to extend code
    generation to improve this in the future.
  * Introduced ByteString.FromStream and ByteString.FromStreamAsync to
    efficiently create a ByteString from a stream.
  * Added whole-message deprecation, which decorates the class with [Obsolete].

  Ruby
  * Fixed Message#to_h for messages with map fields.
  * Fixed memcpy() in binary gems to work for old glibc, without breaking the
    build for non-glibc libc’s like musl.

  Javascript
  * Added compatibility tests for version 3.0.0.
  * Added conformance tests.
  * Fixed serialization of extensions: we need to emit a value even if it is
    falsy (like the number 0).
  * Use closurebuilder.py in favor of calcdeps.py for compiling JavaScript.

2017-01-23 version 3.2.0 (C++/Java/Python/PHP/Ruby/Objective-C/C#/JavaScript/Lite)
  General
  * Added protoc version number to protoc plugin protocol. It can be used by
    protoc plugin to detect which version of protoc is used with the plugin and
    mitigate known problems in certain version of protoc.

  C++
  * The default parsing byte size limit has been raised from 64MB to 2GB.
  * Added rvalue setters for non-arena string fields.
  * Enabled debug logging for Android.
  * Fixed a double-free problem when using Reflection::SetAllocatedMessage()
    with extension fields.
  * Fixed several deterministic serialization bugs:
    * MessageLite::SerializeAsString() now respects the global deterministic
      serialization flag.
    * Extension fields are serialized deterministically as well.  Fixed protocol
      compiler to correctly report importing-self as an error.
  * Fixed FileDescriptor::DebugString() to print custom options correctly.
  * Various performance/codesize optimizations and cleanups.

  Java
  * The default parsing byte size limit has been raised from 64MB to 2GB.
  * Added recursion limit when parsing JSON.
  * Fixed a bug that enumType.getDescriptor().getOptions() doesn't have custom
    options.
  * Fixed generated code to support field numbers up to 2^29-1.

  Python
  * You can now assign NumPy scalars/arrays (np.int32, np.int64) to protobuf
    fields, and assigning other numeric types has been optimized for
    performance.
  * Pure-Python: message types are now garbage-collectable.
  * Python/C++: a lot of internal cleanup/refactoring.

  PHP (Alpha)
  * For 64-bit integers type (int64/uint64/sfixed64/fixed64/sint64), use PHP
    integer on 64-bit environment and PHP string on 32-bit environment.
  * PHP generated code also conforms to PSR-4 now.
  * Fixed ZTS build for c extension.
  * Fixed c extension build on Mac.
  * Fixed c extension build on 32-bit linux.
  * Fixed the bug that message without namespace is not found in the descriptor
    pool. (#2240)
  * Fixed the bug that repeated field is not iterable in c extension.
  * Message names Empty will be converted to GPBEmpty in generated code.
  * Added phpdoc in generated files.
  * The released API is almost stable. Unless there is large problem, we won't
    change it. See
    https://developers.google.com/protocol-buffers/docs/reference/php-generated
    for more details.

  Objective-C
  * Added support for push/pop of the stream limit on CodedInputStream for
    anyone doing manual parsing.

  C#
  * No changes.

  Ruby
  * Message objects now support #respond_to? for field getters/setters.
  * You can now compare “message == non_message_object” and it will return false
    instead of throwing an exception.
  * JRuby: fixed #hashCode to properly reflect the values in the message.

  Javascript
  * Deserialization of repeated fields no longer has quadratic performance
    behavior.
  * UTF-8 encoding/decoding now properly supports high codepoints.
  * Added convenience methods for some well-known types: Any, Struct, and
    Timestamp. These make it easier to convert data between native JavaScript
    types and the well-known protobuf types.

2016-09-23 version 3.1.0 (C++/Java/Python/PHP/Ruby/Objective-C/C#/JavaScript/Lite)
  General
  * Proto3 support in PHP (alpha).
  * Various bug fixes.

  C++
  * Added MessageLite::ByteSizeLong() that’s equivalent to
    MessageLite::ByteSize() but returns the value in size_t. Useful to check
    whether a message is over the 2G size limit that protobuf can support.
  * Moved default_instances to global variables. This allows default_instance
    addresses to be known at compile time.
  * Adding missing generic gcc 64-bit atomicops.
  * Restore New*Callback into google::protobuf namespace since these are used
    by the service stubs code
  * JSON support.
    * Fixed some conformance issues.
  * Fixed a JSON serialization bug for bytes fields.

  Java
  * Fixed a bug in TextFormat that doesn’t accept empty repeated fields (i.e.,
    “field: [ ]”).
  * JSON support
    * Fixed JsonFormat to do correct snake_case-to-camelCase conversion for
      non-style-conforming field names.
    * Fixed JsonFormat to parse empty Any message correctly.
    * Added an option to JsonFormat.Parser to ignore unknown fields.
  * Experimental API
    * Added UnsafeByteOperations.unsafeWrap(byte[]) to wrap a byte array into
      ByteString without copy.

  Python
  * JSON support
    * Fixed some conformance issues.

  PHP (Alpha)
  * We have added the proto3 support for PHP via both a pure PHP package and a
    native c extension. The pure PHP package is intended to provide usability
    to wider range of PHP platforms, while the c extension is intended to
    provide higher performance. Both implementations provide the same runtime
    APIs and share the same generated code. Users don’t need to re-generate
    code for the same proto definition when they want to switch the
    implementation later. The pure PHP package is included in the php/src
    directory, and the c extension is included in the php/ext directory.

    Both implementations provide idiomatic PHP APIs:
    * All messages and enums are defined as PHP classes.
    * All message fields can only be accessed via getter/setter.
    * Both repeated field elements and map elements are stored in containers
      that act like a normal PHP array.

    Unlike several existing third-party PHP implementations for protobuf, our
    implementations are built on a "strongly-typed" philosophy: message fields
    and array/map containers will throw exceptions eagerly when values of the
    incorrect type (not including those that can be type converted, e.g.,
    double <-> integer <-> numeric string) are inserted.

    Currently, pure PHP runtime supports php5.5, 5.6 and 7 on linux. C
    extension runtime supports php5.5 and 5.6 on linux.

    See php/README.md for more details about installment. See
    https://developers.google.com/protocol-buffers/docs/phptutorial for more
    details about APIs.

  Objective-C
  * Helpers are now provided for working the Any well known type (see
    GPBWellKnownTypes.h for the api additions).
  * Some improvements in startup code (especially when extensions aren’t used).

  Javascript
  * Fixed missing import of jspb.Map
  * Fixed valueWriterFn variable name

  Ruby
  * Fixed hash computation for JRuby's RubyMessage
  * Make sure map parsing frames are GC-rooted.
  * Added API support for well-known types.

  C#
  * Removed check on dependency in the C# reflection API.

2016-09-06 version 3.0.2 (C++/Java/Python/Ruby/Objective-C/C#/JavaScript/Lite)
  General
  * Various bug fixes.

  Objective C
  * Fix for oneofs in proto3 syntax files where fields were set to the zero
    value.
  * Fix for embedded null character in strings.
  * CocoaDocs support

  Ruby
  * Fixed memory corruption bug in parsing that could occur under GC pressure.

  Javascript
  * jspb.Map is now properly exported to CommonJS modules.

  C#
  * Removed legacy_enum_values flag.


2016-07-27 version 3.0.0 (C++/Java/Python/Ruby/Objective-C/C#/JavaScript/Lite)
  General
  * This log only contains changes since the beta-4 release. Summarized change
    log since the last stable release (v2.6.1) can be found in the github
    release page.

  Compatibility Notice
  * v3.0.0 is the first API stable release of the v3.x series. We do not expect
    any future API breaking changes.
  * For C++, Java Lite and Objective-C, source level compatibility is
    guaranteed.  Upgrading from v3.0.0 to newer minor version releases will be
    source compatible. For example, if your code compiles against protobuf
    v3.0.0, it will continue to compile after you upgrade protobuf library to
    v3.1.0.
  * For other languages, both source level compatibility and binary level
    compatibility are guaranteed. For example, if you have a Java binary built
    against protobuf v3.0.0. After switching the protobuf runtime binary to
    v3.1.0, your built binary should continue to work.
  * Compatibility is only guaranteed for documented API and documented
    behaviors. If you are using undocumented API (e.g., use anything in the C++
    internal namespace), it can be broken by minor version releases in an
    undetermined manner.

  Ruby
  * When you assign a string field `a.string_field = "X"`, we now call
    #encode(UTF-8) on the string and freeze the copy. This saves you from
    needing to ensure the string is already encoded as UTF-8. It also prevents
    you from mutating the string after it has been assigned (this is how we
    ensure it stays valid UTF-8).
  * The generated file for `foo.proto` is now `foo_pb.rb` instead of just
    `foo.rb`. This makes it easier to see which imports/requires are from
    protobuf generated code, and also prevents conflicts with any `foo.rb` file
    you might have written directly in Ruby. It is a backward-incompatible
    change: you will need to update all of your `require` statements.
  * For package names like `foo_bar`, we now translate this to the Ruby module
    `FooBar`. This is more idiomatic Ruby than what we used to do (`Foo_bar`).

  JavaScript
  * Scalar fields like numbers and boolean now return defaults instead of
    `undefined` or `null` when they are unset. You can test for presence
    explicitly by calling `hasFoo()`, which we now generate for scalar fields.

  Java Lite
  * Java Lite is now implemented as a separate plugin, maintained in the
    `javalite` branch. Both lite runtime and protoc artifacts will be available
    in Maven.

  C#
  * Target platforms now .NET 4.5, selected portable subsets and .NET Core.
  * legacy_enum_values option is no longer supported.

2016-07-15 version 3.0.0-beta-4 (C++/Java/Python/Ruby/Objective-C/C#/JavaScript)
  General
  * Added a deterministic serialization API for C++. The deterministic
    serialization guarantees that given a binary, equal messages will be
    serialized to the same bytes. This allows applications like MapReduce to
    group equal messages based on the serialized bytes. The deterministic
    serialization is, however, NOT canonical across languages; it is also
    unstable across different builds with schema changes due to unknown fields.
    Users who need canonical serialization, e.g. persistent storage in a
    canonical form, fingerprinting, etc, should define their own
    canonicalization specification and implement the serializer using reflection
    APIs rather than relying on this API.
  * Added OneofOptions. You can now define custom options for oneof groups.
      import "google/protobuf/descriptor.proto";
      extend google.protobuf.OneofOptions {
        optional int32 my_oneof_extension = 12345;
      }
      message Foo {
        oneof oneof_group {
          (my_oneof_extension) = 54321;
          ...
        }
      }

  C++ (beta)
  * Introduced a deterministic serialization API in
    CodedOutputStream::SetSerializationDeterministic(bool). See the notes about
    deterministic serialization in the General section.
  * Added google::protobuf::Map::swap() to swap two map fields.
  * Fixed a memory leak when calling Reflection::ReleaseMessage() on a message
    allocated on arena.
  * Improved error reporting when parsing text format protos.
  * JSON
      - Added a new parser option to ignore unknown fields when parsing JSON.
      - Added convenient methods for message to/from JSON conversion.
  * Various performance optimizations.

  Java (beta)
  * File option "java_generate_equals_and_hash" is now deprecated. equals() and
    hashCode() methods are generated by default.
  * Added a new JSON printer option "omittingInsignificantWhitespace" to produce
    a more compact JSON output. The printer will pretty-print by default.
  * Updated Java runtime to be compatible with 2.5.0/2.6.1 generated protos.

  Python (beta)
  * Added support to pretty print Any messages in text format.
  * Added a flag to ignore unknown fields when parsing JSON.
  * Bugfix: "@type" field of a JSON Any message is now correctly put before
    other fields.

  Objective-C (beta)
  * Updated the code to support compiling with more compiler warnings
    enabled. (Issue 1616)
  * Exposing more detailed errors for parsing failures. (PR 1623)
  * Small (breaking) change to the naming of some methods on the support classes
    for map<>. There were collisions with the system provided KVO support, so
    the names were changed to avoid those issues.  (PR 1699)
  * Fixed for proper Swift bridging of error handling during parsing. (PR 1712)
  * Complete support for generating sources that will go into a Framework and
    depend on generated sources from other Frameworks. (Issue 1457)

  C# (beta)
  * RepeatedField optimizations.
  * Support for .NET Core.
  * Minor bug fixes.
  * Ability to format a single value in JsonFormatter (advanced usage only).
  * Modifications to attributes applied to generated code.

  Javascript (alpha)
  * Maps now have a real map API instead of being treated as repeated fields.
  * Well-known types are now provided in the google-protobuf package, and the
    code generator knows to require() them from that package.
  * Bugfix: non-canonical varints are correctly decoded.

  Ruby (alpha)
  * Accessors for oneof fields now return default values instead of nil.

  Java Lite
  * Java lite support is removed from protocol compiler. It will be supported
    as a protocol compiler plugin in a separate code branch.

2016-05-16 version 3.0.0-beta-3 (C++/Java/Python/Ruby/Nano/Objective-C/C#/JavaScript)
  General
  * Supported Proto3 lite-runtime in C++/Java for mobile platforms.
  * Any type now supports APIs to specify prefixes other than
    type.googleapis.com
  * Removed javanano_use_deprecated_package option; Nano will always has its own
    ".nano" package.

  C++ (Beta)
  * Improved hash maps.
      - Improved hash maps comments. In particular, please note that equal hash
        maps will not necessarily have the same iteration order and
        serialization.
      - Added a new hash maps implementation that will become the default in a
        later release.
  * Arenas
      - Several inlined methods in Arena were moved to out-of-line to improve
        build performance and code size.
      - Added SpaceAllocatedAndUsed() to report both space used and allocated
      - Added convenient class UnsafeArenaAllocatedRepeatedPtrFieldBackInserter
  * Any
      - Allow custom type URL prefixes in Any packing.
      - TextFormat now expand the Any type rather than printing bytes.
  * Performance optimizations and various bug fixes.

  Java (Beta)
  * Introduced an ExperimentalApi annotation. Annotated APIs are experimental
    and are subject to change in a backward incompatible way in future releases.
  * Introduced zero-copy serialization as an ExperimentalApi
      - Introduction of the `ByteOutput` interface. This is similar to
        `OutputStream` but provides semantics for lazy writing (i.e. no
        immediate copy required) of fields that are considered to be immutable.
      - `ByteString` now supports writing to a `ByteOutput`, which will directly
        expose the internals of the `ByteString` (i.e. `byte[]` or `ByteBuffer`)
        to the `ByteOutput` without copying.
      - `CodedOutputStream` now supports writing to a `ByteOutput`. `ByteString`
        instances that are too large to fit in the internal buffer will be
        (lazily) written to the `ByteOutput` directly.
      - This allows applications using large `ByteString` fields to avoid
        duplication of these fields entirely. Such an application can supply a
        `ByteOutput` that chains together the chunks received from
        `CodedOutputStream` before forwarding them onto the IO system.
  * Other related changes to `CodedOutputStream`
      - Additional use of `sun.misc.Unsafe` where possible to perform fast
        access to `byte[]` and `ByteBuffer` values and avoiding unnecessary
        range checking.
      - `ByteBuffer`-backed `CodedOutputStream` now writes directly to the
        `ByteBuffer` rather than to an intermediate array.
  * Improved lite-runtime.
      - Lite protos now implement deep equals/hashCode/toString
      - Significantly improved the performance of Builder#mergeFrom() and
        Builder#mergeDelimitedFrom()
  * Various bug fixes and small feature enhancement.
      - Fixed stack overflow when in hashCode() for infinite recursive oneofs.
      - Fixed the lazy field parsing in lite to merge rather than overwrite.
      - TextFormat now supports reporting line/column numbers on errors.
      - Updated to add appropriate @Override for better compiler errors.

  Python (Beta)
  * Added JSON format for Any, Struct, Value and ListValue
  * [ ] is now accepted for both repeated scalar fields and repeated message
    fields in text format parser.
  * Numerical field name is now supported in text format.
  * Added DiscardUnknownFields API for python protobuf message.

  Objective-C (Beta)
  * Proto comments now come over as HeaderDoc comments in the generated sources
    so Xcode can pick them up and display them.
  * The library headers have been updated to use HeaderDoc comments so Xcode can
    pick them up and display them.
  * The per message and per field overhead in both generated code and runtime
    object sizes was reduced.
  * Generated code now include deprecated annotations when the proto file
    included them.

  C# (Beta)
  In general: some changes are breaking, which require regenerating messages.
  Most user-written code will not be impacted *except* for the renaming of enum
  values.

  * Allow custom type URL prefixes in `Any` packing, and ignore them when
    unpacking
  * `protoc` is now in a separate NuGet package (Google.Protobuf.Tools)
  * New option: `internal_access` to generate internal classes
  * Enum values are now PascalCased, and if there's a prefix which matches the
    name of the enum, that is removed (so an enum `COLOR` with a value
    `COLOR_BLUE` would generate a value of just `Blue`). An option
    (`legacy_enum_values`) is temporarily available to disable this, but the
    option will be removed for GA.
  * `json_name` option is now honored
  * If group tags are encountered when parsing, they are validated more
    thoroughly (although we don't support actual groups)
  * NuGet dependencies are better specified
  * Breaking: `Preconditions` is renamed to `ProtoPreconditions`
  * Breaking: `GeneratedCodeInfo` is renamed to `GeneratedClrTypeInfo`
  * `JsonFormatter` now allows writing to a `TextWriter`
  * New interface, `ICustomDiagnosticMessage` to allow more compact
    representations from `ToString`
  * `CodedInputStream` and `CodedOutputStream` now implement `IDisposable`,
    which simply disposes of the streams they were constructed with
  * Map fields no longer support null values (in line with other languages)
  * Improvements in JSON formatting and parsing

  Javascript (Alpha)
  * Better support for "bytes" fields: bytes fields can be read as either a
    base64 string or UInt8Array (in environments where TypedArray is supported).
  * New support for CommonJS imports.  This should make it easier to use the
    JavaScript support in Node.js and tools like WebPack.  See js/README.md for
    more information.
  * Some significant internal refactoring to simplify and modularize the code.

  Ruby (Alpha)
  * JSON serialization now properly uses camelCased names, with a runtime option
    that will preserve original names from .proto files instead.
  * Well-known types are now included in the distribution.
  * Release now includes binary gems for Windows, Mac, and Linux instead of just
    source gems.
  * Bugfix for serializing oneofs.

  C++/Java Lite (Alpha)
    A new "lite" generator parameter was introduced in the protoc for C++ and
    Java for Proto3 syntax messages. Example usage:

     ./protoc --cpp_out=lite:$OUTPUT_PATH foo.proto

    The protoc will treat the current input and all the transitive dependencies
    as LITE. The same generator parameter must be used to generate the
    dependencies.

    In Proto3 syntax files, "optimized_for=LITE_RUNTIME" is no longer supported.


2015-12-30 version 3.0.0-beta-2 (C++/Java/Python/Ruby/Nano/Objective-C/C#/JavaScript)
  General
  * Introduced a new language implementation: JavaScript.
  * Added a new field option "json_name". By default proto field names are
    converted to "lowerCamelCase" in proto3 JSON format. This option can be
    used to override this behavior and specify a different JSON name for the
    field.
  * Added conformance tests to ensure implementations are following proto3 JSON
    specification.

  C++ (Beta)
  * Various bug fixes and improvements to the JSON support utility:
      - Duplicate map keys in JSON are now rejected (i.e., translation will
        fail).
      - Fixed wire-format for google.protobuf.Value/ListValue.
      - Fixed precision loss when converting google.protobuf.Timestamp.
      - Fixed a bug when parsing invalid UTF-8 code points.
      - Fixed a memory leak.
      - Reduced call stack usage.

  Java (Beta)
  * Cleaned up some unused methods on CodedOutputStream.
  * Presized lists for packed fields during parsing in the lite runtime to
    reduce allocations and improve performance.
  * Improved the performance of unknown fields in the lite runtime.
  * Introduced UnsafeByteStrings to support zero-copy ByteString creation.
  * Various bug fixes and improvements to the JSON support utility:
      - Fixed a thread-safety bug.
      - Added a new option “preservingProtoFieldNames” to JsonFormat.
      - Added a new option “includingDefaultValueFields” to JsonFormat.
      - Updated the JSON utility to comply with proto3 JSON specification.

  Python (Beta)
  * Added proto3 JSON format utility. It includes support for all field types
    and a few well-known types except for Any and Struct.
  * Added runtime support for Any, Timestamp, Duration and FieldMask.
  * [ ] is now accepted for repeated scalar fields in text format parser.
  * Map fields now have proper O(1) performance for lookup/insert/delete
    when using the Python/C++ implementation. They were previously using O(n)
    search-based algorithms because the C++ reflection interface didn't
    support true map operations.

  Objective-C (Beta)
  * Various bug-fixes and code tweaks to pass more strict compiler warnings.
  * Now has conformance test coverage and is passing all tests.

  C# (Beta)
  * Various bug-fixes.
  * Code generation: Files generated in directories based on namespace.
  * Code generation: Include comments from .proto files in XML doc
    comments (naively)
  * Code generation: Change organization/naming of "reflection class" (access
    to file descriptor)
  * Code generation and library: Add Parser property to MessageDescriptor,
    and introduce a non-generic parser type.
  * Library: Added TypeRegistry to support JSON parsing/formatting of Any.
  * Library: Added Any.Pack/Unpack support.
  * Library: Implemented JSON parsing.

  Javascript (Alpha)
  * Added proto3 support for JavaScript. The runtime is written in pure
    JavaScript and works in browsers and in Node.js. To generate JavaScript
    code for your proto, invoke protoc with "--js_out". See js/README.md
    for more build instructions.

2015-08-26 version 3.0.0-beta-1 (C++/Java/Python/Ruby/Nano/Objective-C/C#)
  About Beta
  * This is the first beta release of protobuf v3.0.0. Not all languages
    have reached beta stage. Languages not marked as beta are still in
    alpha (i.e., be prepared for API breaking changes).

  General
  * Proto3 JSON is supported in several languages (fully supported in C++
    and Java, partially supported in Ruby/C#). The JSON spec is defined in
    the proto3 language guide:

      https://developers.google.com/protocol-buffers/docs/proto3#json

    We will publish a more detailed spec to define the exact behavior of
    proto3-conformant JSON serializers and parsers. Until then, do not rely
    on specific behaviors of the implementation if it’s not documented in
    the above spec. More specifically, the behavior is not yet finalized for
    the following:
      - Parsing invalid JSON input (e.g., input with trailing commas).
      - Non-camelCase names in JSON input.
      - The same field appears multiple times in JSON input.
      - JSON arrays contain “null” values.
      - The message has unknown fields.

  * Proto3 now enforces strict UTF-8 checking. Parsing will fail if a string
    field contains non UTF-8 data.

  C++ (Beta)
  * Introduced new utility functions/classes in the google/protobuf/util
    directory:
      - MessageDifferencer: compare two proto messages and report their
                            differences.
      - JsonUtil: support converting protobuf binary format to/from JSON.
      - TimeUtil: utility functions to work with well-known types Timestamp
                  and Duration.
      - FieldMaskUtil: utility functions to work with FieldMask.

  * Performance optimization of arena construction and destruction.
  * Bug fixes for arena and maps support.
  * Changed to use cmake for Windows Visual Studio builds.
  * Added Bazel support.

  Java (Beta)
  * Introduced a new util package that will be distributed as a separate
    artifact in maven. It contains:
      - JsonFormat: convert proto messages to/from JSON.
      - TimeUtil: utility functions to work with Timestamp and Duration.
      - FieldMaskUtil: utility functions to work with FieldMask.

  * The static PARSER in each generated message is deprecated, and it will
    be removed in a future release. A static parser() getter is generated
    for each message type instead.
  * Performance optimizations for String fields serialization.
  * Performance optimizations for Lite runtime on Android:
      - Reduced allocations
      - Reduced method overhead after ProGuarding
      - Reduced code size after ProGuarding

  Python (Alpha)
  * Removed legacy Python 2.5 support.
  * Moved to a single Python 2.x/3.x-compatible codebase, instead of using 2to3.
  * Fixed build/tests on Python 2.6, 2.7, 3.3, and 3.4.
      - Pure-Python works on all four.
      - Python/C++ implementation works on all but 3.4, due to changes in the
        Python/C++ API in 3.4.
  * Some preliminary work has been done to allow for multiple DescriptorPools
    with Python/C++.

  Ruby (Alpha)
  * Many bugfixes:
      - fixed parsing/serialization of bytes, sint, sfixed types
      - other parser bugfixes
      - fixed memory leak affecting Ruby 2.2

  JavaNano (Alpha)
  * JavaNano generated code now will be put in a nano package by default to
    avoid conflicts with Java generated code.

  Objective-C (Alpha)
  * Added non-null markup to ObjC library. Requires SDK 8.4+ to build.
  * Many bugfixes:
      - Removed the class/enum filter.
      - Renamed some internal types to avoid conflicts with the well-known types
        protos.
      - Added missing support for parsing repeated primitive fields in packed or
        unpacked forms.
      - Added *Count for repeated and map<> fields to avoid auto-create when
        checking for them being set.

  C# (Alpha)
  * Namespace changed to Google.Protobuf (and NuGet package will be named
    correspondingly).
  * Target platforms now .NET 4.5 and selected portable subsets only.
  * Removed lite runtime.
  * Reimplementation to use mutable message types.
  * Null references used to represent "no value" for message type fields.
  * Proto3 semantics supported; proto2 files are prohibited for C# codegen.
    Most proto3 features supported:
      - JSON formatting (a.k.a. serialization to JSON), including well-known
        types (except for Any).
      - Wrapper types mapped to nullable value types (or string/ByteString
        allowing nullability). JSON parsing is not supported yet.
      - maps
      - oneof
      - enum unknown value preservation

2015-05-25 version 3.0.0-alpha-3 (Objective-C/C#):
  General
  * Introduced two new language implementations (Objective-C, C#) to proto3.
  * Explicit "optional" keyword are disallowed in proto3 syntax, as fields are
    optional by default.
  * Group fields are no longer supported in proto3 syntax.
  * Changed repeated primitive fields to use packed serialization by default in
    proto3 (implemented for C++, Java, Python in this release).  The user can
    still disable packed serialization by setting packed to false for now.
  * Added well-known type protos (any.proto, empty.proto, timestamp.proto,
    duration.proto, etc.). Users can import and use these protos just like
    regular proto files. Additional runtime support will be added for them in
    future releases (in the form of utility helper functions, or having them
    replaced by language specific types in generated code).
  * Added a "reserved" keyword in both proto2 and proto3 syntax. User can use
    this keyword to declare reserved field numbers and names to prevent them
    from being reused by other fields in the same message.

    To reserve field numbers, add a reserved declaration in your message:

      message TestMessage {
        reserved 2, 15, 9 to 11, 3;
      }

    This reserves field numbers 2, 3, 9, 10, 11 and 15. If a user uses any of
    these as field numbers, the protocol buffer compiler will report an error.

    Field names can also be reserved:

      message TestMessage {
        reserved "foo", "bar";
      }

  * Various bug fixes since 3.0.0-alpha-2

  Objective-C
    Objective-C includes a code generator and a native objective-c runtime
    library.  By adding “--objc_out” to protoc, the code generator will generate
    a header(*.pbobjc.h) and an implementation file(*.pbobjc.m) for each proto
    file.

    In this first release, the generated interface provides: enums, messages,
    field support(single, repeated, map, oneof), proto2 and proto3 syntax
    support, parsing and serialization. It’s  compatible with ARC and non-ARC
    usage. Besides, user can also access it via the swift bridging header.

    See objectivec/README.md for details.

  C#
    * C# protobufs are based on project
      https://github.com/jskeet/protobuf-csharp-port. The original project was
      frozen and all the new development will happen here.
    * Codegen plugin for C# was completely rewritten to C++ and is now an
      integral part of protoc.
    * Some refactorings and cleanup has been applied to the C# runtime library.
    * Only proto2 is supported in C# at the moment, proto3 support is in
      progress and will likely bring significant breaking changes to the API.

    See csharp/README.md for details.

  C++
    * Added runtime support for Any type. To use Any in your proto file, first
      import the definition of Any:

        // foo.proto
        import "google/protobuf/any.proto";
        message Foo {
          google.protobuf.Any any_field = 1;
        }
        message Bar {
          int32 value = 1;
        }

      Then in C++ you can access the Any field using PackFrom()/UnpackTo()
      methods:

        Foo foo;
        Bar bar = ...;
        foo.mutable_any_field()->PackFrom(bar);
        ...
        if (foo.any_field().IsType<Bar>()) {
          foo.any_field().UnpackTo(&bar);
          ...
        }
    * In text format, entries of a map field will be sorted by key.

  Java
    * Continued optimizations on the lite runtime to improve performance for
      Android.

  Python
    * Added map support.
      - maps now have a dict-like interface (msg.map_field[key] = value)
      - existing code that modifies maps via the repeated field interface
        will need to be updated.

  Ruby
    * Improvements to RepeatedField's emulation of the Ruby Array API.
    * Various speedups and internal cleanups.

2015-02-26 version 3.0.0-alpha-2 (Python/Ruby/JavaNano):
  General
  * Introduced three new language implementations (Ruby, JavaNano, and
    Python) to proto3.
  * Various bug fixes since 3.0.0-alpha-1

  Python:
    Python has received several updates, most notably support for proto3
    semantics in any .proto file that declares syntax="proto3".
    Messages declared in proto3 files no longer represent field presence
    for scalar fields (number, enums, booleans, or strings).  You can
    no longer call HasField() for such fields, and they are serialized
    based on whether they have a non-zero/empty/false value.

    One other notable change is in the C++-accelerated implementation.
    Descriptor objects (which describe the protobuf schema and allow
    reflection over it) are no longer duplicated between the Python
    and C++ layers.  The Python descriptors are now simple wrappers
    around the C++ descriptors.  This change should significantly
    reduce the memory usage of programs that use a lot of message
    types.

  Ruby:
    We have added proto3 support for Ruby via a native C extension.

    The Ruby extension itself is included in the ruby/ directory, and details on
    building and installing the extension are in ruby/README.md. The extension
    will also be published as a Ruby gem. Code generator support is included as
    part of `protoc` with the `--ruby_out` flag.

    The Ruby extension implements a user-friendly DSL to define message types
    (also generated by the code generator from `.proto` files).  Once a message
    type is defined, the user may create instances of the message that behave in
    ways idiomatic to Ruby. For example:

    - Message fields are present as ordinary Ruby properties (getter method
      `foo` and setter method `foo=`).
    - Repeated field elements are stored in a container that acts like a native
      Ruby array, and map elements are stored in a container that acts like a
      native Ruby hashmap.
    - The usual well-known methods, such as `#to_s`, `#dup`, and the like, are
      present.

    Unlike several existing third-party Ruby extensions for protobuf, this
    extension is built on a "strongly-typed" philosophy: message fields and
    array/map containers will throw exceptions eagerly when values of the
    incorrect type are inserted.

    See ruby/README.md for details.

  JavaNano:
    JavaNano is a special code generator and runtime library designed especially
    for resource-restricted systems, like Android. It is very resource-friendly
    in both the amount of code and the runtime overhead. Here is an an overview
    of JavaNano features compared with the official Java protobuf:

    - No descriptors or message builders.
    - All messages are mutable; fields are public Java fields.
    - For optional fields only, encapsulation behind setter/getter/hazzer/
      clearer functions is opt-in, which provide proper 'has' state support.
    - For proto2, if not opted in, has state (field presence) is not available.
      Serialization outputs all fields not equal to their defaults.
      The behavior is consistent with proto3 semantics.
    - Required fields (proto2 only) are always serialized.
    - Enum constants are integers; protection against invalid values only
      when parsing from the wire.
    - Enum constants can be generated into container interfaces bearing
      the enum's name (so the referencing code is in Java style).
    - CodedInputByteBufferNano can only take byte[] (not InputStream).
    - Similarly CodedOutputByteBufferNano can only write to byte[].
    - Repeated fields are in arrays, not ArrayList or Vector. Null array
      elements are allowed and silently ignored.
    - Full support for serializing/deserializing repeated packed fields.
    - Support  extensions (in proto2).
    - Unset messages/groups are null, not an immutable empty default
      instance.
    - toByteArray(...) and mergeFrom(...) are now static functions of
      MessageNano.
    - The 'bytes' type translates to the Java type byte[].

    See javanano/README.txt for details.

2014-12-01 version 3.0.0-alpha-1 (C++/Java):

  General
  * Introduced Protocol Buffers language version 3 (aka proto3).

    When protobuf was initially opensourced it implemented Protocol Buffers
    language version 2 (aka proto2), which is why the version number
    started from v2.0.0. From v3.0.0, a new language version (proto3) is
    introduced while the old version (proto2) will continue to be supported.

    The main intent of introducing proto3 is to clean up protobuf before
    pushing the language as the foundation of Google's new API platform.
    In proto3, the language is simplified, both for ease of use and  to
    make it available in a wider range of programming languages. At the
    same time a few features are added to better support common idioms
    found in APIs.

    The following are the main new features in language version 3:

      1. Removal of field presence logic for primitive value fields, removal
         of required fields, and removal of default values. This makes proto3
         significantly easier to implement with open struct representations,
         as in languages like Android Java, Objective C, or Go.
      2. Removal of unknown fields.
      3. Removal of extensions, which are instead replaced by a new standard
         type called Any.
      4. Fix semantics for unknown enum values.
      5. Addition of maps.
      6. Addition of a small set of standard types for representation of time,
         dynamic data, etc.
      7. A well-defined encoding in JSON as an alternative to binary proto
         encoding.

    This release (v3.0.0-alpha-1) includes partial proto3 support for C++ and
    Java. Items 6 (well-known types) and 7 (JSON format) in the above feature
    list are not implemented.

    A new notion "syntax" is introduced to specify whether a .proto file
    uses proto2 or proto3:

      // foo.proto
      syntax = "proto3";
      message Bar {...}

    If omitted, the protocol compiler will generate a warning and "proto2" will
    be used as the default. This warning will be turned into an error in a
    future release.

    We recommend that new Protocol Buffers users use proto3. However, we do not
    generally recommend that existing users migrate from proto2 from proto3 due
    to API incompatibility, and we will continue to support proto2 for a long
    time.

  * Added support for map fields (implemented in C++/Java for both proto2 and
    proto3).

    Map fields can be declared using the following syntax:

      message Foo {
        map<string, string> values = 1;
      }

    Data of a map field will be stored in memory as an unordered map and it
    can be accessed through generated accessors.

  C++
  * Added arena allocation support (for both proto2 and proto3).

    Profiling shows memory allocation and deallocation constitutes a significant
    fraction of CPU-time spent in protobuf code and arena allocation is a
    technique introduced to reduce this cost. With arena allocation, new
    objects will be allocated from a large piece of preallocated memory and
    deallocation of these objects is almost free. Early adoption shows 20% to
    50% improvement in some Google binaries.

    To enable arena support, add the following option to your .proto file:

      option cc_enable_arenas = true;

    Protocol compiler will generate additional code to make the generated
    message classes work with arenas. This does not change the existing API
    of protobuf messages and does not affect wire format. Your existing code
    should continue to work after adding this option. In the future we will
    make this option enabled by default.

    To actually take advantage of arena allocation, you need to use the arena
    APIs when creating messages. A quick example of using the arena API:

      {
        google::protobuf::Arena arena;
        // Allocate a protobuf message in the arena.
        MyMessage* message = Arena::CreateMessage<MyMessage>(&arena);
        // All submessages will be allocated in the same arena.
        if (!message->ParseFromString(data)) {
          // Deal with malformed input data.
        }
        // Must not delete the message here. It will be deleted automatically
        // when the arena is destroyed.
      }

    Currently arena does not work with map fields. Enabling arena in a .proto
    file containing map fields will result in compile errors in the generated
    code. This will be addressed in a future release.

2014-10-20 version 2.6.1:

  C++
  * Added atomicops support for Solaris.
  * Released memory allocated by InitializeDefaultRepeatedFields() and
    GetEmptyString(). Some memory sanitizers reported them as memory leaks.

  Java
  * Updated DynamicMessage.setField() to handle repeated enum values
    correctly.
  * Fixed a bug that caused NullPointerException to be thrown when
    converting manually constructed FileDescriptorProto to
    FileDescriptor.

  Python
  * Fixed WhichOneof() to work with de-serialized protobuf messages.
  * Fixed a missing file problem of Python C++ implementation.

2014-08-15 version 2.6.0:

  General
  * Added oneofs(unions) feature. Fields in the same oneof will share
    memory and at most one field can be set at the same time. Use the
    oneof keyword to define a oneof like:
      message SampleMessage {
        oneof test_oneof {
          string name = 4;
          YourMessage sub_message = 9;
        }
      }
  * Files, services, enums, messages, methods and enum values can be marked
    as deprecated now.
  * Added Support for list values, including lists of messages, when
    parsing text-formatted protos in C++ and Java.
      For example:  foo: [1, 2, 3]

  C++
  * Enhanced customization on TestFormat printing.
  * Added SwapFields() in reflection API to swap a subset of fields.
    Added SetAllocatedMessage() in reflection API.
  * Repeated primitive extensions are now packable. The
    [packed=true] option only affects serializers. Therefore, it is
    possible to switch a repeated extension field to packed format
    without breaking backwards-compatibility.
  * Various speed optimizations.

  Java
  * writeTo() method in ByteString can now write a substring to an
    output stream. Added endWith() method for ByteString.
  * ByteString and ByteBuffer are now supported in CodedInputStream
    and CodedOutputStream.
  * java_generate_equals_and_hash can now be used with the LITE_RUNTIME.

  Python
  * A new C++-backed extension module (aka "cpp api v2") that replaces the
    old ("cpp api v1") one.  Much faster than the pure Python code.  This one
    resolves many bugs and is recommended for general use over the
    pure Python when possible.
  * Descriptors now have enum_types_by_name and extension_types_by_name dict
    attributes.
  * Support for Python 3.

2013-02-27 version 2.5.0:

  General
  * New notion "import public" that allows a proto file to forward the content
    it imports to its importers. For example,
      // foo.proto
      import public "bar.proto";
      import "baz.proto";

      // qux.proto
      import "foo.proto";
      // Stuff defined in bar.proto may be used in this file, but stuff from
      // baz.proto may NOT be used without importing it explicitly.
    This is useful for moving proto files. To move a proto file, just leave
    a single "import public" in the old proto file.
  * New enum option "allow_alias" that specifies whether different symbols can
    be assigned the same numeric value. Default value is "true". Setting it to
    false causes the compiler to reject enum definitions where multiple symbols
    have the same numeric value.
    Note: We plan to flip the default value to "false" in a future release.
    Projects using enum aliases should set the option to "true" in their .proto
    files.

  C++
  * New generated method set_allocated_foo(Type* foo) for message and string
    fields. This method allows you to set the field to a pre-allocated object
    and the containing message takes the ownership of that object.
  * Added SetAllocatedExtension() and ReleaseExtension() to extensions API.
  * Custom options are now formatted correctly when descriptors are printed in
    text format.
  * Various speed optimizations.

  Java
  * Comments in proto files are now collected and put into generated code as
    comments for corresponding classes and data members.
  * Added Parser to parse directly into messages without a Builder. For
    example,
      Foo foo = Foo.PARSER.ParseFrom(input);
    Using Parser is ~25% faster than using Builder to parse messages.
  * Added getters/setters to access the underlying ByteString of a string field
    directly.
  * ByteString now supports more operations: substring(), prepend(), and
    append(). The implementation of ByteString uses a binary tree structure
    to support these operations efficiently.
  * New method findInitializationErrors() that lists all missing required
    fields.
  * Various code size and speed optimizations.

  Python
  * Added support for dynamic message creation. DescriptorDatabase,
    DescriptorPool, and MessageFactory work like their C++ counterparts to
    simplify Descriptor construction from *DescriptorProtos, and MessageFactory
    provides a message instance from a Descriptor.
  * Added pickle support for protobuf messages.
  * Unknown fields are now preserved after parsing.
  * Fixed bug where custom options were not correctly populated. Custom
    options can be accessed now.
  * Added EnumTypeWrapper that provides better accessibility to enum types.
  * Added ParseMessage(descriptor, bytes) to generate a new Message instance
    from a descriptor and a byte string.

2011-05-01 version 2.4.1:

  C++
  * Fixed the friendship problem for old compilers to make the library now gcc 3
    compatible again.
  * Fixed vcprojects/extract_includes.bat to extract compiler/plugin.h.

  Java
  * Removed usages of JDK 1.6 only features to make the library now JDK 1.5
    compatible again.
  * Fixed a bug about negative enum values.
  * serialVersionUID is now defined in generated messages for java serializing.
  * Fixed protoc to use java.lang.Object, which makes "Object" now a valid
    message name again.

  Python
  * Experimental C++ implementation now requires C++ protobuf library installed.
    See the README.txt in the python directory for details.

2011-02-02 version 2.4.0:

  General
  * The RPC (cc|java|py)_generic_services default value is now false instead of
    true.
  * Custom options can have aggregate types. For example,
      message MyOption {
        optional string comment = 1;
        optional string author = 2;
      }
      extend google.protobuf.FieldOptions {
        optional MyOption myoption = 12345;
      }
    This option can now be set as follows:
      message SomeType {
        optional int32 field = 1 [(myoption) = { comment:'x' author:'y' }];
      }

  C++
  * Various speed and code size optimizations.
  * Added a release_foo() method on string and message fields.
  * Fixed gzip_output_stream sub-stream handling.

  Java
  * Builders now maintain sub-builders for sub-messages. Use getFooBuilder() to
    get the builder for the sub-message "foo". This allows you to repeatedly
    modify deeply-nested sub-messages without rebuilding them.
  * Builder.build() no longer invalidates the Builder for generated messages
    (You may continue to modify it and then build another message).
  * Code generator will generate efficient equals() and hashCode()
    implementations if new option java_generate_equals_and_hash is enabled.
    (Otherwise, reflection-based implementations are used.)
  * Generated messages now implement Serializable.
  * Fields with [deprecated=true] will be marked with @Deprecated in Java.
  * Added lazy conversion of UTF-8 encoded strings to String objects to improve
    performance.
  * Various optimizations.
  * Enum value can be accessed directly, instead of calling getNumber() on the
    enum member.
  * For each enum value, an integer constant is also generated with the suffix
    _VALUE.

  Python
  * Added an experimental  C++ implementation for Python messages via a Python
    extension. Implementation type is controlled by an environment variable
    PROTOCOL_BUFFERS_PYTHON_IMPLEMENTATION (valid values: "cpp" and "python")
    The default value is currently "python" but will be changed to "cpp" in
    future release.
  * Improved performance on message instantiation significantly.
    Most of the work on message instantiation is done just once per message
    class, instead of once per message instance.
  * Improved performance on text message parsing.
  * Allow add() to forward keyword arguments to the concrete class.
      E.g. instead of
        item = repeated_field.add()
        item.foo = bar
        item.baz = quux
      You can do:
        repeated_field.add(foo=bar, baz=quux)
  * Added a sort() interface to the BaseContainer.
  * Added an extend() method to repeated composite fields.
  * Added UTF8 debug string support.

2010-01-08 version 2.3.0:

  General
  * Parsers for repeated numeric fields now always accept both packed and
    unpacked input.  The [packed=true] option only affects serializers.
    Therefore, it is possible to switch a field to packed format without
    breaking backwards-compatibility -- as long as all parties are using
    protobuf 2.3.0 or above, at least.
  * The generic RPC service code generated by the C++, Java, and Python
    generators can be disabled via file options:
      option cc_generic_services = false;
      option java_generic_services = false;
      option py_generic_services = false;
    This allows plugins to generate alternative code, possibly specific to some
    particular RPC implementation.

  protoc
  * Now supports a plugin system for code generators.  Plugins can generate
    code for new languages or inject additional code into the output of other
    code generators.  Plugins are just binaries which accept a protocol buffer
    on stdin and write a protocol buffer to stdout, so they may be written in
    any language.  See src/google/protobuf/compiler/plugin.proto.
    **WARNING**:  Plugins are experimental.  The interface may change in a
    future version.
  * If the output location ends in .zip or .jar, protoc will write its output
    to a zip/jar archive instead of a directory.  For example:
      protoc --java_out=myproto_srcs.jar --python_out=myproto.zip myproto.proto
    Currently the archive contents are not compressed, though this could change
    in the future.
  * inf, -inf, and nan can now be used as default values for float and double
    fields.

  C++
  * Various speed and code size optimizations.
  * DynamicMessageFactory is now fully thread-safe.
  * Message::Utf8DebugString() method is like DebugString() but avoids escaping
    UTF-8 bytes.
  * Compiled-in message types can now contain dynamic extensions, through use
    of CodedInputStream::SetExtensionRegistry().
  * Now compiles shared libraries (DLLs) by default on Cygwin and MinGW, to
    match other platforms.  Use --disable-shared to avoid this.

  Java
  * parseDelimitedFrom() and mergeDelimitedFrom() now detect EOF and return
    false/null instead of throwing an exception.
  * Fixed some initialization ordering bugs.
  * Fixes for OpenJDK 7.

  Python
  * 10-25 times faster than 2.2.0, still pure-Python.
  * Calling a mutating method on a sub-message always instantiates the message
    in its parent even if the mutating method doesn't actually mutate anything
    (e.g. parsing from an empty string).
  * Expanded descriptors a bit.

2009-08-11 version 2.2.0:

  C++
  * Lite mode:  The "optimize_for = LITE_RUNTIME" option causes the compiler
    to generate code which only depends libprotobuf-lite, which is much smaller
    than libprotobuf but lacks descriptors, reflection, and some other features.
  * Fixed bug where Message.Swap(Message) was only implemented for
    optimize_for_speed.  Swap now properly implemented in both modes
    (Issue 91).
  * Added RemoveLast and SwapElements(index1, index2) to Reflection
    interface for repeated elements.
  * Added Swap(Message) to Reflection interface.
  * Floating-point literals in generated code that are intended to be
    single-precision now explicitly have 'f' suffix to avoid pedantic warnings
    produced by some compilers.
  * The [deprecated=true] option now causes the C++ code generator to generate
    a GCC-style deprecation annotation (no-op on other compilers).
  * google::protobuf::GetEnumDescriptor<SomeGeneratedEnumType>() returns the
    EnumDescriptor for that type -- useful for templates which cannot call
    SomeGeneratedEnumType_descriptor().
  * Various optimizations and obscure bug fixes.

  Java
  * Lite mode:  The "optimize_for = LITE_RUNTIME" option causes the compiler
    to generate code which only depends libprotobuf-lite, which is much smaller
    than libprotobuf but lacks descriptors, reflection, and some other features.
  * Lots of style cleanups.

  Python
  * Fixed endianness bug with floats and doubles.
  * Text format parsing support.
  * Fix bug with parsing packed repeated fields in embedded messages.
  * Ability to initialize fields by passing keyword args to constructor.
  * Support iterators in extend and __setslice__ for containers.

2009-05-13 version 2.1.0:

  General
  * Repeated fields of primitive types (types other that string, group, and
    nested messages) may now use the option [packed = true] to get a more
    efficient encoding.  In the new encoding, the entire list is written
    as a single byte blob using the "length-delimited" wire type.  Within
    this blob, the individual values are encoded the same way they would
    be normally except without a tag before each value (thus, they are
    tightly "packed").
  * For each field, the generated code contains an integer constant assigned
    to the field number.  For example, the .proto file:
      message Foo { optional int bar_baz = 123; }
    would generate the following constants, all with the integer value 123:
      C++:     Foo::kBarBazFieldNumber
      Java:    Foo.BAR_BAZ_FIELD_NUMBER
      Python:  Foo.BAR_BAZ_FIELD_NUMBER
    Constants are also generated for extensions, with the same naming scheme.
    These constants may be used as switch cases.
  * Updated bundled Google Test to version 1.3.0.  Google Test is now bundled
    in its verbatim form as a nested autoconf package, so you can drop in any
    other version of Google Test if needed.
  * optimize_for = SPEED is now the default, by popular demand.  Use
    optimize_for = CODE_SIZE if code size is more important in your app.
  * It is now an error to define a default value for a repeated field.
    Previously, this was silently ignored (it had no effect on the generated
    code).
  * Fields can now be marked deprecated like:
      optional int32 foo = 1 [deprecated = true];
    Currently this does not have any actual effect, but in the future the code
    generators may generate deprecation annotations in each language.
  * Cross-compiling should now be possible using the --with-protoc option to
    configure.  See README.txt for more info.

  protoc
  * --error_format=msvs option causes errors to be printed in Visual Studio
    format, which should allow them to be clicked on in the build log to go
    directly to the error location.
  * The type name resolver will no longer resolve type names to fields.  For
    example, this now works:
      message Foo {}
      message Bar {
        optional int32 Foo = 1;
        optional Foo baz = 2;
      }
    Previously, the type of "baz" would resolve to "Bar.Foo", and you'd get
    an error because Bar.Foo is a field, not a type.  Now the type of "baz"
    resolves to the message type Foo.  This change is unlikely to make a
    difference to anyone who follows the Protocol Buffers style guide.

  C++
  * Several optimizations, including but not limited to:
    - Serialization, especially to flat arrays, is 10%-50% faster, possibly
      more for small objects.
    - Several descriptor operations which previously required locking no longer
      do.
    - Descriptors are now constructed lazily on first use, rather than at
      process startup time.  This should save memory in programs which do not
      use descriptors or reflection.
    - UnknownFieldSet completely redesigned to be more efficient (especially in
      terms of memory usage).
    - Various optimizations to reduce code size (though the serialization speed
      optimizations increased code size).
  * Message interface has method ParseFromBoundedZeroCopyStream() which parses
    a limited number of bytes from an input stream rather than parsing until
    EOF.
  * GzipInputStream and GzipOutputStream support reading/writing gzip- or
    zlib-compressed streams if zlib is available.
    (google/protobuf/io/gzip_stream.h)
  * DescriptorPool::FindAllExtensions() and corresponding
    DescriptorDatabase::FindAllExtensions() can be used to enumerate all
    extensions of a given type.
  * For each enum type Foo, protoc will generate functions:
      const string& Foo_Name(Foo value);
      bool Foo_Parse(const string& name, Foo* result);
    The former returns the name of the enum constant corresponding to the given
    value while the latter finds the value corresponding to a name.
  * RepeatedField and RepeatedPtrField now have back-insertion iterators.
  * String fields now have setters that take a char* and a size, in addition
    to the existing ones that took char* or const string&.
  * DescriptorPool::AllowUnknownDependencies() may be used to tell
    DescriptorPool to create placeholder descriptors for unknown entities
    referenced in a FileDescriptorProto.  This can allow you to parse a .proto
    file without having access to other .proto files that it imports, for
    example.
  * Updated gtest to latest version.  The gtest package is now included as a
    nested autoconf package, so it should be able to drop new versions into the
    "gtest" subdirectory without modification.

  Java
  * Fixed bug where Message.mergeFrom(Message) failed to merge extensions.
  * Message interface has new method toBuilder() which is equivalent to
    newBuilderForType().mergeFrom(this).
  * All enums now implement the ProtocolMessageEnum interface.
  * Setting a field to null now throws NullPointerException.
  * Fixed tendency for TextFormat's parsing to overflow the stack when
    parsing large string values.  The underlying problem is with Java's
    regex implementation (which unfortunately uses recursive backtracking
    rather than building an NFA).  Worked around by making use of possessive
    quantifiers.
  * Generated service classes now also generate pure interfaces.  For a service
    Foo, Foo.Interface is a pure interface containing all of the service's
    defined methods.  Foo.newReflectiveService() can be called to wrap an
    instance of this interface in a class that implements the generic
    RpcService interface, which provides reflection support that is usually
    needed by RPC server implementations.
  * RPC interfaces now support blocking operation in addition to non-blocking.
    The protocol compiler generates separate blocking and non-blocking stubs
    which operate against separate blocking and non-blocking RPC interfaces.
    RPC implementations will have to implement the new interfaces in order to
    support blocking mode.
  * New I/O methods parseDelimitedFrom(), mergeDelimitedFrom(), and
    writeDelimitedTo() read and write "delimited" messages from/to a stream,
    meaning that the message size precedes the data.  This way, you can write
    multiple messages to a stream without having to worry about delimiting
    them yourself.
  * Throw a more descriptive exception when build() is double-called.
  * Add a method to query whether CodedInputStream is at the end of the input
    stream.
  * Add a method to reset a CodedInputStream's size counter; useful when
    reading many messages with the same stream.
  * equals() and hashCode() now account for unknown fields.

  Python
  * Added slicing support for repeated scalar fields. Added slice retrieval and
    removal of repeated composite fields.
  * Updated RPC interfaces to allow for blocking operation.  A client may
    now pass None for a callback when making an RPC, in which case the
    call will block until the response is received, and the response
    object will be returned directly to the caller.  This interface change
    cannot be used in practice until RPC implementations are updated to
    implement it.
  * Changes to input_stream.py should make protobuf compatible with appengine.

2008-11-25 version 2.0.3:

  protoc
  * Enum values may now have custom options, using syntax similar to field
    options.
  * Fixed bug where .proto files which use custom options but don't actually
    define them (i.e. they import another .proto file defining the options)
    had to explicitly import descriptor.proto.
  * Adjacent string literals in .proto files will now be concatenated, like in
    C.
  * If an input file is a Windows absolute path (e.g. "C:\foo\bar.proto") and
    the import path only contains "." (or contains "." but does not contain
    the file), protoc incorrectly thought that the file was under ".", because
    it thought that the path was relative (since it didn't start with a slash).
    This has been fixed.

  C++
  * Generated message classes now have a Swap() method which efficiently swaps
    the contents of two objects.
  * All message classes now have a SpaceUsed() method which returns an estimate
    of the number of bytes of allocated memory currently owned by the object.
    This is particularly useful when you are reusing a single message object
    to improve performance but want to make sure it doesn't bloat up too large.
  * New method Message::SerializeAsString() returns a string containing the
    serialized data.  May be more convenient than calling
    SerializeToString(string*).
  * In debug mode, log error messages when string-type fields are found to
    contain bytes that are not valid UTF-8.
  * Fixed bug where a message with multiple extension ranges couldn't parse
    extensions.
  * Fixed bug where MergeFrom(const Message&) didn't do anything if invoked on
    a message that contained no fields (but possibly contained extensions).
  * Fixed ShortDebugString() to not be O(n^2).  Durr.
  * Fixed crash in TextFormat parsing if the first token in the input caused a
    tokenization error.
  * Fixed obscure bugs in zero_copy_stream_impl.cc.
  * Added support for HP C++ on Tru64.
  * Only build tests on "make check", not "make".
  * Fixed alignment issue that caused crashes when using DynamicMessage on
    64-bit Sparc machines.
  * Simplify template usage to work with MSVC 2003.
  * Work around GCC 4.3.x x86_64 compiler bug that caused crashes on startup.
    (This affected Fedora 9 in particular.)
  * Now works on "Solaris 10 using recent Sun Studio".

  Java
  * New overload of mergeFrom() which parses a slice of a byte array instead
    of the whole thing.
  * New method ByteString.asReadOnlyByteBuffer() does what it sounds like.
  * Improved performance of isInitialized() when optimizing for code size.

  Python
  * Corrected ListFields() signature in Message base class to match what
    subclasses actually implement.
  * Some minor refactoring.
  * Don't pass self as first argument to superclass constructor (no longer
    allowed in Python 2.6).

2008-09-29 version 2.0.2:

  General
  * License changed from Apache 2.0 to 3-Clause BSD.
  * It is now possible to define custom "options", which are basically
    annotations which may be placed on definitions in a .proto file.
    For example, you might define a field option called "foo" like so:
      import "google/protobuf/descriptor.proto"
      extend google.protobuf.FieldOptions {
        optional string foo = 12345;
      }
    Then you annotate a field using the "foo" option:
      message MyMessage {
        optional int32 some_field = 1 [(foo) = "bar"]
      }
    The value of this option is then visible via the message's
    Descriptor:
      const FieldDescriptor* field =
        MyMessage::descriptor()->FindFieldByName("some_field");
      assert(field->options().GetExtension(foo) == "bar");
    This feature has been implemented and tested in C++ and Java.
    Other languages may or may not need to do extra work to support
    custom options, depending on how they construct descriptors.

  C++
  * Fixed some GCC warnings that only occur when using -pedantic.
  * Improved static initialization code, making ordering more
    predictable among other things.
  * TextFormat will no longer accept messages which contain multiple
    instances of a singular field.  Previously, the latter instance
    would overwrite the former.
  * Now works on systems that don't have hash_map.

  Java
  * Print @Override annotation in generated code where appropriate.

  Python
  * Strings now use the "unicode" type rather than the "str" type.
    String fields may still be assigned ASCII "str" values; they will
    automatically be converted.
  * Adding a property to an object representing a repeated field now
    raises an exception.  For example:
      # No longer works (and never should have).
      message.some_repeated_field.foo = 1

  Windows
  * We now build static libraries rather than DLLs by default on MSVC.
    See vsprojects/readme.txt for more information.

2008-08-15 version 2.0.1:

  protoc
  * New flags --encode and --decode can be used to convert between protobuf text
    format and binary format from the command-line.
  * New flag --descriptor_set_out can be used to write FileDescriptorProtos for
    all parsed files directly into a single output file.  This is particularly
    useful if you wish to parse .proto files from programs written in languages
    other than C++: just run protoc as a background process and have it output
    a FileDescriptorList, then parse that natively.
  * Improved error message when an enum value's name conflicts with another
    symbol defined in the enum type's scope, e.g. if two enum types declared
    in the same scope have values with the same name.  This is disallowed for
    compatibility with C++, but this wasn't clear from the error.
  * Fixed absolute output paths on Windows.
  * Allow trailing slashes in --proto_path mappings.

  C++
  * Reflection objects are now per-class rather than per-instance.  To make this
    possible, the Reflection interface had to be changed such that all methods
    take the Message instance as a parameter.  This change improves performance
    significantly in memory-bandwidth-limited use cases, since it makes the
    message objects smaller.  Note that source-incompatible interface changes
    like this will not be made again after the library leaves beta.
  * Heuristically detect sub-messages when printing unknown fields.
  * Fix static initialization ordering bug that caused crashes at startup when
    compiling on Mac with static linking.
  * Fixed TokenizerTest when compiling with -DNDEBUG on Linux.
  * Fixed incorrect definition of kint32min.
  * Fix bytes type setter to work with byte sequences with embedded NULLs.
  * Other irrelevant tweaks.

  Java
  * Fixed UnknownFieldSet's parsing of varints larger than 32 bits.
  * Fixed TextFormat's parsing of "inf" and "nan".
  * Fixed TextFormat's parsing of comments.
  * Added info to Java POM that will be required when we upload the
    package to a Maven repo.

  Python
  * MergeFrom(message) and CopyFrom(message) are now implemented.
  * SerializeToString() raises an exception if the message is missing required
    fields.
  * Code organization improvements.
  * Fixed doc comments for RpcController and RpcChannel, which had somehow been
    swapped.
  * Fixed text_format_test on Windows where floating-point exponents sometimes
    contain extra zeros.
  * Fix Python service CallMethod() implementation.

  Other
  * Improved readmes.
  * VIM syntax highlighting improvements.

2008-07-07 version 2.0.0:

  * First public release.<|MERGE_RESOLUTION|>--- conflicted
+++ resolved
@@ -1,12 +1,9 @@
-<<<<<<< HEAD
-=======
 2019-12-02 version 3.11.1 (C++/Java/Python/PHP/Objective-C/C#/Ruby/JavaScript)
 
   PHP
   * Extern declare protobuf_globals (#6946)
 
 
->>>>>>> 7bb8b108
 2019-11-19 version 3.11.0 (C++/Java/Python/PHP/Objective-C/C#/Ruby/JavaScript)
 
   C++
@@ -22,10 +19,7 @@
   * Skip extension tag validation for MessageSet if unknown dependencies are allowed
   * Updated deprecation macros to annotate deprecated code (#6612)
   * Remove conversion warning in MapEntryFuncs::ByteSizeLong (#6766)
-<<<<<<< HEAD
-=======
   * Revert "Make shared libraries be able to link to MSVC static runtime libraries, so that VC runtime is not required." (#6914)
->>>>>>> 7bb8b108
 
   Java
   * Remove the usage of MethodHandle, so that Android users prior to API version 26 can use protobuf-java
@@ -46,10 +40,7 @@
   PHP
   * Avoid too much overhead in layout_init (#6716)
   * Lazily Create Singular Wrapper Message (#6833)
-<<<<<<< HEAD
-=======
   * Implement lazy loading of php class for proto messages (#6911)
->>>>>>> 7bb8b108
 
   Ruby
   * Ruby lazy wrappers optimization (#6797)
