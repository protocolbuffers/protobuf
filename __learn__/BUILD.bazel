load("@rules_cc//cc:defs.bzl", "cc_binary", "cc_library", "cc_proto_library")
load("@rules_pkg//:mappings.bzl", "pkg_files", "strip_prefix")
load("@rules_proto//proto:defs.bzl", "proto_lang_toolchain", "proto_library")
load("@rules_java//java:defs.bzl", "java_lite_proto_library", "java_proto_library")
load("//build_defs:cpp_opts.bzl", "COPTS", "LINK_OPTS", "PROTOC_LINK_OPTS")
load(":protobuf.bzl", "internal_objc_proto_library", "internal_php_proto_library", "internal_py_proto_library", "internal_ruby_proto_library")

licenses(["notice"])

exports_files(["LICENSE"])

# Well Known Types Proto Library rules
# https://developers.google.com/protocol-buffers/docs/reference/google.protobuf
# Can be used with one of the language specific proto library rules i.e. java_proto_library:
#
# java_proto_library(
#   name = "any_java_proto",
#   deps = ["@com_google_protobuf//:any_proto"],
# )

alias(
  name = "any_proto",
  actual = "//src/google/protobuf:any_proto",
  visibility = ["//visibility:public"],
)

alias(
  name = "api_proto",
  actual = "//src/google/protobuf:api_proto",
  visibility = ["//visibility:public"],
)

alias(
  name = "duration_proto",
  actual = "//src/google/protobuf:duration_proto",
  visibility = ["//visibility:public"],
)

alias(
  name = "empty_proto",
  actual = "//src/google/protobuf:empty_proto",
  visibility = ["//visibility:public"],
)

alias(
  name = "field_mask_proto",
  actual = "//src/google/protobuf:field_mask_proto",
  visibility = ["//visibility:public"],
)

alias(
  name = "source_context_proto",
  actual = "//src/google/protobuf:source_context_proto",
  visibility = ["//visibility:public"],
)

alias(
  name = "struct_proto",
  actual = "//src/google/protobuf:struct_proto",
  visibility = ["//visibility:public"],
)

alias(
  name = "timestamp_proto",
  actual = "//src/google/protobuf:timestamp_proto",
  visibility = ["//visibility:public"],
)

alias(
  name = "type_proto",
  actual = "//src/google/protobuf:type_proto",
  visibility = ["//visibility:public"],
)

alias(
  name = "wrappers_proto",
  actual = "//src/google/protobuf:wrappers_proto",
  visibility = ["//visibility:public"],
)

# Source files - aliases to a filegroup, not a 'proto_library' - internal stuff
alias(
  name = "lite_well_known_protos",
  actual = "//src/google/protobuf:well_known_type_protos",  # filegroup
  visibility = ["//visibility:public"],
)

alias(
  name = "well_known_type_protos",
  actual = "//src/google/protobuf:well_known_type_protos",  # filegroup
  visibility = ["//visibility:public"],
)

# internal runtime protos - they're not well-known types
alias(
  name = "descriptor_proto",
  actual = "//src/google/protobuf:descriptor_proto",  # proto_library
  visibility = ["//visibility:public"],
)

alias(
  name = "descriptor_proto_srcs",
  actual = "//src/google/protobuf:descriptor_proto_srcs",  # filegroup
  visibility = ["//visibility:public"],
)

alias(
  name = "compiler_plugin_proto",
  actual = "//src/google/protobuf/compiler:plugin_proto",  # proto_library
  visibility = ["//visibility:public"],
)

cc_library(
  name = "cc_wkt_protos",
  deprecation = "Only for backward compatibility; please avoid",
  visibility = ["//visibility:public"],
)

# deprecated source protos typically part of the protobuf runtime
# As an alternative try :well_known_type_protos (Well-Known Types) https://developers.google.com/protocol-buffers/docs/reference/google.protobuf
# For descriptor.proto (source) try :descriptor_proto(_srcs)
# For compiler/plugin.proto try :compiler_plugin_proto
filegroup(
  name = "well_known_protos",
  srcs = [
    ":descriptor_proto_srcs",
    ":well_known_type_protos",
    "//src/google/protobuf/compiler:plugin.proto",
  ],
  deprecation = "We recommend using :well_known_type_protos as an alternative",
  visibility = ["//visibility:public"],
)

internal_ruby_proto_library(
  name = "well_known_ruby_protos",
  srcs = [":well_known_protos"],
  includes = ["src"],
  default_runtime = "",
  visibility = [
    "//conformance:__pkg__",
    "//ruby:__subpackages__",
  ],
)

# Compiler
<<<<<<< HEAD
=======

>>>>>>> fe54840e
alias(
  name = "protoc_lib",
  actual = "//src/google/protobuf/compiler:protoc_lib",
  visibility = ["//visibility:public"],
)

cc_binary(
  name = "protoc",
  copts = COPTS,
  linkopts = LINK_OPTS + PROTOC_LINK_OPTS,
  visibility = ["//visibility:public"],
  deps = ["//src/google/protobuf/compiler:protoc_lib"],
)

# C++ runtime
# "lite" runtime works for .proto files that have this setting enabled: optimize_for = LITE_RUNTIME
# This runtime excludes the `Reflection` APIs (which includes `Descriptor` etc) or Well-Known Types
# Please see:
# https://developers.google.com/protocol-buffers/docs/reference/cpp-generated#message
# https://developers.google.com/protocol-buffers/docs/reference/google.protobuf
alias(
  name = "protobuf_lite",
  actual = "//src/google/protobuf:protobuf_lite",
  visibility = ["//visibility:public"],
)

cc_library(
  name = "protobuf",
  hdrs = glob([
    "src/**/*.h",
    "src/**/*.inc",
  ]),
  copts = COPTS,
  include_prefix = "google/protobuf/io",
  linkopts = LINK_OPTS,
  visibility = ["//visibility:public"],
  deps = [
    "//src/google/protobuf",
    "//src/google/protobuf/compiler:importer",
    "//src/google/protobuf/util:delimited_message_util",
    "//src/google/protobuf/util:differencer",
    "//src/google/protobuf/util:field_mask_util",
    "//src/google/protobuf/util:json_util",
    "//src/google/protobuf/util:time_util",
    "//src/google/protobuf/util:type_resolver_util",
  ],
)

# Provide just header files for projects that need to create shared libraries for dynamic loading
# Stopgap measure until Bazel supports this use case natively
# @TODO: Remove when Bazel supports this out of the box
alias(
  name = "protobuf_headers",
  actual = "//src/google/protobuf:protobuf_headers",
  visibility = ["//visibility:public"],
)

alias(
  name = "json",
  actual = "//src/google/protobuf/json",
  visibility = ["//visibility:public"],
)

# Java
alias(
  name = "protobuf_java",
  actual = "//java/core",
  visibility = ["//visibility:public"],
)

alias(
  name = "protobuf_javalite",
  actual = "//java/lite",
  visibility = ["//visibility:public"],
)

alias(
  name = "protobuf_java_util",
  actual = "//java/util",
  visibility = ["//visibility:public"],
)

alias(
  name = "java_toolchain",
  actual = "//java/core:toolchain",
  visibility = ["//visibility:public"],
)

alias(
  name = "javalite_toolchain",
  actual = "//java/lite:toolchain",
  visibility = ["//visibility:public"],
)

# python
alias(
  name = "protobuf_python",
  actual = "//python:protobuf_python",
  visibility = ["//visibility:public"],
)

alias(
  name = "python_srcs",
  actual = "//python:python_srcs",
  visibility = ["@upb//:__subpackages__"],
)

alias(
  name = "python_test_srcs",
  actual = "//python:python_test_srcs",
  visibility = ["@upb//:__subpackages__"],
)

alias(
  name = "well_known_types_py_pb2",
  actual = "//python:well_known_types_py_pb2",
  visibility = ["//visibility:public"],
)

alias(
  name = "python_common_test_protos",
  actual = "//python:python_common_test_protos",
  visibility = ["//visibility:public"],
)

alias(
  name = "python_specific_test_protos",
  actual = "//python:python_specific_test_protos",
  visibility = ["//visibility:public"],
)

proto_lang_toolchain(
  name = "cc_toolchain",
  blacklisted_protos = [
    "//:compiler_plugin_proto",
    "//:descriptor_proto",
  ],
  command_line = "--cpp_out=$(OUT)",
  runtime = ":protobuf",
  visibility = ["//visibility:public"],
)

# Objective C
alias(
  name = "objectivec",
  actual = "//objectivec",
  tags = ["manual"],
  visibility = ["//visibility:public"],
)

alias(
  name = "protobuf_objc",
  actual = "//objectivec",
  tags = ["manual"],
  visibility = ["//visibility:public"],
)

# Test Protos
alias(
  name = "lite_test_proto_srcs",
  actual = "//src/google/protobuf:lite_test_proto_srcs", # proto_library
  visibility = ["//:__subpackages__"],
)

alias(
  name = "lite_test_protos",
  actual = "//src/google/protobuf:lite_test_protos", # proto_library
  visibility = ["//:__subpackages__"],
)

alias(
  name = "test_proto_srcs",
  actual = "//src/google/protobuf:test_proto_srcs", # filegroup
  visibility = ["//:__subpackages__"],
)

alias(
  name = "test_protos",
  actual = "//src/google/protobuf:test_protos", # proto_library
  visibility = ["//:__subpackages__"],
)

# generated proto source input validation
genrule(
  name = "generated_protos",
  testonly = 1,
  srcs = ["//src/google/protobuf:test_proto_srcs"],
  outs = ["unittest_gen_import.proto"],
  cmd = "cat src/google/protobuf/unittest_import.proto > $@",
)

proto_library(
  name = "generated_protos_proto",
  testonly = 1,
  srcs = [":generated_protos"],
  deps = ["//src/google/protobuf:generic_test_protos"],
)

internal_py_proto_library(
  name = "generated_protos_py",
  testonly = 1,
  srcs = [":generated_protos"],
  default_runtime = "",
  protoc = ":protoc",
  deps = ["//python:python_common_test_protos"],
)

# tests for conformance

cc_proto_library(
  name = "test_messages_proto2_cc_proto",
  visibility = [
    "//conformance:__pkg__",
    "//src:__subpackages__",
  ],
  deps = ["//src/google/protobuf:test_messages_proto2_proto"],
)

cc_proto_library(
  name = "test_messages_proto3_cc_proto",
  visibility = [
    "//conformance:__pkg__",
    "//src:__subpackages__",
  ],
  deps = ["//src/google/protobuf:test_messages_proto3_proto"],
)

java_proto_library(
  name = "test_messages_proto2_java_proto",
  visibility = [
    "//conformance:__pkg__",
    "//java:__subpackages__",
  ],
  deps = ["//src/google/protobuf:test_messages_proto3_proto"],
)

java_lite_proto_library(
  name = "test_messages_proto2_java_proto_lite",
  visibility = [
    "//conformance:__pkg__",
    "//java:__subpackages__",
  ],
  deps = ["//src/google/protobuf:test_messages_proto2_proto"],
)

java_lite_proto_library(
  name = "test_messages_proto3_java_proto_lite",
  visibility = [
    "//conformance:__pkg__",
    "//java:__subpackages__",
  ],
  deps = ["//src/google/protobuf:test_messages_proto3_proto"],
)<|MERGE_RESOLUTION|>--- conflicted
+++ resolved
@@ -143,10 +143,6 @@
 )
 
 # Compiler
-<<<<<<< HEAD
-=======
-
->>>>>>> fe54840e
 alias(
   name = "protoc_lib",
   actual = "//src/google/protobuf/compiler:protoc_lib",
