# autogen.sh-generated files
Makefile.in
src/Makefile.in
config.guess
config.h.in
config.sub
configure
depcomp
install-sh
ltmain.sh
missing

aclocal.m4
m4/libtool.m4
m4/ltoptions.m4
m4/ltsugar.m4
m4/ltversion.m4
m4/lt~obsolete.m4
autom4te.cache

# downloaded files
gtest

# in-tree configure-generated files
Makefile
src/Makefile
config.h
config.log
config.status

libtool
protobuf-lite.pc
protobuf.pc
.deps
stamp-h1

# in-tree build products
*.o
*.lo
*.la
src/.libs

.dirstamp

map*unittest.pb.*
unittest*.pb.*
cpp_test*.pb.*

*.pyc
*.egg-info
*_pb2.py
python/.eggs/
python/build/
python/google/protobuf/compiler/

src/protoc
src/unittest_proto_middleman

# Generated test scaffolding
src/protobuf*-test
src/test_plugin
src/testzip.*
src/zcg*zip
ar-lib
<<<<<<< HEAD

test-driver
compile

src/**/*.log
src/**/*.trs

# JavaBuild output.
java/target
javanano/target
=======
*.so
>>>>>>> 58dbea99
<|MERGE_RESOLUTION|>--- conflicted
+++ resolved
@@ -38,8 +38,8 @@
 *.o
 *.lo
 *.la
+*.so
 src/.libs
-
 .dirstamp
 
 map*unittest.pb.*
@@ -62,7 +62,6 @@
 src/testzip.*
 src/zcg*zip
 ar-lib
-<<<<<<< HEAD
 
 test-driver
 compile
@@ -72,7 +71,4 @@
 
 # JavaBuild output.
 java/target
-javanano/target
-=======
-*.so
->>>>>>> 58dbea99
+javanano/target