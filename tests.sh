#!/bin/bash
#
# Build and runs tests for the protobuf project.  The tests as written here are
# used by both Jenkins and Travis, though some specialized logic is required to
# handle the differences between them.

on_travis() {
  if [ "$TRAVIS" == "true" ]; then
    "$@"
  fi
}

# For when some other test needs the C++ main build, including protoc and
# libprotobuf.
internal_build_cpp() {
  if [ -f src/protoc ]; then
    # Already built.
    return
  fi

  if [[ $(uname -s) == "Linux" && "$TRAVIS" == "true" ]]; then
    # Install GCC 4.8 to replace the default GCC 4.6. We need 4.8 for more
    # decent C++ 11 support in order to compile conformance tests.
    sudo add-apt-repository ppa:ubuntu-toolchain-r/test -y
    sudo apt-get update -qq
    sudo apt-get install -qq g++-4.8
    export CXX="g++-4.8" CC="gcc-4.8"
  fi

  ./autogen.sh
  ./configure CXXFLAGS="-fPIC"  # -fPIC is needed for python cpp test.
                                # See python/setup.py for more details
  make -j2
}

build_cpp() {
  internal_build_cpp
  make check -j2
  cd conformance && make test_cpp && cd ..

  # The benchmark code depends on cmake, so test if it is installed before
  # trying to do the build.
  # NOTE: The travis macOS images say they have cmake, but the xcode8.1 image
  # appears to be missing it: https://github.com/travis-ci/travis-ci/issues/6996
  if [[ $(type cmake 2>/dev/null) ]]; then
    # Verify benchmarking code can build successfully.
    git submodule init
    git submodule update
    cd third_party/benchmark && cmake -DCMAKE_BUILD_TYPE=Release && make && cd ../..
    cd benchmarks && make && ./generate-datasets && cd ..
  else
    echo ""
    echo "WARNING: Skipping validation of the bench marking code, cmake isn't installed."
    echo ""
  fi
}

build_cpp_distcheck() {
  ./autogen.sh
  ./configure
  make dist

  # List all files that should be included in the distribution package.
  git ls-files | grep "^\(java\|python\|objectivec\|csharp\|js\|ruby\|php\|cmake\|examples\)" |\
    grep -v ".gitignore" | grep -v "java/compatibility_tests" |\
    grep -v "cmake/protobuf.*\.pc\.cmake" |\
    grep -v "python/compatibility_tests" | grep -v "csharp/compatibility_tests" > dist.lst
  # Unzip the dist tar file.
  DIST=`ls *.tar.gz`
  tar -xf $DIST
  cd ${DIST//.tar.gz}
  # Check if every file exists in the dist tar file.
  FILES_MISSING=""
  for FILE in $(<../dist.lst); do
    if ! file $FILE &>/dev/null; then
      echo "$FILE is not found!"
      FILES_MISSING="$FILE $FILES_MISSING"
    fi
  done
  cd ..
  if [ ! -z "$FILES_MISSING" ]; then
    echo "Missing files in EXTRA_DIST: $FILES_MISSING"
    exit 1
  fi

  # Do the regular dist-check for C++.
  make distcheck -j2
}

build_csharp() {
  # Just for the conformance tests. We don't currently
  # need to really build protoc, but it's simplest to keep with the
  # conventions of the other builds.
  internal_build_cpp
  NUGET=/usr/local/bin/nuget.exe

  # Perform "dotnet new" once to get the setup preprocessing out of the
  # way. That spews a lot of output (including backspaces) into logs
  # otherwise, and can cause problems. It doesn't matter if this step
  # is performed multiple times; it's cheap after the first time anyway.
  # (It also doesn't matter if it's unnecessary, which it will be on some
  # systems. It's necessary on Jenkins in order to avoid unprintable
  # characters appearing in the JUnit output.)
  mkdir dotnettmp
  (cd dotnettmp; dotnet new > /dev/null)
  rm -rf dotnettmp

  csharp/buildall.sh
  cd conformance && make test_csharp && cd ..

  # Run csharp compatibility test between 3.0.0 and the current version.
  csharp/compatibility_tests/v3.0.0/test.sh 3.0.0
}

build_golang() {
  # Go build needs `protoc`.
  internal_build_cpp
  # Add protoc to the path so that the examples build finds it.
  export PATH="`pwd`/src:$PATH"

  # Install Go and the Go protobuf compiler plugin.
  on_travis sudo apt-get update -qq
  on_travis sudo apt-get install -qq golang

  export GOPATH="$HOME/gocode"
  mkdir -p "$GOPATH/src/github.com/google"
  rm -f "$GOPATH/src/github.com/google/protobuf"
  ln -s "`pwd`" "$GOPATH/src/github.com/google/protobuf"
  export PATH="$GOPATH/bin:$PATH"
  go get github.com/golang/protobuf/protoc-gen-go

  cd examples && make gotest && cd ..
}

use_java() {
  version=$1
  case "$version" in
    jdk7)
      on_travis sudo apt-get install openjdk-7-jdk
      export PATH=/usr/lib/jvm/java-7-openjdk-amd64/bin:$PATH
      export JAVA_HOME=/usr/lib/jvm/java-7-openjdk-amd64
      ;;
    oracle7)
      if [ "$TRAVIS" == "true" ]; then
        sudo apt-get install python-software-properties # for apt-add-repository
        echo "oracle-java7-installer shared/accepted-oracle-license-v1-1 select true" | \
          sudo debconf-set-selections
        yes | sudo apt-add-repository ppa:webupd8team/java
        yes | sudo apt-get install oracle-java7-installer
      fi;
      export PATH=/usr/lib/jvm/java-7-oracle/bin:$PATH
      export JAVA_HOME=/usr/lib/jvm/java-7-openjdk-amd64
      ;;
  esac

  if [ "$TRAVIS" != "true" ]; then
    MAVEN_LOCAL_REPOSITORY=/var/maven_local_repository
    MVN="$MVN -e -X --offline -Dmaven.repo.local=$MAVEN_LOCAL_REPOSITORY"
  fi;

  which java
  java -version
  $MVN -version
}

# --batch-mode supresses download progress output that spams the logs.
MVN="mvn --batch-mode"

build_java() {
  version=$1
  dir=java_$version
  # Java build needs `protoc`.
  internal_build_cpp
  cp -r java $dir
  cd $dir && $MVN clean && $MVN test
  cd ../..
}

# The conformance tests are hard-coded to work with the $ROOT/java directory.
# So this can't run in parallel with two different sets of tests.
build_java_with_conformance_tests() {
  # Java build needs `protoc`.
  internal_build_cpp
  cd java && $MVN test && $MVN install
  cd util && $MVN package assembly:single
  cd ../..
  cd conformance && make test_java && cd ..
}

build_javanano() {
  # Java build needs `protoc`.
  internal_build_cpp
  cd javanano && $MVN test && cd ..
}

build_java_jdk7() {
  use_java jdk7
  build_java_with_conformance_tests
}
build_java_oracle7() {
  use_java oracle7
  build_java oracle7
}
build_java_compatibility() {
  use_java jdk7
  internal_build_cpp
  # Use the unit-tests extraced from 2.5.0 to test the compatibilty between
  # 3.0.0-beta-4 and the current version.
  cd java/compatibility_tests/v2.5.0
  ./test.sh 3.0.0-beta-4
}

build_javanano_jdk7() {
  use_java jdk7
  build_javanano
}
build_javanano_oracle7() {
  use_java oracle7
  build_javanano
}

internal_install_python_deps() {
  if [ "$TRAVIS" != "true" ]; then
    return;
  fi
  # Install tox (OS X doesn't have pip).
  if [ $(uname -s) == "Darwin" ]; then
    sudo easy_install tox
  else
    sudo pip install tox
  fi
  # Only install Python2.6/3.x on Linux.
  if [ $(uname -s) == "Linux" ]; then
    sudo apt-get install -y python-software-properties # for apt-add-repository
    sudo apt-add-repository -y ppa:fkrull/deadsnakes
    sudo apt-get update -qq
    sudo apt-get install -y python2.6 python2.6-dev
    sudo apt-get install -y python3.3 python3.3-dev
    sudo apt-get install -y python3.4 python3.4-dev
  fi
}

build_objectivec_ios() {
  # Reused the build script that takes care of configuring and ensuring things
  # are up to date.  The OS X test runs the objc conformance test, so skip it
  # here.
  # Note: travis has xctool installed, and we've looked at using it in the past
  # but it has ended up proving unreliable (bugs), an they are removing build
  # support in favor of xcbuild (or just xcodebuild).
  objectivec/DevTools/full_mac_build.sh \
      --core-only --skip-xcode-osx --skip-objc-conformance "$@"
}

build_objectivec_ios_debug() {
  build_objectivec_ios --skip-xcode-release
}

build_objectivec_ios_release() {
  build_objectivec_ios --skip-xcode-debug
}

build_objectivec_osx() {
  # Reused the build script that takes care of configuring and ensuring things
  # are up to date.
  objectivec/DevTools/full_mac_build.sh \
      --core-only --skip-xcode-ios
}

build_objectivec_cocoapods_integration() {
  # Update pod to the latest version.
  gem install cocoapods --no-ri --no-rdoc
  objectivec/Tests/CocoaPods/run_tests.sh
}

build_python() {
  internal_build_cpp
  internal_install_python_deps
  cd python
  # Only test Python 2.6/3.x on Linux
  if [ $(uname -s) == "Linux" ]; then
    envlist=py\{26,27,33,34\}-python
  else
    envlist=py27-python
  fi
  tox -e $envlist
  cd ..
}

build_python_cpp() {
  internal_build_cpp
  internal_install_python_deps
  export LD_LIBRARY_PATH=../src/.libs # for Linux
  export DYLD_LIBRARY_PATH=../src/.libs # for OS X
  cd python
  # Only test Python 2.6/3.x on Linux
  if [ $(uname -s) == "Linux" ]; then
    # py26 is currently disabled due to json_format
    envlist=py\{27,33,34\}-cpp
  else
    envlist=py27-cpp
  fi
  tox -e $envlist
  cd ..
}

build_python_compatibility() {
  internal_build_cpp
  # Use the unit-tests extraced from 2.5.0 to test the compatibilty.
  cd python/compatibility_tests/v2.5.0
  # Test between 2.5.0 and the current version.
  ./test.sh 2.5.0
  # Test between 3.0.0-beta-1 and the current version.
  ./test.sh 3.0.0-beta-1
}

build_ruby21() {
  internal_build_cpp  # For conformance tests.
  cd ruby && bash travis-test.sh ruby-2.1 && cd ..
}
build_ruby22() {
  internal_build_cpp  # For conformance tests.
  cd ruby && bash travis-test.sh ruby-2.2 && cd ..
}
build_jruby() {
  internal_build_cpp  # For conformance tests.
  # TODO(xiaofeng): Upgrade to jruby-9.x. There are some broken jests to be
  # fixed.
  cd ruby && bash travis-test.sh jruby-1.7 && cd ..
}
build_ruby_all() {
  build_ruby21
  build_ruby22
  # TODO(teboring): Disable jruby test temperarily for it randomly fails.
  # https://grpc-testing.appspot.com/job/protobuf_pull_request/735/consoleFull.
  # build_jruby
}

build_javascript() {
  internal_build_cpp
  cd js && npm install && npm test && cd ..
  cd conformance && make test_nodejs && cd ..
}

generate_php_test_proto() {
  internal_build_cpp
  pushd php/tests
  # Generate test file
  rm -rf generated
  mkdir generated
<<<<<<< HEAD
  ../../src/protoc --php_out=generated proto/test.proto proto/test_include.proto proto/test_no_namespace.proto proto/test_prefix.proto proto/test_php_namespace.proto proto/test_empty_php_namespace.proto proto/test_service.proto proto/test_service_namespace.proto proto/test_descriptors.proto
=======
  ../../src/protoc --php_out=generated   \
    proto/test.proto                     \
    proto/test_include.proto             \
    proto/test_no_namespace.proto        \
    proto/test_prefix.proto              \
    proto/test_php_namespace.proto       \
    proto/test_empty_php_namespace.proto \
    proto/test_service.proto             \
    proto/test_service_namespace.proto   \
    proto/test_descriptors.proto
>>>>>>> 9df89cca
  pushd ../../src
  ./protoc --php_out=../php/tests/generated google/protobuf/empty.proto
  ./protoc --php_out=../php/tests/generated -I../php/tests -I. ../php/tests/proto/test_import_descriptor_proto.proto
  popd
  popd
}

use_php() {
  VERSION=$1
  PHP=`which php`
  PHP_CONFIG=`which php-config`
  PHPIZE=`which phpize`
  ln -sfn "/usr/local/php-${VERSION}/bin/php" $PHP
  ln -sfn "/usr/local/php-${VERSION}/bin/php-config" $PHP_CONFIG
  ln -sfn "/usr/local/php-${VERSION}/bin/phpize" $PHPIZE
  generate_php_test_proto
}

use_php_zts() {
  VERSION=$1
  PHP=`which php`
  PHP_CONFIG=`which php-config`
  PHPIZE=`which phpize`
  ln -sfn "/usr/local/php-${VERSION}-zts/bin/php" $PHP
  ln -sfn "/usr/local/php-${VERSION}-zts/bin/php-config" $PHP_CONFIG
  ln -sfn "/usr/local/php-${VERSION}-zts/bin/phpize" $PHPIZE
  generate_php_test_proto
}

use_php_bc() {
  VERSION=$1
  PHP=`which php`
  PHP_CONFIG=`which php-config`
  PHPIZE=`which phpize`
  ln -sfn "/usr/local/php-${VERSION}-bc/bin/php" $PHP
  ln -sfn "/usr/local/php-${VERSION}-bc/bin/php-config" $PHP_CONFIG
  ln -sfn "/usr/local/php-${VERSION}-bc/bin/phpize" $PHPIZE
  generate_php_test_proto
}

build_php5.5() {
  use_php 5.5

  pushd php
  rm -rf vendor
  cp -r /usr/local/vendor-5.5 vendor
  wget https://phar.phpunit.de/phpunit-4.8.0.phar -O /usr/bin/phpunit
  phpunit
  popd
  pushd conformance
  make test_php
  popd
}

build_php5.5_c() {
  use_php 5.5
  wget https://phar.phpunit.de/phpunit-4.8.0.phar -O /usr/bin/phpunit
  pushd php/tests
  /bin/bash ./test.sh
  popd
  # TODO(teboring): Add it back
  # pushd conformance
  # make test_php_c
  # popd
}

build_php5.5_zts_c() {
  use_php_zts 5.5
  wget https://phar.phpunit.de/phpunit-4.8.0.phar -O /usr/bin/phpunit
  cd php/tests && /bin/bash ./test.sh && cd ../..
  # TODO(teboring): Add it back
  # pushd conformance
  # make test_php_zts_c
  # popd
}

build_php5.6() {
  use_php 5.6
  pushd php
  rm -rf vendor
  cp -r /usr/local/vendor-5.6 vendor
  wget https://phar.phpunit.de/phpunit-5.7.0.phar -O /usr/bin/phpunit
  phpunit
  popd
  pushd conformance
  make test_php
  popd
}

build_php5.6_c() {
  use_php 5.6
  wget https://phar.phpunit.de/phpunit-5.7.0.phar -O /usr/bin/phpunit
  cd php/tests && /bin/bash ./test.sh && cd ../..
  # TODO(teboring): Add it back
  # pushd conformance
  # make test_php_c
  # popd
}

build_php5.6_zts_c() {
  use_php_zts 5.6
  wget https://phar.phpunit.de/phpunit-5.7.0.phar -O /usr/bin/phpunit
  cd php/tests && /bin/bash ./test.sh && cd ../..
  # TODO(teboring): Add it back
  # pushd conformance
  # make test_php_zts_c
  # popd
}

build_php5.6_mac() {
  generate_php_test_proto
  # Install PHP
  curl -s https://php-osx.liip.ch/install.sh | bash -s 5.6
  PHP_FOLDER=`find /usr/local -type d -name "php5-5.6*"`  # The folder name may change upon time
  export PATH="$PHP_FOLDER/bin:$PATH"

  # Install phpunit
  curl https://phar.phpunit.de/phpunit-5.6.10.phar -L -o phpunit.phar
  chmod +x phpunit.phar
  sudo mv phpunit.phar /usr/local/bin/phpunit

  # Install valgrind
  echo "#! /bin/bash" > valgrind
  chmod ug+x valgrind
  sudo mv valgrind /usr/local/bin/valgrind

  # Test
  cd php/tests && /bin/bash ./test.sh && cd ../..
  # TODO(teboring): Add it back
  # pushd conformance
  # make test_php_c
  # popd
}

build_php7.0() {
  use_php 7.0
  pushd php
  rm -rf vendor
  cp -r /usr/local/vendor-7.0 vendor
  wget https://phar.phpunit.de/phpunit-5.6.0.phar -O /usr/bin/phpunit
  phpunit
  popd
  pushd conformance
  make test_php
  popd
}

build_php7.0_c() {
  use_php 7.0
  wget https://phar.phpunit.de/phpunit-5.6.0.phar -O /usr/bin/phpunit
  cd php/tests && /bin/bash ./test.sh && cd ../..
  # TODO(teboring): Add it back
  # pushd conformance
  # make test_php_c
  # popd
}

build_php7.0_zts_c() {
  use_php_zts 7.0
  wget https://phar.phpunit.de/phpunit-5.6.0.phar -O /usr/bin/phpunit
  cd php/tests && /bin/bash ./test.sh && cd ../..
  # TODO(teboring): Add it back.
  # pushd conformance
  # make test_php_zts_c
  # popd
}

build_php7.0_mac() {
  generate_php_test_proto
  # Install PHP
  curl -s https://php-osx.liip.ch/install.sh | bash -s 7.0
  PHP_FOLDER=`find /usr/local -type d -name "php7-7.0*"`  # The folder name may change upon time
  export PATH="$PHP_FOLDER/bin:$PATH"

  # Install phpunit
  curl https://phar.phpunit.de/phpunit-5.6.0.phar -L -o phpunit.phar
  chmod +x phpunit.phar
  sudo mv phpunit.phar /usr/local/bin/phpunit

  # Install valgrind
  echo "#! /bin/bash" > valgrind
  chmod ug+x valgrind
  sudo mv valgrind /usr/local/bin/valgrind

  # Test
  cd php/tests && /bin/bash ./test.sh && cd ../..
  # TODO(teboring): Add it back
  # pushd conformance
  # make test_php_c
  # popd
}

build_php_compatibility() {
  internal_build_cpp
  php/tests/compatibility_test.sh
}

build_php7.1() {
  use_php 7.1
  pushd php
  rm -rf vendor
  cp -r /usr/local/vendor-7.1 vendor
  wget https://phar.phpunit.de/phpunit-5.6.0.phar -O /usr/bin/phpunit
  phpunit
  popd
  pushd conformance
  # TODO(teboring): Add it back
  # make test_php
  popd
}

build_php7.1_c() {
  use_php 7.1
  wget https://phar.phpunit.de/phpunit-5.6.0.phar -O /usr/bin/phpunit
  cd php/tests && /bin/bash ./test.sh && cd ../..
  pushd conformance
  # make test_php_c
  popd
}

build_php7.1_zts_c() {
  use_php_zts 7.1
  wget https://phar.phpunit.de/phpunit-5.6.0.phar -O /usr/bin/phpunit
  cd php/tests && /bin/bash ./test.sh && cd ../..
  pushd conformance
  # make test_php_c
  popd
}

build_php_all_32() {
  build_php5.5
  build_php5.6
  build_php7.0
  build_php7.1
  build_php5.5_c
  build_php5.6_c
  build_php7.0_c
  build_php7.1_c
  build_php5.5_zts_c
  build_php5.6_zts_c
  build_php7.0_zts_c
  build_php7.1_zts_c
}

build_php_all() {
  build_php_all_32
  build_php_compatibility
}

# Note: travis currently does not support testing more than one language so the
# .travis.yml cheats and claims to only be cpp.  If they add multiple language
# support, this should probably get updated to install steps and/or
# rvm/gemfile/jdk/etc. entries rather than manually doing the work.

# .travis.yml uses matrix.exclude to block the cases where app-get can't be
# use to install things.

# -------- main --------

if [ "$#" -ne 1 ]; then
  echo "
Usage: $0 { cpp |
            cpp_distcheck |
            csharp |
            java_jdk7 |
            java_oracle7 |
            java_compatibility |
            javanano_jdk7 |
            javanano_oracle7 |
            objectivec_ios |
            objectivec_ios_debug |
            objectivec_ios_release |
            objectivec_osx |
            objectivec_cocoapods_integration |
            python |
            python_cpp |
            python_compatibility |
            ruby21 |
            ruby22 |
            jruby |
            ruby_all |
            php5.5   |
            php5.5_c |
            php5.6   |
            php5.6_c |
            php7.0   |
            php7.0_c |
            php_compatibility |
            php7.1   |
            php7.1_c |
            php_all)
"
  exit 1
fi

set -e  # exit immediately on error
set -x  # display all commands
eval "build_$1"<|MERGE_RESOLUTION|>--- conflicted
+++ resolved
@@ -347,9 +347,6 @@
   # Generate test file
   rm -rf generated
   mkdir generated
-<<<<<<< HEAD
-  ../../src/protoc --php_out=generated proto/test.proto proto/test_include.proto proto/test_no_namespace.proto proto/test_prefix.proto proto/test_php_namespace.proto proto/test_empty_php_namespace.proto proto/test_service.proto proto/test_service_namespace.proto proto/test_descriptors.proto
-=======
   ../../src/protoc --php_out=generated   \
     proto/test.proto                     \
     proto/test_include.proto             \
@@ -360,7 +357,6 @@
     proto/test_service.proto             \
     proto/test_service_namespace.proto   \
     proto/test_descriptors.proto
->>>>>>> 9df89cca
   pushd ../../src
   ./protoc --php_out=../php/tests/generated google/protobuf/empty.proto
   ./protoc --php_out=../php/tests/generated -I../php/tests -I. ../php/tests/proto/test_import_descriptor_proto.proto
