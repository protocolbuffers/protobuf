# Protocol Buffers - Google's data interchange format
# Copyright 2008 Google Inc.  All rights reserved.
#
# Use of this source code is governed by a BSD-style
# license that can be found in the LICENSE file or at
# https://developers.google.com/open-source/licenses/bsd

require 'forwardable'

#
# This class makes RepeatedField act (almost-) like a Ruby Array.
# It has convenience methods that extend the core C or Java based
# methods.
#
# This is a best-effort to mirror Array behavior.  Two comments:
#  1) patches always welcome :)
#  2) if performance is an issue, feel free to rewrite the method
#     in jruby and C.  The source code has plenty of examples
#
# KNOWN ISSUES
#   - #[]= doesn't allow less used approaches such as `arr[1, 2] = 'fizz'`
#   - #concat should return the orig array
#   - #push should accept multiple arguments and push them all at the same time
#
module Google
  module Protobuf
    class RepeatedField
      extend Forwardable

      # methods defined in C or Java:
      #   +
      #   [], at
      #   []=
      #   concat
      #   clear
      #   dup, clone
      #   each
      #   push, <<
      #   replace
      #   length, size
      #   ==
      #   to_ary, to_a
      #   also all enumerable
      #
      # NOTE:  using delegators rather than method_missing to make the
      #        relationship explicit instead of implicit
      def_delegators :to_ary,
        :&, :*, :-, :'<=>',
        :assoc, :bsearch, :bsearch_index, :combination, :compact, :count,
<<<<<<< HEAD
        :cycle, :dig, :drop, :drop_while, :each, :eql?, :fetch, :find_index, :flatten,
        :include?, :index, :inspect, :join,
=======
        :cycle, :difference, :dig, :drop, :drop_while, :eql?, :fetch, :find_index, :flatten,
        :include?, :index, :inspect, :intersection, :join,
>>>>>>> 1f6580dd
        :pack, :permutation, :product, :pretty_print, :pretty_print_cycle,
        :rassoc, :repeated_combination, :repeated_permutation, :reverse,
        :rindex, :rotate, :sample, :shuffle, :shelljoin,
        :to_s, :transpose, :union, :uniq, :|


      def first(n=nil)
        if n.nil?
          return self[0]
        elsif n < 0
          raise ArgumentError, "negative array size"
        else
          return self[0...n]
        end
      end


      def last(n=nil)
        if n.nil?
          return self[-1]
        elsif n < 0
          raise ArgumentError, "negative array size"
        else
          start = [self.size-n, 0].max
          return self[start...self.size]
        end
      end


      def pop(n=nil)
        if n
          results = []
          n.times{ results << pop_one }
          return results
        else
          return pop_one
        end
      end


      def empty?
        self.size == 0
      end

      # array aliases into enumerable
      alias_method :slice, :[]
      alias_method :values_at, :select
      alias_method :map, :collect


      class << self
        def define_array_wrapper_method(method_name)
          define_method(method_name) do |*args, &block|
            arr = self.to_a
            result = arr.send(method_name, *args)
            self.replace(arr)
            return result if result
            return block ? block.call : result
          end
        end
        private :define_array_wrapper_method


        def define_array_wrapper_with_result_method(method_name)
          define_method(method_name) do |*args, &block|
            # result can be an Enumerator, Array, or nil
            # Enumerator can sometimes be returned if a block is an optional argument and it is not passed in
            # nil usually specifies that no change was made
            result = self.to_a.send(method_name, *args, &block)
            if result
              new_arr = result.to_a
              self.replace(new_arr)
              if result.is_a?(Enumerator)
                # generate a fresh enum; rewinding the exiting one, in Ruby 2.2, will
                # reset the enum with the same length, but all the #next calls will
                # return nil
                result = new_arr.to_enum
                # generate a wrapper enum so any changes which occur by a chained
                # enum can be captured
                ie = ProxyingEnumerator.new(self, result)
                result = ie.to_enum
              end
            end
            result
          end
        end
        private :define_array_wrapper_with_result_method
      end


      %w(delete delete_at shift slice! unshift).each do |method_name|
        define_array_wrapper_method(method_name)
      end


      %w(collect! compact! delete_if each_index fill flatten! insert reverse!
        rotate! select! shuffle! sort! sort_by! uniq!).each do |method_name|
        define_array_wrapper_with_result_method(method_name)
      end
      alias_method :keep_if, :select!
      alias_method :map!, :collect!
      alias_method :reject!, :delete_if


      # propagates changes made by user of enumerator back to the original repeated field.
      # This only applies in cases where the calling function which created the enumerator,
      # such as #sort!, modifies itself rather than a new array, such as #sort
      class ProxyingEnumerator < Struct.new(:repeated_field, :external_enumerator)
        def each(*args, &block)
          results = []
          external_enumerator.each_with_index do |val, i|
            result = yield(val)
            results << result
            #nil means no change occurred from yield; usually occurs when #to_a is called
            if result
              repeated_field[i] = result if result != val
            end
          end
          results
        end
      end


    end
  end
end<|MERGE_RESOLUTION|>--- conflicted
+++ resolved
@@ -47,13 +47,8 @@
       def_delegators :to_ary,
         :&, :*, :-, :'<=>',
         :assoc, :bsearch, :bsearch_index, :combination, :compact, :count,
-<<<<<<< HEAD
-        :cycle, :dig, :drop, :drop_while, :each, :eql?, :fetch, :find_index, :flatten,
-        :include?, :index, :inspect, :join,
-=======
-        :cycle, :difference, :dig, :drop, :drop_while, :eql?, :fetch, :find_index, :flatten,
+        :cycle, :difference, :dig, :drop, :drop_while, :each, :eql?, :fetch, :find_index, :flatten,
         :include?, :index, :inspect, :intersection, :join,
->>>>>>> 1f6580dd
         :pack, :permutation, :product, :pretty_print, :pretty_print_cycle,
         :rassoc, :repeated_combination, :repeated_permutation, :reverse,
         :rindex, :rotate, :sample, :shuffle, :shelljoin,
