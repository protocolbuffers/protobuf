# Protobuf Ruby runtime
#
# See also code generation logic under /src/google/protobuf/compiler/ruby.

load("@rules_pkg//:mappings.bzl", "pkg_files", "strip_prefix")
load("//build_defs:internal_shell.bzl", "inline_sh_test")
load("//conformance:defs.bzl", "conformance_test")
load("//:protobuf.bzl", "internal_ruby_proto_library")
load(":internal.bzl", "internal_ruby_extension")

################################################################################
# Ruby Runtime
################################################################################

config_setting(
    name = "java_ruby",
    values = {"define": "ruby_platform=java"},
)

config_setting(
    name = "c_ruby",
    values = {"define": "ruby_platform=c"},
)

filegroup(
    name = "srcs",
    srcs = glob([
        "lib/**/*.rb",
        "src/**/*.proto",
    ]) + [
        "Gemfile",
        "Rakefile",
        "google-protobuf.gemspec",
        "pom.xml",
    ],
)

internal_ruby_extension(
    name = "protobuf_c_mac",
    extension = "lib/google/protobuf_c.bundle",
    deps = glob(["ext/google/protobuf_c/*"]),
    target_compatible_with = select({
        ":java_ruby": ["@platforms//:incompatible"],
        "//conditions:default": ["@platforms//os:osx"],
    }),
)

internal_ruby_extension(
    name = "protobuf_c",
    extension = "lib/google/protobuf_c.so",
    deps = glob(["ext/google/protobuf_c/*"]),
    target_compatible_with = select({
        ":java_ruby": ["@platforms//:incompatible"],
        "@platforms//os:osx": ["@platforms//:incompatible"],
        "//conditions:default": [],
    }),
)

internal_ruby_extension(
    name = "protobuf_java",
    extension = "lib/google/protobuf_java.jar",
    deps = glob(["src/**/*.java"]),
    target_compatible_with = select({
        ":java_ruby": [],
        "//conditions:default": ["@platforms//:incompatible"],
    }),
)

filegroup(
    name = "protobuf",
    srcs = [
        ":srcs",
        "//third_party/utf8_range:all_files",
    ] + select({
        ":java_ruby": [":protobuf_java"],
        "@bazel_tools//src/conditions:darwin": [":protobuf_c_mac"],
        "//conditions:default": [":protobuf_c"],
    }),
    visibility = [
        "//conformance:__subpackages__",
        "//ruby:__subpackages__",
    ],
)

################################################################################
# Tests
################################################################################

filegroup(
  name = "tests",
  srcs = glob(["tests/*.rb"]),
)

filegroup(
  name = "test_protos",
  srcs = glob(["tests/*.proto"]),
)

internal_ruby_proto_library(
    name = "test_ruby_protos",
    srcs = [":test_protos"],
    proto_deps = ["//:well_known_protos"],
    includes = [".", "src", "ruby/tests"],
)

inline_sh_test(
    name = "test",
    srcs = [
        "Rakefile",
    ],
    deps = [
        ":protobuf",
        ":test_ruby_protos",
        ":tests",
        "//:well_known_ruby_protos",
    ],
    cmd = """
        pushd `dirname $(location Rakefile)`
        RUBYLIB=../src:tests:. BAZEL=true rake test
        popd
    """,
)

inline_sh_test(
    name = "gc_test",
    srcs = [
        "Rakefile",
    ],
    deps = [
        ":protobuf",
        ":test_ruby_protos",
        ":tests",
        "//:well_known_ruby_protos",
    ],
    cmd = """
        pushd `dirname $(location Rakefile)`
        RUBYLIB=../src:tests:. BAZEL=true rake gc_test
        popd
    """,
)

conformance_test(
    name = "conformance_test",
    failure_list = "//conformance:failure_list_ruby.txt",
    testee = "//conformance:conformance_ruby",
    text_format_failure_list = "//conformance:text_format_failure_list_ruby.txt",
    target_compatible_with = select({
        ":java_ruby": ["@platforms//:incompatible"],
        "//conditions:default": [],
    }),
)

conformance_test(
    name = "conformance_test_jruby",
    failure_list = "//conformance:failure_list_jruby.txt",
    testee = "//conformance:conformance_ruby",
    text_format_failure_list = "//conformance:text_format_failure_list_jruby.txt",
    target_compatible_with = select({
        ":java_ruby": [],
        "//conditions:default": ["@platforms//:incompatible"],
    }),
)

################################################################################
# Distribution files
################################################################################

pkg_files(
    name = "dist_files",
    srcs = glob([
<<<<<<< HEAD
        "compatibility_tests/v3.0.0/**/*",
        "ext/google/protobuf_c/*",
        "lib/google/protobuf/**/*.rb",
=======
>>>>>>> 3c32c05e
        "tests/*.proto",
        "tests/*.rb",
    ]) + [
        ":srcs",
        ".gitignore",
        "BUILD.bazel",
        "internal.bzl",
        "Gemfile",
        "README.md",
<<<<<<< HEAD
        "Rakefile",
        "google-protobuf.gemspec",
        "lib/google/protobuf.rb",
=======
>>>>>>> 3c32c05e
        "travis-test.sh",
    ],
    strip_prefix = strip_prefix.from_root(""),
    visibility = ["//pkg:__pkg__"],
)<|MERGE_RESOLUTION|>--- conflicted
+++ resolved
@@ -168,12 +168,6 @@
 pkg_files(
     name = "dist_files",
     srcs = glob([
-<<<<<<< HEAD
-        "compatibility_tests/v3.0.0/**/*",
-        "ext/google/protobuf_c/*",
-        "lib/google/protobuf/**/*.rb",
-=======
->>>>>>> 3c32c05e
         "tests/*.proto",
         "tests/*.rb",
     ]) + [
@@ -183,12 +177,6 @@
         "internal.bzl",
         "Gemfile",
         "README.md",
-<<<<<<< HEAD
-        "Rakefile",
-        "google-protobuf.gemspec",
-        "lib/google/protobuf.rb",
-=======
->>>>>>> 3c32c05e
         "travis-test.sh",
     ],
     strip_prefix = strip_prefix.from_root(""),
