// Protocol Buffers - Google's data interchange format
// Copyright 2014 Google Inc.  All rights reserved.
// https://developers.google.com/protocol-buffers/
//
// Redistribution and use in source and binary forms, with or without
// modification, are permitted provided that the following conditions are
// met:
//
//     * Redistributions of source code must retain the above copyright
// notice, this list of conditions and the following disclaimer.
//     * Redistributions in binary form must reproduce the above
// copyright notice, this list of conditions and the following disclaimer
// in the documentation and/or other materials provided with the
// distribution.
//     * Neither the name of Google Inc. nor the names of its
// contributors may be used to endorse or promote products derived from
// this software without specific prior written permission.
//
// THIS SOFTWARE IS PROVIDED BY THE COPYRIGHT HOLDERS AND CONTRIBUTORS
// "AS IS" AND ANY EXPRESS OR IMPLIED WARRANTIES, INCLUDING, BUT NOT
// LIMITED TO, THE IMPLIED WARRANTIES OF MERCHANTABILITY AND FITNESS FOR
// A PARTICULAR PURPOSE ARE DISCLAIMED. IN NO EVENT SHALL THE COPYRIGHT
// OWNER OR CONTRIBUTORS BE LIABLE FOR ANY DIRECT, INDIRECT, INCIDENTAL,
// SPECIAL, EXEMPLARY, OR CONSEQUENTIAL DAMAGES (INCLUDING, BUT NOT
// LIMITED TO, PROCUREMENT OF SUBSTITUTE GOODS OR SERVICES; LOSS OF USE,
// DATA, OR PROFITS; OR BUSINESS INTERRUPTION) HOWEVER CAUSED AND ON ANY
// THEORY OF LIABILITY, WHETHER IN CONTRACT, STRICT LIABILITY, OR TORT
// (INCLUDING NEGLIGENCE OR OTHERWISE) ARISING IN ANY WAY OUT OF THE USE
// OF THIS SOFTWARE, EVEN IF ADVISED OF THE POSSIBILITY OF SUCH DAMAGE.

#include <ctype.h>
#include <errno.h>
#include "protobuf.h"

// -----------------------------------------------------------------------------
// Common utilities.
// -----------------------------------------------------------------------------

static const char* get_str(VALUE str) {
  Check_Type(str, T_STRING);
  return RSTRING_PTR(str);
}

static VALUE rb_str_maybe_null(const char* s) {
  if (s == NULL) {
    s = "";
  }
  return rb_str_new2(s);
}

static void rewrite_enum_default(const upb_symtab* symtab,
                                 google_protobuf_FileDescriptorProto* file,
                                 google_protobuf_FieldDescriptorProto* field) {
  /* Look for TYPE_ENUM fields that have a default. */
  if (google_protobuf_FieldDescriptorProto_type(field) !=
          google_protobuf_FieldDescriptorProto_TYPE_ENUM ||
      !google_protobuf_FieldDescriptorProto_has_default_value(field) ||
      !google_protobuf_FieldDescriptorProto_has_type_name(field)) {
    return;
  }

  upb_strview defaultval =
      google_protobuf_FieldDescriptorProto_default_value(field);
  upb_strview type_name = google_protobuf_FieldDescriptorProto_type_name(field);

  if (defaultval.size == 0 || !isdigit(defaultval.data[0])) {
    return;
  }

  if (type_name.size == 0 || type_name.data[0] != '.') {
    return;
  }

  const char *type_name_str = type_name.data + 1;

  char *end;
  errno = 0;
  long val = strtol(defaultval.data, &end, 10);

  if (errno != 0 || *end != 0 || val < INT32_MIN || val > INT32_MAX) {
    return;
  }

  /* Now find the corresponding enum definition. */
  const upb_enumdef *e = upb_symtab_lookupenum(symtab, type_name_str);
  if (e) {
    /* Look in previously loaded files. */
    const char *label = upb_enumdef_iton(e, val);
    if (!label) {
      return;
    }
    google_protobuf_FieldDescriptorProto_set_default_value(
        field, upb_strview_makez(label));
  } else {
    /* Look in enums defined in this file. */
    const google_protobuf_EnumDescriptorProto* matching_enum = NULL;
    size_t i, n;
    const google_protobuf_EnumDescriptorProto* const* enums =
        google_protobuf_FileDescriptorProto_enum_type(file, &n);
    for (i = 0; i < n; i++) {
      if (upb_strview_eql(google_protobuf_EnumDescriptorProto_name(enums[i]),
                          upb_strview_makez(type_name_str))) {
        matching_enum = enums[i];
        break;
      }
    }

    if (!matching_enum) {
      return;
    }

    const google_protobuf_EnumValueDescriptorProto* const* values =
        google_protobuf_EnumDescriptorProto_value(matching_enum, &n);
    for (i = 0; i < n; i++) {
      if (google_protobuf_EnumValueDescriptorProto_number(values[i]) == val) {
        google_protobuf_FieldDescriptorProto_set_default_value(
            field, google_protobuf_EnumValueDescriptorProto_name(values[i]));
        return;
      }
    }

    /* We failed to find an enum default.  But we'll just leave the enum
     * untouched and let the normal def-building code catch it. */
  }
}

/* Historically we allowed the default to be specified as a number.  In
 * retrospect this was a mistake as descriptors require defaults to be
 * specified as a label. This can make a difference if multiple labels have the
 * same number.
 *
 * Here we do a pass over all enum defaults and rewrite numeric defaults by
 * looking up their labels.  This is compilcated by the fact that the enum
 * definition can live in either the symtab or the file_proto.
 * */
static void rewrite_enum_defaults(
    const upb_symtab* symtab, google_protobuf_FileDescriptorProto* file_proto) {
  size_t i, n;
  google_protobuf_DescriptorProto** msgs =
      google_protobuf_FileDescriptorProto_mutable_message_type(file_proto, &n);

  //fprintf(stderr, "%p %d " UPB_STRINGVIEW_FORMAT "\n", msgs, (int)n,
  //        UPB_STRINGVIEW_ARGS(
  //            google_protobuf_FileDescriptorProto_name(file_proto)));

  for (i = 0; i < n; i++) {
    size_t j, m;
    google_protobuf_FieldDescriptorProto** fields =
        google_protobuf_DescriptorProto_mutable_field(msgs[i], &m);
    //fprintf(stderr, "- %p %d " UPB_STRINGVIEW_FORMAT "\n", fields, (int)m,
    //        UPB_STRINGVIEW_ARGS(google_protobuf_DescriptorProto_name(msgs[i])));
    for (j = 0; j < m; j++) {
      rewrite_enum_default(symtab, file_proto, fields[j]);
    }
  }
}

static bool has_prefix(upb_strview str, upb_strview prefix) {
  //fprintf(stderr, "%d %d %d\n", (int)str.size, (int)prefix.size, (int)memcmp(str.data, prefix.data, prefix.size));
  return str.size >= prefix.size &&
         memcmp(str.data, prefix.data, prefix.size) == 0;
}

static void remove_package(upb_strview *name, upb_strview package) {
  size_t prefix_len = package.size + 1;
  if (!has_prefix(*name, package) || prefix_len >= name->size ||
      name->data[package.size] != '.') {
    rb_raise(cTypeError,
             "Bad package name, wasn't prefix: " UPB_STRVIEW_FORMAT
             ", " UPB_STRVIEW_FORMAT,
             UPB_STRVIEW_ARGS(*name), UPB_STRVIEW_ARGS(package));
  }
  name->data += prefix_len;
  name->size -= prefix_len;
}

static void remove_path(upb_strview *name) {
  const char* last = strrchr(name->data, '.');
  if (last) {
    size_t remove = last - name->data + 1;
    name->data += remove;
    name->size -= remove;
  }
}

static void rewrite_nesting(VALUE msg_ent, google_protobuf_DescriptorProto* msg,
                            google_protobuf_DescriptorProto* const* msgs,
                            google_protobuf_EnumDescriptorProto* const* enums,
                            upb_arena *arena) {
  VALUE submsgs = rb_hash_aref(msg_ent, ID2SYM(rb_intern("msgs")));
  VALUE enum_pos = rb_hash_aref(msg_ent, ID2SYM(rb_intern("enums")));

  Check_Type(submsgs, T_ARRAY);
  Check_Type(enum_pos, T_ARRAY);

  int submsg_count = RARRAY_LEN(submsgs);
  int enum_count = RARRAY_LEN(enum_pos);

  //printf("submsg_count: %d\n", submsg_count);

  google_protobuf_DescriptorProto** msg_msgs =
      google_protobuf_DescriptorProto_resize_nested_type(msg, submsg_count,
                                                         arena);
  google_protobuf_EnumDescriptorProto** msg_enums =
      google_protobuf_DescriptorProto_resize_enum_type(msg, enum_count, arena);

  for (int i = 0; i < submsg_count; i++) {
    VALUE submsg_ent = RARRAY_PTR(submsgs)[i];
    VALUE pos = rb_hash_aref(submsg_ent, ID2SYM(rb_intern("pos")));
    //printf("submsg from pos: %d\n", (int)NUM2INT(pos));
    msg_msgs[i] = msgs[NUM2INT(pos)];
    upb_strview name = google_protobuf_DescriptorProto_name(msg_msgs[i]);
    remove_path(&name);
    google_protobuf_DescriptorProto_set_name(msg_msgs[i], name);
    rewrite_nesting(submsg_ent, msg_msgs[i], msgs, enums, arena);
  }

  for (int i = 0; i < enum_count; i++) {
    VALUE pos = RARRAY_PTR(enum_pos)[i];
    msg_enums[i] = enums[NUM2INT(pos)];
  }
}

static void rewrite_names(VALUE _file_builder,
                          google_protobuf_FileDescriptorProto* file_proto) {
  FileBuilderContext* file_builder = ruby_to_FileBuilderContext(_file_builder);
  upb_arena *arena = file_builder->arena;
  // Build params (package, msg_names, enum_names).
  VALUE package = Qnil;
  VALUE msg_names = rb_ary_new();
  VALUE enum_names = rb_ary_new();
  size_t msg_count, enum_count, i;

  if (google_protobuf_FileDescriptorProto_has_package(file_proto)) {
    upb_strview package_str =
        google_protobuf_FileDescriptorProto_package(file_proto);
    package = rb_str_new(package_str.data, package_str.size);
  }

  google_protobuf_DescriptorProto** msgs =
      google_protobuf_FileDescriptorProto_mutable_message_type(file_proto,
                                                               &msg_count);
  for (i = 0; i < msg_count; i++) {
    upb_strview name = google_protobuf_DescriptorProto_name(msgs[i]);
    rb_ary_push(msg_names, rb_str_new(name.data, name.size));
  }

  google_protobuf_EnumDescriptorProto** enums =
      google_protobuf_FileDescriptorProto_mutable_enum_type(file_proto,
                                                            &enum_count);
  for (i = 0; i < enum_count; i++) {
    upb_strview name = google_protobuf_EnumDescriptorProto_name(enums[i]);
    rb_ary_push(enum_names, rb_str_new(name.data, name.size));
  }

  // Call Ruby code to calculate package name and nesting.
  VALUE args[3] = { package, msg_names, enum_names };
  VALUE internal = rb_eval_string("Google::Protobuf::Internal");
  VALUE ret = rb_funcallv(internal, rb_intern("fixup_descriptor"), 3, args);
  VALUE new_package = rb_ary_entry(ret, 0);
  VALUE nesting = rb_ary_entry(ret, 1);

  if (package == Qnil && new_package != Qnil) {
    // We inferred a package name; set this package name on the file and remove
    // the prefix from all msg/enum names.
    upb_strview new_package_str =
        FileBuilderContext_strdup(_file_builder, new_package);
    google_protobuf_FileDescriptorProto_set_package(file_proto,
                                                    new_package_str);

    for (i = 0; i < msg_count; i++) {
      upb_strview name = google_protobuf_DescriptorProto_name(msgs[i]);
      remove_package(&name, new_package_str);
      google_protobuf_DescriptorProto_set_name(msgs[i], name);
    }

    for (i = 0; i < enum_count; i++) {
      upb_strview name = google_protobuf_EnumDescriptorProto_name(enums[i]);
      remove_package(&name, new_package_str);
      google_protobuf_EnumDescriptorProto_set_name(enums[i], name);
    }
  }

  VALUE msg_ents = rb_hash_aref(nesting, ID2SYM(rb_intern("msgs")));
  VALUE enum_ents = rb_hash_aref(nesting, ID2SYM(rb_intern("enums")));

  Check_Type(msg_ents, T_ARRAY);
  Check_Type(enum_ents, T_ARRAY);

  for (i = 0; i < RARRAY_LEN(msg_ents); i++) {
    VALUE msg_ent = rb_ary_entry(msg_ents, i);
    VALUE pos = rb_hash_aref(msg_ent, ID2SYM(rb_intern("pos")));
    msgs[i] = msgs[NUM2INT(pos)];
    rewrite_nesting(msg_ent, msgs[i], msgs, enums, arena);
  }

  for (i = 0; i < RARRAY_LEN(enum_ents); i++) {
    VALUE enum_pos = rb_ary_entry(enum_ents, i);
    enums[i] = enums[NUM2INT(enum_pos)];
  }

  google_protobuf_FileDescriptorProto_resize_message_type(
      file_proto, RARRAY_LEN(msg_ents), arena);
  google_protobuf_FileDescriptorProto_resize_enum_type(
      file_proto, RARRAY_LEN(enum_ents), arena);
}

// -----------------------------------------------------------------------------
// DescriptorPool.
// -----------------------------------------------------------------------------

#define DEFINE_CLASS(name, string_name)                             \
    VALUE c ## name = Qnil;                                         \
    const rb_data_type_t _ ## name ## _type = {                     \
      string_name,                                                  \
      { name ## _mark, name ## _free, NULL },                       \
    };                                                              \
    name* ruby_to_ ## name(VALUE val) {                             \
      name* ret;                                                    \
      TypedData_Get_Struct(val, name, &_ ## name ## _type, ret);    \
      return ret;                                                   \
    }                                                               \

#define DEFINE_SELF(type, var, rb_var)                              \
    type* var = ruby_to_ ## type(rb_var)

// Global singleton DescriptorPool. The user is free to create others, but this
// is used by generated code.
VALUE generated_pool;

DEFINE_CLASS(DescriptorPool, "Google::Protobuf::DescriptorPool");

void DescriptorPool_mark(void* _self) {
  DescriptorPool* self = _self;
  rb_gc_mark(self->def_to_descriptor);
}

void DescriptorPool_free(void* _self) {
  DescriptorPool* self = _self;

  upb_symtab_free(self->symtab);
  upb_handlercache_free(self->fill_handler_cache);
  upb_handlercache_free(self->pb_serialize_handler_cache);
  upb_handlercache_free(self->json_serialize_handler_cache);
  upb_handlercache_free(self->json_serialize_handler_preserve_cache);
  upb_pbcodecache_free(self->fill_method_cache);
  upb_json_codecache_free(self->json_fill_method_cache);

  xfree(self);
}

/*
 * call-seq:
 *     DescriptorPool.new => pool
 *
 * Creates a new, empty, descriptor pool.
 */
VALUE DescriptorPool_alloc(VALUE klass) {
  DescriptorPool* self = ALLOC(DescriptorPool);
  self->def_to_descriptor = rb_hash_new();
  VALUE ret = TypedData_Wrap_Struct(klass, &_DescriptorPool_type, self);

  self->symtab = upb_symtab_new();
  self->fill_handler_cache =
      upb_handlercache_new(add_handlers_for_message, (void*)ret);
  self->pb_serialize_handler_cache = upb_pb_encoder_newcache();
  self->json_serialize_handler_cache = upb_json_printer_newcache(false);
  self->json_serialize_handler_preserve_cache =
      upb_json_printer_newcache(true);
  self->fill_method_cache = upb_pbcodecache_new(self->fill_handler_cache);
  self->json_fill_method_cache = upb_json_codecache_new();

  return ret;
}

void DescriptorPool_register(VALUE module) {
  VALUE klass = rb_define_class_under(
      module, "DescriptorPool", rb_cObject);
  rb_define_alloc_func(klass, DescriptorPool_alloc);
  rb_define_method(klass, "build", DescriptorPool_build, -1);
  rb_define_method(klass, "lookup", DescriptorPool_lookup, 1);
  rb_define_singleton_method(klass, "generated_pool",
                             DescriptorPool_generated_pool, 0);
  rb_gc_register_address(&cDescriptorPool);
  cDescriptorPool = klass;

  rb_gc_register_address(&generated_pool);
  generated_pool = rb_class_new_instance(0, NULL, klass);
}

/*
 * call-seq:
 *     DescriptorPool.build(&block)
 *
 * Invokes the block with a Builder instance as self. All message and enum types
 * added within the block are committed to the pool atomically, and may refer
 * (co)recursively to each other. The user should call Builder#add_message and
 * Builder#add_enum within the block as appropriate.  This is the recommended,
 * idiomatic way to define new message and enum types.
 */
VALUE DescriptorPool_build(int argc, VALUE* argv, VALUE _self) {
  VALUE ctx = rb_class_new_instance(1, &_self, cBuilder);
  VALUE block = rb_block_proc();
  rb_funcall_with_block(ctx, rb_intern("instance_eval"), 0, NULL, block);
  Builder_build(ctx);
  return Qnil;
}

/*
 * call-seq:
 *     DescriptorPool.lookup(name) => descriptor
 *
 * Finds a Descriptor or EnumDescriptor by name and returns it, or nil if none
 * exists with the given name.
 */
VALUE DescriptorPool_lookup(VALUE _self, VALUE name) {
  DEFINE_SELF(DescriptorPool, self, _self);
  const char* name_str = get_str(name);

  const upb_msgdef* msgdef = upb_symtab_lookupmsg(self->symtab, name_str);
  if (msgdef) {
    return get_msgdef_obj(_self, msgdef);
  }

  const upb_enumdef* enumdef = upb_symtab_lookupenum(self->symtab, name_str);
  if (enumdef) {
    return get_enumdef_obj(_self, enumdef);
  }

  return Qnil;
}

/*
 * call-seq:
 *     DescriptorPool.generated_pool => descriptor_pool
 *
 * Class method that returns the global DescriptorPool. This is a singleton into
 * which generated-code message and enum types are registered. The user may also
 * register types in this pool for convenience so that they do not have to hold
 * a reference to a private pool instance.
 */
VALUE DescriptorPool_generated_pool(VALUE _self) {
  return generated_pool;
}

// -----------------------------------------------------------------------------
// Descriptor.
// -----------------------------------------------------------------------------

DEFINE_CLASS(Descriptor, "Google::Protobuf::Descriptor");

void Descriptor_mark(void* _self) {
  Descriptor* self = _self;
  rb_gc_mark(self->klass);
  rb_gc_mark(self->descriptor_pool);
}

void Descriptor_free(void* _self) {
  Descriptor* self = _self;
  if (self->layout) {
    free_layout(self->layout);
  }
  xfree(self);
}

/*
 * call-seq:
 *     Descriptor.new => descriptor
 *
 * Creates a new, empty, message type descriptor. At a minimum, its name must be
 * set before it is added to a pool. It cannot be used to create messages until
 * it is added to a pool, after which it becomes immutable (as part of a
 * finalization process).
 */
VALUE Descriptor_alloc(VALUE klass) {
  Descriptor* self = ALLOC(Descriptor);
  VALUE ret = TypedData_Wrap_Struct(klass, &_Descriptor_type, self);
  self->msgdef = NULL;
  self->klass = Qnil;
  self->descriptor_pool = Qnil;
  self->layout = NULL;
  return ret;
}

void Descriptor_register(VALUE module) {
  VALUE klass = rb_define_class_under(
      module, "Descriptor", rb_cObject);
  rb_define_alloc_func(klass, Descriptor_alloc);
  rb_define_method(klass, "initialize", Descriptor_initialize, 3);
  rb_define_method(klass, "each", Descriptor_each, 0);
  rb_define_method(klass, "lookup", Descriptor_lookup, 1);
  rb_define_method(klass, "each_oneof", Descriptor_each_oneof, 0);
  rb_define_method(klass, "lookup_oneof", Descriptor_lookup_oneof, 1);
  rb_define_method(klass, "msgclass", Descriptor_msgclass, 0);
  rb_define_method(klass, "name", Descriptor_name, 0);
  rb_define_method(klass, "file_descriptor", Descriptor_file_descriptor, 0);
  rb_include_module(klass, rb_mEnumerable);
  rb_gc_register_address(&cDescriptor);
  cDescriptor = klass;
}

/*
 * call-seq:
 *    Descriptor.new(c_only_cookie, ptr) => Descriptor
 *
 * Creates a descriptor wrapper object.  May only be called from C.
 */
VALUE Descriptor_initialize(VALUE _self, VALUE cookie,
                            VALUE descriptor_pool, VALUE ptr) {
  DEFINE_SELF(Descriptor, self, _self);

  if (cookie != c_only_cookie) {
    rb_raise(rb_eRuntimeError,
             "Descriptor objects may not be created from Ruby.");
  }

  self->descriptor_pool = descriptor_pool;
  self->msgdef = (const upb_msgdef*)NUM2ULL(ptr);

  return Qnil;
}

/*
 * call-seq:
 *    Descriptor.file_descriptor
 *
 * Returns the FileDescriptor object this message belongs to.
 */
VALUE Descriptor_file_descriptor(VALUE _self) {
  DEFINE_SELF(Descriptor, self, _self);
  return get_filedef_obj(self->descriptor_pool, upb_msgdef_file(self->msgdef));
}

/*
 * call-seq:
 *     Descriptor.name => name
 *
 * Returns the name of this message type as a fully-qualfied string (e.g.,
 * My.Package.MessageType).
 */
VALUE Descriptor_name(VALUE _self) {
  DEFINE_SELF(Descriptor, self, _self);
  return rb_str_maybe_null(upb_msgdef_fullname(self->msgdef));
}

/*
 * call-seq:
 *     Descriptor.each(&block)
 *
 * Iterates over fields in this message type, yielding to the block on each one.
 */
VALUE Descriptor_each(VALUE _self) {
  DEFINE_SELF(Descriptor, self, _self);

  upb_msg_field_iter it;
  for (upb_msg_field_begin(&it, self->msgdef);
       !upb_msg_field_done(&it);
       upb_msg_field_next(&it)) {
    const upb_fielddef* field = upb_msg_iter_field(&it);
    VALUE obj = get_fielddef_obj(self->descriptor_pool, field);
    rb_yield(obj);
  }
  return Qnil;
}

/*
 * call-seq:
 *     Descriptor.lookup(name) => FieldDescriptor
 *
 * Returns the field descriptor for the field with the given name, if present,
 * or nil if none.
 */
VALUE Descriptor_lookup(VALUE _self, VALUE name) {
  DEFINE_SELF(Descriptor, self, _self);
  const char* s = get_str(name);
  const upb_fielddef* field = upb_msgdef_ntofz(self->msgdef, s);
  if (field == NULL) {
    return Qnil;
  }
  return get_fielddef_obj(self->descriptor_pool, field);
}

/*
 * call-seq:
 *     Descriptor.each_oneof(&block) => nil
 *
 * Invokes the given block for each oneof in this message type, passing the
 * corresponding OneofDescriptor.
 */
VALUE Descriptor_each_oneof(VALUE _self) {
  DEFINE_SELF(Descriptor, self, _self);

  upb_msg_oneof_iter it;
  for (upb_msg_oneof_begin(&it, self->msgdef);
       !upb_msg_oneof_done(&it);
       upb_msg_oneof_next(&it)) {
    const upb_oneofdef* oneof = upb_msg_iter_oneof(&it);
    VALUE obj = get_oneofdef_obj(self->descriptor_pool, oneof);
    rb_yield(obj);
  }
  return Qnil;
}

/*
 * call-seq:
 *     Descriptor.lookup_oneof(name) => OneofDescriptor
 *
 * Returns the oneof descriptor for the oneof with the given name, if present,
 * or nil if none.
 */
VALUE Descriptor_lookup_oneof(VALUE _self, VALUE name) {
  DEFINE_SELF(Descriptor, self, _self);
  const char* s = get_str(name);
  const upb_oneofdef* oneof = upb_msgdef_ntooz(self->msgdef, s);
  if (oneof == NULL) {
    return Qnil;
  }
  return get_oneofdef_obj(self->descriptor_pool, oneof);
}

/*
 * call-seq:
 *     Descriptor.msgclass => message_klass
 *
 * Returns the Ruby class created for this message type.
 */
VALUE Descriptor_msgclass(VALUE _self) {
  DEFINE_SELF(Descriptor, self, _self);
  if (self->klass == Qnil) {
    self->klass = build_class_from_descriptor(_self);
  }
  return self->klass;
}

// -----------------------------------------------------------------------------
// FileDescriptor.
// -----------------------------------------------------------------------------

DEFINE_CLASS(FileDescriptor, "Google::Protobuf::FileDescriptor");

void FileDescriptor_mark(void* _self) {
  FileDescriptor* self = _self;
  rb_gc_mark(self->descriptor_pool);
}

void FileDescriptor_free(void* _self) {
  xfree(_self);
}

VALUE FileDescriptor_alloc(VALUE klass) {
  FileDescriptor* self = ALLOC(FileDescriptor);
  VALUE ret = TypedData_Wrap_Struct(klass, &_FileDescriptor_type, self);
  self->descriptor_pool = Qnil;
  self->filedef = NULL;
  return ret;
}

/*
 * call-seq:
 *     FileDescriptor.new => file
 *
 * Returns a new file descriptor. The syntax must be set before it's passed
 * to a builder.
 */
VALUE FileDescriptor_initialize(VALUE _self, VALUE cookie,
                                VALUE descriptor_pool, VALUE ptr) {
  DEFINE_SELF(FileDescriptor, self, _self);

  if (cookie != c_only_cookie) {
    rb_raise(rb_eRuntimeError,
             "Descriptor objects may not be created from Ruby.");
  }

  self->descriptor_pool = descriptor_pool;
  self->filedef = (const upb_filedef*)NUM2ULL(ptr);

  return Qnil;
}

void FileDescriptor_register(VALUE module) {
  VALUE klass = rb_define_class_under(
      module, "FileDescriptor", rb_cObject);
  rb_define_alloc_func(klass, FileDescriptor_alloc);
  rb_define_method(klass, "initialize", FileDescriptor_initialize, 3);
  rb_define_method(klass, "name", FileDescriptor_name, 0);
  rb_define_method(klass, "syntax", FileDescriptor_syntax, 0);
  rb_gc_register_address(&cFileDescriptor);
  cFileDescriptor = klass;
}

/*
 * call-seq:
 *     FileDescriptor.name => name
 *
 * Returns the name of the file.
 */
VALUE FileDescriptor_name(VALUE _self) {
  DEFINE_SELF(FileDescriptor, self, _self);
  const char* name = upb_filedef_name(self->filedef);
  return name == NULL ? Qnil : rb_str_new2(name);
}

/*
 * call-seq:
 *     FileDescriptor.syntax => syntax
 *
 * Returns this file descriptors syntax.
 *
 * Valid syntax versions are:
 *     :proto2 or :proto3.
 */
VALUE FileDescriptor_syntax(VALUE _self) {
  DEFINE_SELF(FileDescriptor, self, _self);

  switch (upb_filedef_syntax(self->filedef)) {
    case UPB_SYNTAX_PROTO3: return ID2SYM(rb_intern("proto3"));
    case UPB_SYNTAX_PROTO2: return ID2SYM(rb_intern("proto2"));
    default: return Qnil;
  }
}

// -----------------------------------------------------------------------------
// FieldDescriptor.
// -----------------------------------------------------------------------------

DEFINE_CLASS(FieldDescriptor, "Google::Protobuf::FieldDescriptor");

void FieldDescriptor_mark(void* _self) {
  FieldDescriptor* self = _self;
  rb_gc_mark(self->descriptor_pool);
}

void FieldDescriptor_free(void* _self) {
  xfree(_self);
}

/*
 * call-seq:
 *     FieldDescriptor.new => field
 *
 * Returns a new field descriptor. Its name, type, etc. must be set before it is
 * added to a message type.
 */
VALUE FieldDescriptor_alloc(VALUE klass) {
  FieldDescriptor* self = ALLOC(FieldDescriptor);
  VALUE ret = TypedData_Wrap_Struct(klass, &_FieldDescriptor_type, self);
  self->fielddef = NULL;
  return ret;
}

void FieldDescriptor_register(VALUE module) {
  VALUE klass = rb_define_class_under(
      module, "FieldDescriptor", rb_cObject);
  rb_define_alloc_func(klass, FieldDescriptor_alloc);
  rb_define_method(klass, "initialize", FieldDescriptor_initialize, 3);
  rb_define_method(klass, "name", FieldDescriptor_name, 0);
  rb_define_method(klass, "type", FieldDescriptor_type, 0);
  rb_define_method(klass, "default", FieldDescriptor_default, 0);
  rb_define_method(klass, "label", FieldDescriptor_label, 0);
  rb_define_method(klass, "number", FieldDescriptor_number, 0);
  rb_define_method(klass, "submsg_name", FieldDescriptor_submsg_name, 0);
  rb_define_method(klass, "subtype", FieldDescriptor_subtype, 0);
  rb_define_method(klass, "has?", FieldDescriptor_has, 1);
  rb_define_method(klass, "clear", FieldDescriptor_clear, 1);
  rb_define_method(klass, "get", FieldDescriptor_get, 1);
  rb_define_method(klass, "set", FieldDescriptor_set, 2);
  rb_gc_register_address(&cFieldDescriptor);
  cFieldDescriptor = klass;
}

/*
 * call-seq:
 *    EnumDescriptor.new(c_only_cookie, pool, ptr) => EnumDescriptor
 *
 * Creates a descriptor wrapper object.  May only be called from C.
 */
VALUE FieldDescriptor_initialize(VALUE _self, VALUE cookie,
                                 VALUE descriptor_pool, VALUE ptr) {
  DEFINE_SELF(FieldDescriptor, self, _self);

  if (cookie != c_only_cookie) {
    rb_raise(rb_eRuntimeError,
             "Descriptor objects may not be created from Ruby.");
  }

  self->descriptor_pool = descriptor_pool;
  self->fielddef = (const upb_fielddef*)NUM2ULL(ptr);

  return Qnil;
}

/*
 * call-seq:
 *     FieldDescriptor.name => name
 *
 * Returns the name of this field.
 */
VALUE FieldDescriptor_name(VALUE _self) {
  DEFINE_SELF(FieldDescriptor, self, _self);
  return rb_str_maybe_null(upb_fielddef_name(self->fielddef));
}

upb_fieldtype_t ruby_to_fieldtype(VALUE type) {
  if (TYPE(type) != T_SYMBOL) {
    rb_raise(rb_eArgError, "Expected symbol for field type.");
  }

#define CONVERT(upb, ruby)                                           \
  if (SYM2ID(type) == rb_intern( # ruby )) {                         \
    return UPB_TYPE_ ## upb;                                         \
  }

  CONVERT(FLOAT, float);
  CONVERT(DOUBLE, double);
  CONVERT(BOOL, bool);
  CONVERT(STRING, string);
  CONVERT(BYTES, bytes);
  CONVERT(MESSAGE, message);
  CONVERT(ENUM, enum);
  CONVERT(INT32, int32);
  CONVERT(INT64, int64);
  CONVERT(UINT32, uint32);
  CONVERT(UINT64, uint64);

#undef CONVERT

  rb_raise(rb_eArgError, "Unknown field type.");
  return 0;
}

VALUE fieldtype_to_ruby(upb_fieldtype_t type) {
  switch (type) {
#define CONVERT(upb, ruby)                                           \
    case UPB_TYPE_ ## upb : return ID2SYM(rb_intern( # ruby ));
    CONVERT(FLOAT, float);
    CONVERT(DOUBLE, double);
    CONVERT(BOOL, bool);
    CONVERT(STRING, string);
    CONVERT(BYTES, bytes);
    CONVERT(MESSAGE, message);
    CONVERT(ENUM, enum);
    CONVERT(INT32, int32);
    CONVERT(INT64, int64);
    CONVERT(UINT32, uint32);
    CONVERT(UINT64, uint64);
#undef CONVERT
  }
  return Qnil;
}

upb_descriptortype_t ruby_to_descriptortype(VALUE type) {
  if (TYPE(type) != T_SYMBOL) {
    rb_raise(rb_eArgError, "Expected symbol for field type.");
  }

#define CONVERT(upb, ruby)                                           \
  if (SYM2ID(type) == rb_intern( # ruby )) {                         \
    return UPB_DESCRIPTOR_TYPE_ ## upb;                              \
  }

  CONVERT(FLOAT, float);
  CONVERT(DOUBLE, double);
  CONVERT(BOOL, bool);
  CONVERT(STRING, string);
  CONVERT(BYTES, bytes);
  CONVERT(MESSAGE, message);
  CONVERT(GROUP, group);
  CONVERT(ENUM, enum);
  CONVERT(INT32, int32);
  CONVERT(INT64, int64);
  CONVERT(UINT32, uint32);
  CONVERT(UINT64, uint64);
  CONVERT(SINT32, sint32);
  CONVERT(SINT64, sint64);
  CONVERT(FIXED32, fixed32);
  CONVERT(FIXED64, fixed64);
  CONVERT(SFIXED32, sfixed32);
  CONVERT(SFIXED64, sfixed64);

#undef CONVERT

  rb_raise(rb_eArgError, "Unknown field type.");
  return 0;
}

VALUE descriptortype_to_ruby(upb_descriptortype_t type) {
  switch (type) {
#define CONVERT(upb, ruby)                                           \
    case UPB_DESCRIPTOR_TYPE_ ## upb : return ID2SYM(rb_intern( # ruby ));
    CONVERT(FLOAT, float);
    CONVERT(DOUBLE, double);
    CONVERT(BOOL, bool);
    CONVERT(STRING, string);
    CONVERT(BYTES, bytes);
    CONVERT(MESSAGE, message);
    CONVERT(GROUP, group);
    CONVERT(ENUM, enum);
    CONVERT(INT32, int32);
    CONVERT(INT64, int64);
    CONVERT(UINT32, uint32);
    CONVERT(UINT64, uint64);
    CONVERT(SINT32, sint32);
    CONVERT(SINT64, sint64);
    CONVERT(FIXED32, fixed32);
    CONVERT(FIXED64, fixed64);
    CONVERT(SFIXED32, sfixed32);
    CONVERT(SFIXED64, sfixed64);
#undef CONVERT
  }
  return Qnil;
}

VALUE ruby_to_label(VALUE label) {
  upb_label_t upb_label;
  bool converted = false;

#define CONVERT(upb, ruby)                                           \
  if (SYM2ID(label) == rb_intern( # ruby )) {                        \
    upb_label = UPB_LABEL_ ## upb;                                   \
    converted = true;                                                \
  }

  CONVERT(OPTIONAL, optional);
  CONVERT(REQUIRED, required);
  CONVERT(REPEATED, repeated);

#undef CONVERT

  if (!converted) {
    rb_raise(rb_eArgError, "Unknown field label.");
  }

  return upb_label;
}

/*
 * call-seq:
 *     FieldDescriptor.type => type
 *
 * Returns this field's type, as a Ruby symbol, or nil if not yet set.
 *
 * Valid field types are:
 *     :int32, :int64, :uint32, :uint64, :float, :double, :bool, :string,
 *     :bytes, :message.
 */
VALUE FieldDescriptor_type(VALUE _self) {
  DEFINE_SELF(FieldDescriptor, self, _self);
  return descriptortype_to_ruby(upb_fielddef_descriptortype(self->fielddef));
}

/*
 * call-seq:
 *     FieldDescriptor.default => default
 *
 * Returns this field's default, as a Ruby object, or nil if not yet set.
 */
VALUE FieldDescriptor_default(VALUE _self) {
  DEFINE_SELF(FieldDescriptor, self, _self);
  return layout_get_default(self->fielddef);
}

/*
 * call-seq:
 *     FieldDescriptor.default = default
 *
 * Sets this field's default value. Raises an exception when calling with
 * proto syntax 3.
 */
<<<<<<< HEAD
=======
VALUE FieldDescriptor_default_set(VALUE _self, VALUE default_value) {
  DEFINE_SELF(FieldDescriptor, self, _self);
  upb_fielddef* mut_def = check_field_notfrozen(self->fielddef);

  switch (upb_fielddef_type(mut_def)) {
    case UPB_TYPE_FLOAT:
      upb_fielddef_setdefaultfloat(mut_def, NUM2DBL(default_value));
      break;
    case UPB_TYPE_DOUBLE:
      upb_fielddef_setdefaultdouble(mut_def, NUM2DBL(default_value));
      break;
    case UPB_TYPE_BOOL:
      if (!RB_TYPE_P(default_value, T_TRUE) &&
	  !RB_TYPE_P(default_value, T_FALSE) &&
	  !RB_TYPE_P(default_value, T_NIL)) {
        rb_raise(cTypeError, "Expected boolean for default value.");
      }

      upb_fielddef_setdefaultbool(mut_def, RTEST(default_value));
      break;
    case UPB_TYPE_ENUM:
    case UPB_TYPE_INT32:
      upb_fielddef_setdefaultint32(mut_def, NUM2INT(default_value));
      break;
    case UPB_TYPE_INT64:
      upb_fielddef_setdefaultint64(mut_def, NUM2INT(default_value));
      break;
    case UPB_TYPE_UINT32:
      upb_fielddef_setdefaultuint32(mut_def, NUM2UINT(default_value));
      break;
    case UPB_TYPE_UINT64:
      upb_fielddef_setdefaultuint64(mut_def, NUM2UINT(default_value));
      break;
    case UPB_TYPE_STRING:
    case UPB_TYPE_BYTES:
      CHECK_UPB(upb_fielddef_setdefaultcstr(mut_def, StringValuePtr(default_value),
					    &status),
                "Error setting default string");
      break;
    default:
      rb_raise(rb_eArgError, "Defaults not supported on field %s.%s",
	       upb_fielddef_fullname(mut_def), upb_fielddef_name(mut_def));
  }

  return Qnil;
}
>>>>>>> 89b914f8

/*
 * call-seq:
 *     FieldDescriptor.label => label
 *
 * Returns this field's label (i.e., plurality), as a Ruby symbol.
 *
 * Valid field labels are:
 *     :optional, :repeated
 */
VALUE FieldDescriptor_label(VALUE _self) {
  DEFINE_SELF(FieldDescriptor, self, _self);
  switch (upb_fielddef_label(self->fielddef)) {
#define CONVERT(upb, ruby)                                           \
    case UPB_LABEL_ ## upb : return ID2SYM(rb_intern( # ruby ));

    CONVERT(OPTIONAL, optional);
    CONVERT(REQUIRED, required);
    CONVERT(REPEATED, repeated);

#undef CONVERT
  }

  return Qnil;
}

/*
 * call-seq:
 *     FieldDescriptor.number => number
 *
 * Returns the tag number for this field.
 */
VALUE FieldDescriptor_number(VALUE _self) {
  DEFINE_SELF(FieldDescriptor, self, _self);
  return INT2NUM(upb_fielddef_number(self->fielddef));
}

/*
 * call-seq:
 *     FieldDescriptor.submsg_name => submsg_name
 *
 * Returns the name of the message or enum type corresponding to this field, if
 * it is a message or enum field (respectively), or nil otherwise. This type
 * name will be resolved within the context of the pool to which the containing
 * message type is added.
 */
VALUE FieldDescriptor_submsg_name(VALUE _self) {
  DEFINE_SELF(FieldDescriptor, self, _self);
  switch (upb_fielddef_type(self->fielddef)) {
    case UPB_TYPE_ENUM:
      return rb_str_new2(
          upb_enumdef_fullname(upb_fielddef_enumsubdef(self->fielddef)));
    case UPB_TYPE_MESSAGE:
      return rb_str_new2(
          upb_msgdef_fullname(upb_fielddef_msgsubdef(self->fielddef)));
    default:
      return Qnil;
  }
}

/*
 * call-seq:
 *     FieldDescriptor.subtype => message_or_enum_descriptor
 *
 * Returns the message or enum descriptor corresponding to this field's type if
 * it is a message or enum field, respectively, or nil otherwise. Cannot be
 * called *until* the containing message type is added to a pool (and thus
 * resolved).
 */
VALUE FieldDescriptor_subtype(VALUE _self) {
  DEFINE_SELF(FieldDescriptor, self, _self);
  switch (upb_fielddef_type(self->fielddef)) {
    case UPB_TYPE_ENUM:
      return get_enumdef_obj(self->descriptor_pool,
                             upb_fielddef_enumsubdef(self->fielddef));
    case UPB_TYPE_MESSAGE:
      return get_msgdef_obj(self->descriptor_pool,
                            upb_fielddef_msgsubdef(self->fielddef));
    default:
      return Qnil;
  }
}

/*
 * call-seq:
 *     FieldDescriptor.get(message) => value
 *
 * Returns the value set for this field on the given message. Raises an
 * exception if message is of the wrong type.
 */
VALUE FieldDescriptor_get(VALUE _self, VALUE msg_rb) {
  DEFINE_SELF(FieldDescriptor, self, _self);
  MessageHeader* msg;
  TypedData_Get_Struct(msg_rb, MessageHeader, &Message_type, msg);
  if (msg->descriptor->msgdef != upb_fielddef_containingtype(self->fielddef)) {
    rb_raise(cTypeError, "get method called on wrong message type");
  }
  return layout_get(msg->descriptor->layout, Message_data(msg), self->fielddef);
}

/*
 * call-seq:
 *     FieldDescriptor.has?(message) => boolean
 *
 * Returns whether the value is set on the given message. Raises an
 * exception when calling with proto syntax 3.
 */
VALUE FieldDescriptor_has(VALUE _self, VALUE msg_rb) {
  DEFINE_SELF(FieldDescriptor, self, _self);
  MessageHeader* msg;
  TypedData_Get_Struct(msg_rb, MessageHeader, &Message_type, msg);
  if (msg->descriptor->msgdef != upb_fielddef_containingtype(self->fielddef)) {
    rb_raise(cTypeError, "has method called on wrong message type");
  } else if (!upb_fielddef_haspresence(self->fielddef)) {
    rb_raise(rb_eArgError, "does not track presence");
  }

  return layout_has(msg->descriptor->layout, Message_data(msg), self->fielddef);
}

/*
 * call-seq:
 *     FieldDescriptor.clear(message)
 *
 * Clears the field from the message if it's set.
 */
VALUE FieldDescriptor_clear(VALUE _self, VALUE msg_rb) {
  DEFINE_SELF(FieldDescriptor, self, _self);
  MessageHeader* msg;
  TypedData_Get_Struct(msg_rb, MessageHeader, &Message_type, msg);
  if (msg->descriptor->msgdef != upb_fielddef_containingtype(self->fielddef)) {
    rb_raise(cTypeError, "has method called on wrong message type");
  }

  layout_clear(msg->descriptor->layout, Message_data(msg), self->fielddef);
  return Qnil;
}

/*
 * call-seq:
 *     FieldDescriptor.set(message, value)
 *
 * Sets the value corresponding to this field to the given value on the given
 * message. Raises an exception if message is of the wrong type. Performs the
 * ordinary type-checks for field setting.
 */
VALUE FieldDescriptor_set(VALUE _self, VALUE msg_rb, VALUE value) {
  DEFINE_SELF(FieldDescriptor, self, _self);
  MessageHeader* msg;
  TypedData_Get_Struct(msg_rb, MessageHeader, &Message_type, msg);
  if (msg->descriptor->msgdef != upb_fielddef_containingtype(self->fielddef)) {
    rb_raise(cTypeError, "set method called on wrong message type");
  }
  layout_set(msg->descriptor->layout, Message_data(msg), self->fielddef, value);
  return Qnil;
}

// -----------------------------------------------------------------------------
// OneofDescriptor.
// -----------------------------------------------------------------------------

DEFINE_CLASS(OneofDescriptor, "Google::Protobuf::OneofDescriptor");

void OneofDescriptor_mark(void* _self) {
  OneofDescriptor* self = _self;
  rb_gc_mark(self->descriptor_pool);
}

void OneofDescriptor_free(void* _self) {
  xfree(_self);
}

/*
 * call-seq:
 *     OneofDescriptor.new => oneof_descriptor
 *
 * Creates a new, empty, oneof descriptor. The oneof may only be modified prior
 * to being added to a message descriptor which is subsequently added to a pool.
 */
VALUE OneofDescriptor_alloc(VALUE klass) {
  OneofDescriptor* self = ALLOC(OneofDescriptor);
  VALUE ret = TypedData_Wrap_Struct(klass, &_OneofDescriptor_type, self);
  self->oneofdef = NULL;
  self->descriptor_pool = Qnil;
  return ret;
}

void OneofDescriptor_register(VALUE module) {
  VALUE klass = rb_define_class_under(
      module, "OneofDescriptor", rb_cObject);
  rb_define_alloc_func(klass, OneofDescriptor_alloc);
  rb_define_method(klass, "initialize", OneofDescriptor_initialize, 3);
  rb_define_method(klass, "name", OneofDescriptor_name, 0);
  rb_define_method(klass, "each", OneofDescriptor_each, 0);
  rb_include_module(klass, rb_mEnumerable);
  rb_gc_register_address(&cOneofDescriptor);
  cOneofDescriptor = klass;
}

/*
 * call-seq:
 *    OneofDescriptor.new(c_only_cookie, pool, ptr) => OneofDescriptor
 *
 * Creates a descriptor wrapper object.  May only be called from C.
 */
VALUE OneofDescriptor_initialize(VALUE _self, VALUE cookie,
                                 VALUE descriptor_pool, VALUE ptr) {
  DEFINE_SELF(OneofDescriptor, self, _self);

  if (cookie != c_only_cookie) {
    rb_raise(rb_eRuntimeError,
             "Descriptor objects may not be created from Ruby.");
  }

  self->descriptor_pool = descriptor_pool;
  self->oneofdef = (const upb_oneofdef*)NUM2ULL(ptr);

  return Qnil;
}

/*
 * call-seq:
 *     OneofDescriptor.name => name
 *
 * Returns the name of this oneof.
 */
VALUE OneofDescriptor_name(VALUE _self) {
  DEFINE_SELF(OneofDescriptor, self, _self);
  return rb_str_maybe_null(upb_oneofdef_name(self->oneofdef));
}

/*
 * call-seq:
 *     OneofDescriptor.each(&block) => nil
 *
 * Iterates through fields in this oneof, yielding to the block on each one.
 */
VALUE OneofDescriptor_each(VALUE _self, VALUE field) {
  DEFINE_SELF(OneofDescriptor, self, _self);
  upb_oneof_iter it;
  for (upb_oneof_begin(&it, self->oneofdef);
       !upb_oneof_done(&it);
       upb_oneof_next(&it)) {
    const upb_fielddef* f = upb_oneof_iter_field(&it);
    VALUE obj = get_fielddef_obj(self->descriptor_pool, f);
    rb_yield(obj);
  }
  return Qnil;
}

// -----------------------------------------------------------------------------
// EnumDescriptor.
// -----------------------------------------------------------------------------

DEFINE_CLASS(EnumDescriptor, "Google::Protobuf::EnumDescriptor");

void EnumDescriptor_mark(void* _self) {
  EnumDescriptor* self = _self;
  rb_gc_mark(self->module);
  rb_gc_mark(self->descriptor_pool);
}

void EnumDescriptor_free(void* _self) {
  xfree(_self);
}

VALUE EnumDescriptor_alloc(VALUE klass) {
  EnumDescriptor* self = ALLOC(EnumDescriptor);
  VALUE ret = TypedData_Wrap_Struct(klass, &_EnumDescriptor_type, self);
  self->enumdef = NULL;
  self->module = Qnil;
  self->descriptor_pool = Qnil;
  return ret;
}

/*
 * call-seq:
 *    EnumDescriptor.new(c_only_cookie, ptr) => EnumDescriptor
 *
 * Creates a descriptor wrapper object.  May only be called from C.
 */
VALUE EnumDescriptor_initialize(VALUE _self, VALUE cookie,
                                VALUE descriptor_pool, VALUE ptr) {
  DEFINE_SELF(EnumDescriptor, self, _self);

  if (cookie != c_only_cookie) {
    rb_raise(rb_eRuntimeError,
             "Descriptor objects may not be created from Ruby.");
  }

  self->descriptor_pool = descriptor_pool;
  self->enumdef = (const upb_enumdef*)NUM2ULL(ptr);

  return Qnil;
}

void EnumDescriptor_register(VALUE module) {
  VALUE klass = rb_define_class_under(
      module, "EnumDescriptor", rb_cObject);
  rb_define_alloc_func(klass, EnumDescriptor_alloc);
  rb_define_method(klass, "initialize", EnumDescriptor_initialize, 3);
  rb_define_method(klass, "name", EnumDescriptor_name, 0);
  rb_define_method(klass, "lookup_name", EnumDescriptor_lookup_name, 1);
  rb_define_method(klass, "lookup_value", EnumDescriptor_lookup_value, 1);
  rb_define_method(klass, "each", EnumDescriptor_each, 0);
  rb_define_method(klass, "enummodule", EnumDescriptor_enummodule, 0);
  rb_define_method(klass, "file_descriptor", EnumDescriptor_file_descriptor, 0);
  rb_include_module(klass, rb_mEnumerable);
  rb_gc_register_address(&cEnumDescriptor);
  cEnumDescriptor = klass;
}

/*
 * call-seq:
 *    EnumDescriptor.file_descriptor
 *
 * Returns the FileDescriptor object this enum belongs to.
 */
VALUE EnumDescriptor_file_descriptor(VALUE _self) {
  DEFINE_SELF(EnumDescriptor, self, _self);
  return get_filedef_obj(self->descriptor_pool,
                         upb_enumdef_file(self->enumdef));
}

/*
 * call-seq:
 *     EnumDescriptor.name => name
 *
 * Returns the name of this enum type.
 */
VALUE EnumDescriptor_name(VALUE _self) {
  DEFINE_SELF(EnumDescriptor, self, _self);
  return rb_str_maybe_null(upb_enumdef_fullname(self->enumdef));
}

/*
 * call-seq:
 *     EnumDescriptor.lookup_name(name) => value
 *
 * Returns the numeric value corresponding to the given key name (as a Ruby
 * symbol), or nil if none.
 */
VALUE EnumDescriptor_lookup_name(VALUE _self, VALUE name) {
  DEFINE_SELF(EnumDescriptor, self, _self);
  const char* name_str= rb_id2name(SYM2ID(name));
  int32_t val = 0;
  if (upb_enumdef_ntoiz(self->enumdef, name_str, &val)) {
    return INT2NUM(val);
  } else {
    return Qnil;
  }
}

/*
 * call-seq:
 *     EnumDescriptor.lookup_value(name) => value
 *
 * Returns the key name (as a Ruby symbol) corresponding to the integer value,
 * or nil if none.
 */
VALUE EnumDescriptor_lookup_value(VALUE _self, VALUE number) {
  DEFINE_SELF(EnumDescriptor, self, _self);
  int32_t val = NUM2INT(number);
  const char* name = upb_enumdef_iton(self->enumdef, val);
  if (name != NULL) {
    return ID2SYM(rb_intern(name));
  } else {
    return Qnil;
  }
}

/*
 * call-seq:
 *     EnumDescriptor.each(&block)
 *
 * Iterates over key => value mappings in this enum's definition, yielding to
 * the block with (key, value) arguments for each one.
 */
VALUE EnumDescriptor_each(VALUE _self) {
  DEFINE_SELF(EnumDescriptor, self, _self);

  upb_enum_iter it;
  for (upb_enum_begin(&it, self->enumdef);
       !upb_enum_done(&it);
       upb_enum_next(&it)) {
    VALUE key = ID2SYM(rb_intern(upb_enum_iter_name(&it)));
    VALUE number = INT2NUM(upb_enum_iter_number(&it));
    rb_yield_values(2, key, number);
  }

  return Qnil;
}

/*
 * call-seq:
 *     EnumDescriptor.enummodule => module
 *
 * Returns the Ruby module corresponding to this enum type.
 */
VALUE EnumDescriptor_enummodule(VALUE _self) {
  DEFINE_SELF(EnumDescriptor, self, _self);
  if (self->module == Qnil) {
    self->module = build_module_from_enumdesc(_self);
  }
  return self->module;
}

// -----------------------------------------------------------------------------
// MessageBuilderContext.
// -----------------------------------------------------------------------------

DEFINE_CLASS(MessageBuilderContext,
    "Google::Protobuf::Internal::MessageBuilderContext");

void MessageBuilderContext_mark(void* _self) {
  MessageBuilderContext* self = _self;
  rb_gc_mark(self->file_builder);
}

void MessageBuilderContext_free(void* _self) {
  MessageBuilderContext* self = _self;
  xfree(self);
}

VALUE MessageBuilderContext_alloc(VALUE klass) {
  MessageBuilderContext* self = ALLOC(MessageBuilderContext);
  VALUE ret = TypedData_Wrap_Struct(
      klass, &_MessageBuilderContext_type, self);
  self->file_builder = Qnil;
  return ret;
}

void MessageBuilderContext_register(VALUE module) {
  VALUE klass = rb_define_class_under(
      module, "MessageBuilderContext", rb_cObject);
  rb_define_alloc_func(klass, MessageBuilderContext_alloc);
  rb_define_method(klass, "initialize",
                   MessageBuilderContext_initialize, 2);
  rb_define_method(klass, "optional", MessageBuilderContext_optional, -1);
  rb_define_method(klass, "required", MessageBuilderContext_required, -1);
  rb_define_method(klass, "repeated", MessageBuilderContext_repeated, -1);
  rb_define_method(klass, "map", MessageBuilderContext_map, -1);
  rb_define_method(klass, "oneof", MessageBuilderContext_oneof, 1);
  rb_gc_register_address(&cMessageBuilderContext);
  cMessageBuilderContext = klass;
}

/*
 * call-seq:
 *     MessageBuilderContext.new(file_builder, name) => context
 *
 * Create a new message builder context around the given message descriptor and
 * builder context. This class is intended to serve as a DSL context to be used
 * with #instance_eval.
 */
VALUE MessageBuilderContext_initialize(VALUE _self,
                                       VALUE _file_builder,
                                       VALUE name) {
  DEFINE_SELF(MessageBuilderContext, self, _self);
  FileBuilderContext* file_builder = ruby_to_FileBuilderContext(_file_builder);
  google_protobuf_FileDescriptorProto* file_proto = file_builder->file_proto;

  self->file_builder = _file_builder;
  self->msg_proto = google_protobuf_FileDescriptorProto_add_message_type(
      file_proto, file_builder->arena);

  google_protobuf_DescriptorProto_set_name(
      self->msg_proto, FileBuilderContext_strdup(_file_builder, name));

  return Qnil;
}

static void msgdef_add_field(VALUE msgbuilder_rb, upb_label_t label, VALUE name,
                             VALUE type, VALUE number, VALUE type_class,
                             VALUE options, int oneof_index) {
  DEFINE_SELF(MessageBuilderContext, self, msgbuilder_rb);
  FileBuilderContext* file_context =
      ruby_to_FileBuilderContext(self->file_builder);
  google_protobuf_FieldDescriptorProto* field_proto =
      google_protobuf_DescriptorProto_add_field(self->msg_proto,
                                                file_context->arena);


  Check_Type(name, T_SYMBOL);
  VALUE name_str = rb_id2str(SYM2ID(name));

  google_protobuf_FieldDescriptorProto_set_name(
      field_proto, FileBuilderContext_strdup(self->file_builder, name_str));
  google_protobuf_FieldDescriptorProto_set_number(field_proto, NUM2INT(number));
  google_protobuf_FieldDescriptorProto_set_label(field_proto, (int)label);
  google_protobuf_FieldDescriptorProto_set_type(
      field_proto, (int)ruby_to_descriptortype(type));

  if (type_class != Qnil) {
    Check_Type(type_class, T_STRING);

    // Make it an absolute type name by prepending a dot.
    type_class = rb_str_append(rb_str_new2("."), type_class);
    google_protobuf_FieldDescriptorProto_set_type_name(
        field_proto, FileBuilderContext_strdup(self->file_builder, type_class));
  }

  if (options != Qnil) {
    Check_Type(options, T_HASH);

    if (rb_funcall(options, rb_intern("key?"), 1,
                   ID2SYM(rb_intern("default"))) == Qtrue) {
      VALUE default_value =
          rb_hash_lookup(options, ID2SYM(rb_intern("default")));

      /* Call #to_s since all defaults are strings in the descriptor. */
      default_value = rb_funcall(default_value, rb_intern("to_s"), 0);

      google_protobuf_FieldDescriptorProto_set_default_value(
          field_proto,
          FileBuilderContext_strdup(self->file_builder, default_value));
    }
  }

  if (oneof_index >= 0) {
    google_protobuf_FieldDescriptorProto_set_oneof_index(field_proto,
                                                         oneof_index);
  }
}

static VALUE make_mapentry(VALUE _message_builder, VALUE types, int argc,
                           VALUE* argv) {
  DEFINE_SELF(MessageBuilderContext, message_builder, _message_builder);
  VALUE type_class = rb_ary_entry(types, 2);
  FileBuilderContext* file_context =
      ruby_to_FileBuilderContext(message_builder->file_builder);
  google_protobuf_MessageOptions* options =
      google_protobuf_DescriptorProto_mutable_options(
          message_builder->msg_proto, file_context->arena);

  google_protobuf_MessageOptions_set_map_entry(options, true);

  // optional <type> key = 1;
  rb_funcall(_message_builder, rb_intern("optional"), 3,
             ID2SYM(rb_intern("key")), rb_ary_entry(types, 0), INT2NUM(1));

  // optional <type> value = 2;
  if (type_class == Qnil) {
    rb_funcall(_message_builder, rb_intern("optional"), 3,
               ID2SYM(rb_intern("value")), rb_ary_entry(types, 1), INT2NUM(2));
  } else {
    rb_funcall(_message_builder, rb_intern("optional"), 4,
               ID2SYM(rb_intern("value")), rb_ary_entry(types, 1), INT2NUM(2),
               type_class);
  }

  return Qnil;
}

/*
 * call-seq:
 *     MessageBuilderContext.optional(name, type, number, type_class = nil,
 *                                    options = nil)
 *
 * Defines a new optional field on this message type with the given type, tag
 * number, and type class (for message and enum fields). The type must be a Ruby
 * symbol (as accepted by FieldDescriptor#type=) and the type_class must be a
 * string, if present (as accepted by FieldDescriptor#submsg_name=).
 */
VALUE MessageBuilderContext_optional(int argc, VALUE* argv, VALUE _self) {
  DEFINE_SELF(MessageBuilderContext, self, _self);
  VALUE name, type, number;
  VALUE type_class, options = Qnil;

  rb_scan_args(argc, argv, "32", &name, &type, &number, &type_class, &options);

  // Allow passing (name, type, number, options) or
  // (name, type, number, type_class, options)
  if (argc == 4 && RB_TYPE_P(type_class, T_HASH)) {
    options = type_class;
    type_class = Qnil;
  }

  msgdef_add_field(_self, UPB_LABEL_OPTIONAL, name, type, number, type_class,
                   options, -1);

  return Qnil;
}

/*
 * call-seq:
 *     MessageBuilderContext.required(name, type, number, type_class = nil,
 *                                    options = nil)
 *
 * Defines a new required field on this message type with the given type, tag
 * number, and type class (for message and enum fields). The type must be a Ruby
 * symbol (as accepted by FieldDescriptor#type=) and the type_class must be a
 * string, if present (as accepted by FieldDescriptor#submsg_name=).
 *
 * Proto3 does not have required fields, but this method exists for
 * completeness. Any attempt to add a message type with required fields to a
 * pool will currently result in an error.
 */
VALUE MessageBuilderContext_required(int argc, VALUE* argv, VALUE _self) {
  DEFINE_SELF(MessageBuilderContext, self, _self);
  VALUE name, type, number;
  VALUE type_class, options = Qnil;

  rb_scan_args(argc, argv, "32", &name, &type, &number, &type_class, &options);

  // Allow passing (name, type, number, options) or
  // (name, type, number, type_class, options)
  if (argc == 4 && RB_TYPE_P(type_class, T_HASH)) {
    options = type_class;
    type_class = Qnil;
  }

  msgdef_add_field(_self, UPB_LABEL_REQUIRED, name, type, number, type_class,
                   options, -1);

  return Qnil;
}

/*
 * call-seq:
 *     MessageBuilderContext.repeated(name, type, number, type_class = nil)
 *
 * Defines a new repeated field on this message type with the given type, tag
 * number, and type class (for message and enum fields). The type must be a Ruby
 * symbol (as accepted by FieldDescriptor#type=) and the type_class must be a
 * string, if present (as accepted by FieldDescriptor#submsg_name=).
 */
VALUE MessageBuilderContext_repeated(int argc, VALUE* argv, VALUE _self) {
  DEFINE_SELF(MessageBuilderContext, self, _self);
  VALUE name, type, number, type_class;

  if (argc < 3) {
    rb_raise(rb_eArgError, "Expected at least 3 arguments.");
  }
  name = argv[0];
  type = argv[1];
  number = argv[2];
  type_class = (argc > 3) ? argv[3] : Qnil;

  msgdef_add_field(_self, UPB_LABEL_REPEATED, name, type, number, type_class,
                   Qnil, -1);

  return Qnil;
}

/*
 * call-seq:
 *     MessageBuilderContext.map(name, key_type, value_type, number,
 *                               value_type_class = nil)
 *
 * Defines a new map field on this message type with the given key and value
 * types, tag number, and type class (for message and enum value types). The key
 * type must be :int32/:uint32/:int64/:uint64, :bool, or :string. The value type
 * type must be a Ruby symbol (as accepted by FieldDescriptor#type=) and the
 * type_class must be a string, if present (as accepted by
 * FieldDescriptor#submsg_name=).
 */
VALUE MessageBuilderContext_map(int argc, VALUE* argv, VALUE _self) {
  DEFINE_SELF(MessageBuilderContext, self, _self);
  VALUE name, key_type, value_type, number, type_class;
  VALUE mapentry_desc, mapentry_desc_name;

  if (argc < 4) {
    rb_raise(rb_eArgError, "Expected at least 4 arguments.");
  }
  name = argv[0];
  key_type = argv[1];
  value_type = argv[2];
  number = argv[3];
  type_class = (argc > 4) ? argv[4] : Qnil;

  // Validate the key type. We can't accept enums, messages, or floats/doubles
  // as map keys. (We exclude these explicitly, and the field-descriptor setter
  // below then ensures that the type is one of the remaining valid options.)
  if (SYM2ID(key_type) == rb_intern("float") ||
      SYM2ID(key_type) == rb_intern("double") ||
      SYM2ID(key_type) == rb_intern("enum") ||
      SYM2ID(key_type) == rb_intern("message")) {
    rb_raise(rb_eArgError,
             "Cannot add a map field with a float, double, enum, or message "
             "type.");
  }

  FileBuilderContext* file_builder =
      ruby_to_FileBuilderContext(self->file_builder);

  // TODO(haberman): remove this restriction, maps are supported in proto2.
  if (upb_strview_eql(
          google_protobuf_FileDescriptorProto_syntax(file_builder->file_proto),
          upb_strview_makez("proto2"))) {
    rb_raise(rb_eArgError,
             "Cannot add a native map field using proto2 syntax.");
  }

  // Create a new message descriptor for the map entry message, and create a
  // repeated submessage field here with that type.
  upb_strview msg_name = google_protobuf_DescriptorProto_name(self->msg_proto);
  mapentry_desc_name = rb_str_new(msg_name.data, msg_name.size);
  mapentry_desc_name = rb_str_cat2(mapentry_desc_name, "_MapEntry_");
  mapentry_desc_name =
      rb_str_cat2(mapentry_desc_name, rb_id2name(SYM2ID(name)));

  // message <msgname>_MapEntry_ { /* ... */ }
  VALUE args[1] = { mapentry_desc_name };
  VALUE types = rb_ary_new3(3, key_type, value_type, type_class);
  rb_block_call(self->file_builder, rb_intern("add_message"), 1, args,
                make_mapentry, types);

  // If this file is in a package, we need to qualify the map entry type.
  if (google_protobuf_FileDescriptorProto_has_package(file_builder->file_proto)) {
    upb_strview package_view =
        google_protobuf_FileDescriptorProto_package(file_builder->file_proto);
    VALUE package = rb_str_new(package_view.data, package_view.size);
    package = rb_str_cat2(package, ".");
    mapentry_desc_name = rb_str_concat(package, mapentry_desc_name);
  }

  // repeated MapEntry <name> = <number>;
  rb_funcall(_self, rb_intern("repeated"), 4, name,
             ID2SYM(rb_intern("message")), number, mapentry_desc_name);

  return Qnil;
}

/*
 * call-seq:
 *     MessageBuilderContext.oneof(name, &block) => nil
 *
 * Creates a new OneofDescriptor with the given name, creates a
 * OneofBuilderContext attached to that OneofDescriptor, evaluates the given
 * block in the context of that OneofBuilderContext with #instance_eval, and
 * then adds the oneof to the message.
 *
 * This is the recommended, idiomatic way to build oneof definitions.
 */
VALUE MessageBuilderContext_oneof(VALUE _self, VALUE name) {
  DEFINE_SELF(MessageBuilderContext, self, _self);
  size_t oneof_count;
  FileBuilderContext* file_context =
      ruby_to_FileBuilderContext(self->file_builder);

  // Existing oneof_count becomes oneof_index.
  google_protobuf_DescriptorProto_oneof_decl(self->msg_proto, &oneof_count);

  // Create oneof_proto and set its name.
  google_protobuf_OneofDescriptorProto* oneof_proto =
      google_protobuf_DescriptorProto_add_oneof_decl(self->msg_proto,
                                                     file_context->arena);
  VALUE name_str = rb_str_new2(rb_id2name(SYM2ID(name)));
  upb_strview name_strview = upb_strview_makez(StringValueCStr(name_str));
  google_protobuf_OneofDescriptorProto_set_name(oneof_proto, name_strview);

  // Evaluate the block with the builder as argument.
  VALUE args[2] = { INT2NUM(oneof_count), _self };
  VALUE ctx = rb_class_new_instance(2, args, cOneofBuilderContext);
  VALUE block = rb_block_proc();
  rb_funcall_with_block(ctx, rb_intern("instance_eval"), 0, NULL, block);

  return Qnil;
}

// -----------------------------------------------------------------------------
// OneofBuilderContext.
// -----------------------------------------------------------------------------

DEFINE_CLASS(OneofBuilderContext,
    "Google::Protobuf::Internal::OneofBuilderContext");

void OneofBuilderContext_mark(void* _self) {
  OneofBuilderContext* self = _self;
  rb_gc_mark(self->message_builder);
}

void OneofBuilderContext_free(void* _self) {
  xfree(_self);
}

VALUE OneofBuilderContext_alloc(VALUE klass) {
  OneofBuilderContext* self = ALLOC(OneofBuilderContext);
  VALUE ret = TypedData_Wrap_Struct(
      klass, &_OneofBuilderContext_type, self);
  self->oneof_index = 0;
  self->message_builder = Qnil;
  return ret;
}

void OneofBuilderContext_register(VALUE module) {
  VALUE klass = rb_define_class_under(
      module, "OneofBuilderContext", rb_cObject);
  rb_define_alloc_func(klass, OneofBuilderContext_alloc);
  rb_define_method(klass, "initialize",
                   OneofBuilderContext_initialize, 2);
  rb_define_method(klass, "optional", OneofBuilderContext_optional, -1);
  rb_gc_register_address(&cOneofBuilderContext);
  cOneofBuilderContext = klass;
}

/*
 * call-seq:
 *     OneofBuilderContext.new(oneof_index, message_builder) => context
 *
 * Create a new oneof builder context around the given oneof descriptor and
 * builder context. This class is intended to serve as a DSL context to be used
 * with #instance_eval.
 */
VALUE OneofBuilderContext_initialize(VALUE _self,
                                     VALUE oneof_index,
                                     VALUE message_builder) {
  DEFINE_SELF(OneofBuilderContext, self, _self);
  self->oneof_index = NUM2INT(oneof_index);
  self->message_builder = message_builder;
  return Qnil;
}

/*
 * call-seq:
 *     OneofBuilderContext.optional(name, type, number, type_class = nil,
 *                                  default_value = nil)
 *
 * Defines a new optional field in this oneof with the given type, tag number,
 * and type class (for message and enum fields). The type must be a Ruby symbol
 * (as accepted by FieldDescriptor#type=) and the type_class must be a string,
 * if present (as accepted by FieldDescriptor#submsg_name=).
 */
VALUE OneofBuilderContext_optional(int argc, VALUE* argv, VALUE _self) {
  DEFINE_SELF(OneofBuilderContext, self, _self);
  VALUE name, type, number;
  VALUE type_class, options = Qnil;

  rb_scan_args(argc, argv, "32", &name, &type, &number, &type_class, &options);

  msgdef_add_field(self->message_builder, UPB_LABEL_OPTIONAL, name, type,
                   number, type_class, options, self->oneof_index);

  return Qnil;
}

// -----------------------------------------------------------------------------
// EnumBuilderContext.
// -----------------------------------------------------------------------------

DEFINE_CLASS(EnumBuilderContext,
    "Google::Protobuf::Internal::EnumBuilderContext");

void EnumBuilderContext_mark(void* _self) {
  EnumBuilderContext* self = _self;
  rb_gc_mark(self->file_builder);
}

void EnumBuilderContext_free(void* _self) {
  xfree(_self);
}

VALUE EnumBuilderContext_alloc(VALUE klass) {
  EnumBuilderContext* self = ALLOC(EnumBuilderContext);
  VALUE ret = TypedData_Wrap_Struct(
      klass, &_EnumBuilderContext_type, self);
  self->enum_proto = NULL;
  self->file_builder = Qnil;
  return ret;
}

void EnumBuilderContext_register(VALUE module) {
  VALUE klass = rb_define_class_under(
      module, "EnumBuilderContext", rb_cObject);
  rb_define_alloc_func(klass, EnumBuilderContext_alloc);
  rb_define_method(klass, "initialize", EnumBuilderContext_initialize, 2);
  rb_define_method(klass, "value", EnumBuilderContext_value, 2);
  rb_gc_register_address(&cEnumBuilderContext);
  cEnumBuilderContext = klass;
}

/*
 * call-seq:
 *     EnumBuilderContext.new(file_builder) => context
 *
 * Create a new builder context around the given enum descriptor. This class is
 * intended to serve as a DSL context to be used with #instance_eval.
 */
VALUE EnumBuilderContext_initialize(VALUE _self, VALUE _file_builder,
                                    VALUE name) {
  DEFINE_SELF(EnumBuilderContext, self, _self);
  FileBuilderContext* file_builder = ruby_to_FileBuilderContext(_file_builder);
  google_protobuf_FileDescriptorProto* file_proto = file_builder->file_proto;

  self->file_builder = _file_builder;
  self->enum_proto = google_protobuf_FileDescriptorProto_add_enum_type(
      file_proto, file_builder->arena);

  google_protobuf_EnumDescriptorProto_set_name(
      self->enum_proto, FileBuilderContext_strdup(_file_builder, name));

  return Qnil;
}

/*
 * call-seq:
 *     EnumBuilder.add_value(name, number)
 *
 * Adds the given name => number mapping to the enum type. Name must be a Ruby
 * symbol.
 */
VALUE EnumBuilderContext_value(VALUE _self, VALUE name, VALUE number) {
  DEFINE_SELF(EnumBuilderContext, self, _self);
  FileBuilderContext* file_builder =
      ruby_to_FileBuilderContext(self->file_builder);
  Check_Type(name, T_SYMBOL);
  VALUE name_str = rb_id2str(SYM2ID(name));

  google_protobuf_EnumValueDescriptorProto* enum_value =
      google_protobuf_EnumDescriptorProto_add_value(self->enum_proto,
                                                    file_builder->arena);

  google_protobuf_EnumValueDescriptorProto_set_name(
      enum_value, FileBuilderContext_strdup(self->file_builder, name_str));
  google_protobuf_EnumValueDescriptorProto_set_number(enum_value,
                                                      NUM2INT(number));

  return Qnil;
}


// -----------------------------------------------------------------------------
// FileBuilderContext.
// -----------------------------------------------------------------------------

DEFINE_CLASS(FileBuilderContext,
             "Google::Protobuf::Internal::FileBuilderContext");

void FileBuilderContext_mark(void* _self) {
  FileBuilderContext* self = _self;
  rb_gc_mark(self->descriptor_pool);
}

void FileBuilderContext_free(void* _self) {
  FileBuilderContext* self = _self;
  upb_arena_free(self->arena);
  xfree(self);
}

upb_strview FileBuilderContext_strdup2(VALUE _self, const char *str) {
  DEFINE_SELF(FileBuilderContext, self, _self);
  upb_strview ret;
  ret.size = strlen(str);
  char *data = upb_malloc(upb_arena_alloc(self->arena), ret.size + 1);
  ret.data = data;
  memcpy(data, str, ret.size);
  /* Null-terminate required by rewrite_enum_defaults() above. */
  data[ret.size] = '\0';
  return ret;
}

upb_strview FileBuilderContext_strdup(VALUE _self, VALUE rb_str) {
  const char *str = get_str(rb_str);
  return FileBuilderContext_strdup2(_self, str);
}

VALUE FileBuilderContext_alloc(VALUE klass) {
  FileBuilderContext* self = ALLOC(FileBuilderContext);
  VALUE ret = TypedData_Wrap_Struct(klass, &_FileBuilderContext_type, self);
  self->arena = upb_arena_new();
  self->file_proto = google_protobuf_FileDescriptorProto_new(self->arena);
  self->descriptor_pool = Qnil;
  return ret;
}

void FileBuilderContext_register(VALUE module) {
  VALUE klass = rb_define_class_under(module, "FileBuilderContext", rb_cObject);
  rb_define_alloc_func(klass, FileBuilderContext_alloc);
  rb_define_method(klass, "initialize", FileBuilderContext_initialize, 3);
  rb_define_method(klass, "add_message", FileBuilderContext_add_message, 1);
  rb_define_method(klass, "add_enum", FileBuilderContext_add_enum, 1);
  rb_gc_register_address(&cFileBuilderContext);
  cFileBuilderContext = klass;
}

/*
 * call-seq:
 *     FileBuilderContext.new(descriptor_pool) => context
 *
 * Create a new file builder context for the given file descriptor and
 * builder context. This class is intended to serve as a DSL context to be used
 * with #instance_eval.
 */
VALUE FileBuilderContext_initialize(VALUE _self, VALUE descriptor_pool,
                                    VALUE name, VALUE options) {
  DEFINE_SELF(FileBuilderContext, self, _self);
  self->descriptor_pool = descriptor_pool;

  google_protobuf_FileDescriptorProto_set_name(
      self->file_proto, FileBuilderContext_strdup(_self, name));

  // Default syntax for Ruby is proto3.
  google_protobuf_FileDescriptorProto_set_syntax(
      self->file_proto,
      FileBuilderContext_strdup(_self, rb_str_new2("proto3")));

  if (options != Qnil) {
    Check_Type(options, T_HASH);

    VALUE syntax = rb_hash_lookup2(options, ID2SYM(rb_intern("syntax")), Qnil);

    if (syntax != Qnil) {
      Check_Type(syntax, T_SYMBOL);
      VALUE syntax_str = rb_id2str(SYM2ID(syntax));
      google_protobuf_FileDescriptorProto_set_syntax(
          self->file_proto, FileBuilderContext_strdup(_self, syntax_str));
    }
  }

  return Qnil;
}

/*
 * call-seq:
 *     FileBuilderContext.add_message(name, &block)
 *
 * Creates a new, empty descriptor with the given name, and invokes the block in
 * the context of a MessageBuilderContext on that descriptor. The block can then
 * call, e.g., MessageBuilderContext#optional and MessageBuilderContext#repeated
 * methods to define the message fields.
 *
 * This is the recommended, idiomatic way to build message definitions.
 */
VALUE FileBuilderContext_add_message(VALUE _self, VALUE name) {
  DEFINE_SELF(FileBuilderContext, self, _self);
  VALUE args[2] = { _self, name };
  VALUE ctx = rb_class_new_instance(2, args, cMessageBuilderContext);
  VALUE block = rb_block_proc();
  rb_funcall_with_block(ctx, rb_intern("instance_eval"), 0, NULL, block);
  return Qnil;
}

/*
 * call-seq:
 *     FileBuilderContext.add_enum(name, &block)
 *
 * Creates a new, empty enum descriptor with the given name, and invokes the
 * block in the context of an EnumBuilderContext on that descriptor. The block
 * can then call EnumBuilderContext#add_value to define the enum values.
 *
 * This is the recommended, idiomatic way to build enum definitions.
 */
VALUE FileBuilderContext_add_enum(VALUE _self, VALUE name) {
  DEFINE_SELF(FileBuilderContext, self, _self);
  VALUE args[2] = { _self, name };
  VALUE ctx = rb_class_new_instance(2, args, cEnumBuilderContext);
  VALUE block = rb_block_proc();
  rb_funcall_with_block(ctx, rb_intern("instance_eval"), 0, NULL, block);
  return Qnil;
}

void FileBuilderContext_build(VALUE _self) {
  DEFINE_SELF(FileBuilderContext, self, _self);
  DescriptorPool* pool = ruby_to_DescriptorPool(self->descriptor_pool);

  rewrite_enum_defaults(pool->symtab, self->file_proto);
  rewrite_names(_self, self->file_proto);

  upb_status status;
  upb_status_clear(&status);
  if (!upb_symtab_addfile(pool->symtab, self->file_proto, &status)) {
    rb_raise(cTypeError, "Unable to add defs to DescriptorPool: %s",
             upb_status_errmsg(&status));
  }
}

// -----------------------------------------------------------------------------
// Builder.
// -----------------------------------------------------------------------------

DEFINE_CLASS(Builder, "Google::Protobuf::Internal::Builder");

void Builder_mark(void* _self) {
  Builder* self = _self;
  rb_gc_mark(self->descriptor_pool);
  rb_gc_mark(self->default_file_builder);
}

void Builder_free(void* _self) {
  xfree(_self);
}

VALUE Builder_alloc(VALUE klass) {
  Builder* self = ALLOC(Builder);
  VALUE ret = TypedData_Wrap_Struct(
      klass, &_Builder_type, self);
  self->descriptor_pool = Qnil;
  self->default_file_builder = Qnil;
  return ret;
}

void Builder_register(VALUE module) {
  VALUE klass = rb_define_class_under(module, "Builder", rb_cObject);
<<<<<<< HEAD
  rb_define_alloc_func(klass, Builder_alloc); 
  rb_define_method(klass, "initialize", Builder_initialize, 1);
=======
  rb_define_alloc_func(klass, Builder_alloc);
  rb_define_method(klass, "initialize", Builder_initialize, 0);
>>>>>>> 89b914f8
  rb_define_method(klass, "add_file", Builder_add_file, -1);
  rb_define_method(klass, "add_message", Builder_add_message, 1);
  rb_define_method(klass, "add_enum", Builder_add_enum, 1);
  rb_gc_register_address(&cBuilder);
  cBuilder = klass;
}

/*
 * call-seq:
 *     Builder.new(descriptor_pool) => builder
 *
 * Creates a new Builder. A Builder can accumulate a set of new message and enum
 * descriptors and atomically register them into a pool in a way that allows for
 * (co)recursive type references.
 */
VALUE Builder_initialize(VALUE _self, VALUE pool) {
  DEFINE_SELF(Builder, self, _self);
  self->descriptor_pool = pool;
  self->default_file_builder = Qnil;  // Created lazily if needed.
  return Qnil;
}

/*
 * call-seq:
 *     Builder.add_file(name, options = nil, &block)
 *
 * Creates a new, file descriptor with the given name and options and invokes
 * the block in the context of a FileBuilderContext on that descriptor. The
 * block can then call FileBuilderContext#add_message or
 * FileBuilderContext#add_enum to define new messages or enums, respectively.
 *
 * This is the recommended, idiomatic way to build file descriptors.
 */
VALUE Builder_add_file(int argc, VALUE* argv, VALUE _self) {
  DEFINE_SELF(Builder, self, _self);
  VALUE name, options;

  rb_scan_args(argc, argv, "11", &name, &options);

  VALUE args[3] = { self->descriptor_pool, name, options };
  VALUE ctx = rb_class_new_instance(3, args, cFileBuilderContext);

  VALUE block = rb_block_proc();
  rb_funcall_with_block(ctx, rb_intern("instance_eval"), 0, NULL, block);
  FileBuilderContext_build(ctx);

  return Qnil;
}

static VALUE Builder_get_default_file(VALUE _self) {
  DEFINE_SELF(Builder, self, _self);

  /* Lazily create only if legacy builder-level methods are called. */
  if (self->default_file_builder == Qnil) {
    VALUE name = rb_str_new2("ruby_default_file.proto");
    VALUE args [3] = { self->descriptor_pool, name, rb_hash_new() };
    self->default_file_builder =
        rb_class_new_instance(3, args, cFileBuilderContext);
  }

  return self->default_file_builder;
}

/*
 * call-seq:
 *     Builder.add_message(name, &block)
 *
 * Old and deprecated way to create a new descriptor.
 * See FileBuilderContext.add_message for the recommended way.
 *
 * Exists for backwards compatibility to allow building descriptor pool for
 * files generated by protoc which don't add messages within "add_file" block.
 * Descriptors created this way get assigned to a default empty FileDescriptor.
 */
VALUE Builder_add_message(VALUE _self, VALUE name) {
  DEFINE_SELF(Builder, self, _self);
  VALUE file_builder = Builder_get_default_file(_self);
  rb_funcall_with_block(file_builder, rb_intern("add_message"), 1, &name,
                        rb_block_proc());
  return Qnil;
}

/*
 * call-seq:
 *     Builder.add_enum(name, &block)
 *
 * Old and deprecated way to create a new enum descriptor.
 * See FileBuilderContext.add_enum for the recommended way.
 *
 * Exists for backwards compatibility to allow building descriptor pool for
 * files generated by protoc which don't add enums within "add_file" block.
 * Enum descriptors created this way get assigned to a default empty
 * FileDescriptor.
 */
VALUE Builder_add_enum(VALUE _self, VALUE name) {
  DEFINE_SELF(Builder, self, _self);
  VALUE file_builder = Builder_get_default_file(_self);
  rb_funcall_with_block(file_builder, rb_intern("add_enum"), 1, &name,
                        rb_block_proc());
  return Qnil;
}

/* This method is hidden from Ruby, and only called directly from
 * DescriptorPool_build(). */
VALUE Builder_build(VALUE _self) {
  DEFINE_SELF(Builder, self, _self);

  if (self->default_file_builder != Qnil) {
    FileBuilderContext_build(self->default_file_builder);
    self->default_file_builder = Qnil;
  }

  return Qnil;
}

static VALUE get_def_obj(VALUE _descriptor_pool, const void* ptr, VALUE klass) {
  DEFINE_SELF(DescriptorPool, descriptor_pool, _descriptor_pool);
  VALUE key = ULL2NUM((intptr_t)ptr);
  VALUE def = rb_hash_aref(descriptor_pool->def_to_descriptor, key);

  if (ptr == NULL) {
    return Qnil;
  }

  if (def == Qnil) {
    // Lazily create wrapper object.
    VALUE args[3] = { c_only_cookie, _descriptor_pool, key };
    def = rb_class_new_instance(3, args, klass);
    rb_hash_aset(descriptor_pool->def_to_descriptor, key, def);
  }

  return def;
}

<<<<<<< HEAD
VALUE get_msgdef_obj(VALUE descriptor_pool, const upb_msgdef* def) {
  return get_def_obj(descriptor_pool, def, cDescriptor);
}
=======
  for (int i = 0; i < RARRAY_LEN(self->pending_list); i++) {
    VALUE def_rb = rb_ary_entry(self->pending_list, i);
    if (CLASS_OF(def_rb) == cDescriptor) {
      self->defs[i] = (upb_def*)ruby_to_Descriptor(def_rb)->msgdef;

      if (upb_filedef_syntax(upb_def_file(self->defs[i])) == UPB_SYNTAX_PROTO3) {
        proto3_validate_msgdef((const upb_msgdef*)self->defs[i]);
      }
    } else if (CLASS_OF(def_rb) == cEnumDescriptor) {
      self->defs[i] = (upb_def*)ruby_to_EnumDescriptor(def_rb)->enumdef;
>>>>>>> 89b914f8

VALUE get_enumdef_obj(VALUE descriptor_pool, const upb_enumdef* def) {
  return get_def_obj(descriptor_pool, def, cEnumDescriptor);
}

VALUE get_fielddef_obj(VALUE descriptor_pool, const upb_fielddef* def) {
  return get_def_obj(descriptor_pool, def, cFieldDescriptor);
}

VALUE get_filedef_obj(VALUE descriptor_pool, const upb_filedef* def) {
  return get_def_obj(descriptor_pool, def, cFileDescriptor);
}

VALUE get_oneofdef_obj(VALUE descriptor_pool, const upb_oneofdef* def) {
  return get_def_obj(descriptor_pool, def, cOneofDescriptor);
}<|MERGE_RESOLUTION|>--- conflicted
+++ resolved
@@ -961,63 +961,6 @@
 
 /*
  * call-seq:
- *     FieldDescriptor.default = default
- *
- * Sets this field's default value. Raises an exception when calling with
- * proto syntax 3.
- */
-<<<<<<< HEAD
-=======
-VALUE FieldDescriptor_default_set(VALUE _self, VALUE default_value) {
-  DEFINE_SELF(FieldDescriptor, self, _self);
-  upb_fielddef* mut_def = check_field_notfrozen(self->fielddef);
-
-  switch (upb_fielddef_type(mut_def)) {
-    case UPB_TYPE_FLOAT:
-      upb_fielddef_setdefaultfloat(mut_def, NUM2DBL(default_value));
-      break;
-    case UPB_TYPE_DOUBLE:
-      upb_fielddef_setdefaultdouble(mut_def, NUM2DBL(default_value));
-      break;
-    case UPB_TYPE_BOOL:
-      if (!RB_TYPE_P(default_value, T_TRUE) &&
-	  !RB_TYPE_P(default_value, T_FALSE) &&
-	  !RB_TYPE_P(default_value, T_NIL)) {
-        rb_raise(cTypeError, "Expected boolean for default value.");
-      }
-
-      upb_fielddef_setdefaultbool(mut_def, RTEST(default_value));
-      break;
-    case UPB_TYPE_ENUM:
-    case UPB_TYPE_INT32:
-      upb_fielddef_setdefaultint32(mut_def, NUM2INT(default_value));
-      break;
-    case UPB_TYPE_INT64:
-      upb_fielddef_setdefaultint64(mut_def, NUM2INT(default_value));
-      break;
-    case UPB_TYPE_UINT32:
-      upb_fielddef_setdefaultuint32(mut_def, NUM2UINT(default_value));
-      break;
-    case UPB_TYPE_UINT64:
-      upb_fielddef_setdefaultuint64(mut_def, NUM2UINT(default_value));
-      break;
-    case UPB_TYPE_STRING:
-    case UPB_TYPE_BYTES:
-      CHECK_UPB(upb_fielddef_setdefaultcstr(mut_def, StringValuePtr(default_value),
-					    &status),
-                "Error setting default string");
-      break;
-    default:
-      rb_raise(rb_eArgError, "Defaults not supported on field %s.%s",
-	       upb_fielddef_fullname(mut_def), upb_fielddef_name(mut_def));
-  }
-
-  return Qnil;
-}
->>>>>>> 89b914f8
-
-/*
- * call-seq:
  *     FieldDescriptor.label => label
  *
  * Returns this field's label (i.e., plurality), as a Ruby symbol.
@@ -2109,13 +2052,8 @@
 
 void Builder_register(VALUE module) {
   VALUE klass = rb_define_class_under(module, "Builder", rb_cObject);
-<<<<<<< HEAD
   rb_define_alloc_func(klass, Builder_alloc); 
   rb_define_method(klass, "initialize", Builder_initialize, 1);
-=======
-  rb_define_alloc_func(klass, Builder_alloc);
-  rb_define_method(klass, "initialize", Builder_initialize, 0);
->>>>>>> 89b914f8
   rb_define_method(klass, "add_file", Builder_add_file, -1);
   rb_define_method(klass, "add_message", Builder_add_message, 1);
   rb_define_method(klass, "add_enum", Builder_add_enum, 1);
@@ -2250,22 +2188,9 @@
   return def;
 }
 
-<<<<<<< HEAD
 VALUE get_msgdef_obj(VALUE descriptor_pool, const upb_msgdef* def) {
   return get_def_obj(descriptor_pool, def, cDescriptor);
 }
-=======
-  for (int i = 0; i < RARRAY_LEN(self->pending_list); i++) {
-    VALUE def_rb = rb_ary_entry(self->pending_list, i);
-    if (CLASS_OF(def_rb) == cDescriptor) {
-      self->defs[i] = (upb_def*)ruby_to_Descriptor(def_rb)->msgdef;
-
-      if (upb_filedef_syntax(upb_def_file(self->defs[i])) == UPB_SYNTAX_PROTO3) {
-        proto3_validate_msgdef((const upb_msgdef*)self->defs[i]);
-      }
-    } else if (CLASS_OF(def_rb) == cEnumDescriptor) {
-      self->defs[i] = (upb_def*)ruby_to_EnumDescriptor(def_rb)->enumdef;
->>>>>>> 89b914f8
 
 VALUE get_enumdef_obj(VALUE descriptor_pool, const upb_enumdef* def) {
   return get_def_obj(descriptor_pool, def, cEnumDescriptor);
