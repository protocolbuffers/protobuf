// Protocol Buffers - Google's data interchange format
// Copyright 2008 Google Inc.  All rights reserved.
// https://developers.google.com/protocol-buffers/
//
// Redistribution and use in source and binary forms, with or without
// modification, are permitted provided that the following conditions are
// met:
//
//     * Redistributions of source code must retain the above copyright
// notice, this list of conditions and the following disclaimer.
//     * Redistributions in binary form must reproduce the above
// copyright notice, this list of conditions and the following disclaimer
// in the documentation and/or other materials provided with the
// distribution.
//     * Neither the name of Google Inc. nor the names of its
// contributors may be used to endorse or promote products derived from
// this software without specific prior written permission.
//
// THIS SOFTWARE IS PROVIDED BY THE COPYRIGHT HOLDERS AND CONTRIBUTORS
// "AS IS" AND ANY EXPRESS OR IMPLIED WARRANTIES, INCLUDING, BUT NOT
// LIMITED TO, THE IMPLIED WARRANTIES OF MERCHANTABILITY AND FITNESS FOR
// A PARTICULAR PURPOSE ARE DISCLAIMED. IN NO EVENT SHALL THE COPYRIGHT
// OWNER OR CONTRIBUTORS BE LIABLE FOR ANY DIRECT, INDIRECT, INCIDENTAL,
// SPECIAL, EXEMPLARY, OR CONSEQUENTIAL DAMAGES (INCLUDING, BUT NOT
// LIMITED TO, PROCUREMENT OF SUBSTITUTE GOODS OR SERVICES; LOSS OF USE,
// DATA, OR PROFITS; OR BUSINESS INTERRUPTION) HOWEVER CAUSED AND ON ANY
// THEORY OF LIABILITY, WHETHER IN CONTRACT, STRICT LIABILITY, OR TORT
// (INCLUDING NEGLIGENCE OR OTHERWISE) ARISING IN ANY WAY OUT OF THE USE
// OF THIS SOFTWARE, EVEN IF ADVISED OF THE POSSIBILITY OF SUCH DAMAGE.

// -----------------------------------------------------------------------------
// Ruby <-> upb data conversion functions.
//
// This file Also contains a few other assorted algorithms on upb_MessageValue.
//
// None of the algorithms in this file require any access to the internal
// representation of Ruby or upb objects.
// -----------------------------------------------------------------------------

#include "convert.h"

#include "message.h"
#include "protobuf.h"

static upb_StringView Convert_StringData(VALUE str, upb_Arena* arena) {
  upb_StringView ret;
  if (arena) {
    char* ptr = upb_Arena_Malloc(arena, RSTRING_LEN(str));
    memcpy(ptr, RSTRING_PTR(str), RSTRING_LEN(str));
    ret.data = ptr;
  } else {
    // Data is only needed temporarily (within map lookup).
    ret.data = RSTRING_PTR(str);
  }
  ret.size = RSTRING_LEN(str);
  return ret;
}

static bool is_ruby_num(VALUE value) {
  return (TYPE(value) == T_FLOAT || TYPE(value) == T_FIXNUM ||
          TYPE(value) == T_BIGNUM);
}

static void Convert_CheckInt(const char* name, upb_CType type, VALUE val) {
  if (!is_ruby_num(val)) {
    rb_raise(cTypeError,
             "Expected number type for integral field '%s' (given %s).", name,
             rb_class2name(CLASS_OF(val)));
  }

  // NUM2{INT,UINT,LL,ULL} macros do the appropriate range checks on upper
  // bound; we just need to do precision checks (i.e., disallow rounding) and
  // check for < 0 on unsigned types.
  if (TYPE(val) == T_FLOAT) {
    double dbl_val = NUM2DBL(val);
    if (floor(dbl_val) != dbl_val) {
      rb_raise(rb_eRangeError,
               "Non-integral floating point value assigned to integer field "
               "'%s' (given %s).",
               name, rb_class2name(CLASS_OF(val)));
    }
  }
  if (type == kUpb_CType_UInt32 || type == kUpb_CType_UInt64) {
    if (NUM2DBL(val) < 0) {
      rb_raise(
          rb_eRangeError,
          "Assigning negative value to unsigned integer field '%s' (given %s).",
          name, rb_class2name(CLASS_OF(val)));
    }
  }
}

static int32_t Convert_ToEnum(VALUE value, const char* name,
                              const upb_EnumDef* e) {
  int32_t val;

  switch (TYPE(value)) {
    case T_FLOAT:
    case T_FIXNUM:
    case T_BIGNUM:
      Convert_CheckInt(name, kUpb_CType_Int32, value);
      val = NUM2INT(value);
      break;
    case T_STRING: {
      const upb_EnumValueDef* ev = upb_EnumDef_FindValueByNameWithSize(
          e, RSTRING_PTR(value), RSTRING_LEN(value));
      if (!ev) goto unknownval;
      val = upb_EnumValueDef_Number(ev);
      break;
    }
    case T_SYMBOL: {
      const upb_EnumValueDef* ev =
          upb_EnumDef_FindValueByName(e, rb_id2name(SYM2ID(value)));
      if (!ev)
        goto unknownval;
      val = upb_EnumValueDef_Number(ev);
      break;
    }
    default:
      rb_raise(cTypeError,
               "Expected number or symbol type for enum field '%s'.", name);
  }

  return val;

unknownval:
  rb_raise(rb_eRangeError, "Unknown symbol value for enum field '%s'.", name);
}

upb_MessageValue Convert_RubyToUpb(VALUE value, const char* name,
                                   TypeInfo type_info, upb_Arena* arena) {
  upb_MessageValue ret;

  switch (type_info.type) {
    case kUpb_CType_Float:
      if (!is_ruby_num(value)) {
        rb_raise(cTypeError,
                 "Expected number type for float field '%s' (given %s).", name,
                 rb_class2name(CLASS_OF(value)));
      }
      ret.float_val = NUM2DBL(value);
      break;
    case kUpb_CType_Double:
      if (!is_ruby_num(value)) {
        rb_raise(cTypeError,
                 "Expected number type for double field '%s' (given %s).", name,
                 rb_class2name(CLASS_OF(value)));
      }
      ret.double_val = NUM2DBL(value);
      break;
    case kUpb_CType_Bool: {
      if (value == Qtrue) {
        ret.bool_val = 1;
      } else if (value == Qfalse) {
        ret.bool_val = 0;
      } else {
        rb_raise(cTypeError,
                 "Invalid argument for boolean field '%s' (given %s).", name,
                 rb_class2name(CLASS_OF(value)));
      }
      break;
    }
    case kUpb_CType_String: {
      VALUE utf8 = rb_enc_from_encoding(rb_utf8_encoding());
      if (rb_obj_class(value) == rb_cSymbol) {
        value = rb_funcall(value, rb_intern("to_s"), 0);
<<<<<<< HEAD
      } else if (rb_obj_class(value) != rb_cString) {
        rb_raise(cTypeError, "Invalid argument for string field '%s' (given %s).",
                 name, rb_class2name(CLASS_OF(value)));
=======
      } else if (CLASS_OF(value) != rb_cString) {
        rb_raise(cTypeError,
                 "Invalid argument for string field '%s' (given %s).", name,
                 rb_class2name(CLASS_OF(value)));
>>>>>>> 3be46483
      }

      if (rb_obj_encoding(value) != utf8) {
        // Note: this will not duplicate underlying string data unless
        // necessary.
        value = rb_str_encode(value, utf8, 0, Qnil);

        if (rb_enc_str_coderange(value) == ENC_CODERANGE_BROKEN) {
          rb_raise(rb_eEncodingError, "String is invalid UTF-8");
        }
      }

      ret.str_val = Convert_StringData(value, arena);
      break;
    }
    case kUpb_CType_Bytes: {
      VALUE bytes = rb_enc_from_encoding(rb_ascii8bit_encoding());
<<<<<<< HEAD
      if (rb_obj_class(value) != rb_cString) {
        rb_raise(cTypeError, "Invalid argument for bytes field '%s' (given %s).",
                 name, rb_class2name(CLASS_OF(value)));
=======
      if (CLASS_OF(value) != rb_cString) {
        rb_raise(cTypeError,
                 "Invalid argument for bytes field '%s' (given %s).", name,
                 rb_class2name(CLASS_OF(value)));
>>>>>>> 3be46483
      }

      if (rb_obj_encoding(value) != bytes) {
        // Note: this will not duplicate underlying string data unless
        // necessary.
        // TODO(haberman): is this really necessary to get raw bytes?
        value = rb_str_encode(value, bytes, 0, Qnil);
      }

      ret.str_val = Convert_StringData(value, arena);
      break;
    }
    case kUpb_CType_Message:
      ret.msg_val =
          Message_GetUpbMessage(value, type_info.def.msgdef, name, arena);
      break;
    case kUpb_CType_Enum:
      ret.int32_val = Convert_ToEnum(value, name, type_info.def.enumdef);
      break;
    case kUpb_CType_Int32:
    case kUpb_CType_Int64:
    case kUpb_CType_UInt32:
    case kUpb_CType_UInt64:
      Convert_CheckInt(name, type_info.type, value);
      switch (type_info.type) {
        case kUpb_CType_Int32:
          ret.int32_val = NUM2INT(value);
          break;
        case kUpb_CType_Int64:
          ret.int64_val = NUM2LL(value);
          break;
        case kUpb_CType_UInt32:
          ret.uint32_val = NUM2UINT(value);
          break;
        case kUpb_CType_UInt64:
          ret.uint64_val = NUM2ULL(value);
          break;
        default:
          break;
      }
      break;
    default:
      break;
  }

  return ret;
}

VALUE Convert_UpbToRuby(upb_MessageValue upb_val, TypeInfo type_info,
                        VALUE arena) {
  switch (type_info.type) {
    case kUpb_CType_Float:
      return DBL2NUM(upb_val.float_val);
    case kUpb_CType_Double:
      return DBL2NUM(upb_val.double_val);
    case kUpb_CType_Bool:
      return upb_val.bool_val ? Qtrue : Qfalse;
    case kUpb_CType_Int32:
      return INT2NUM(upb_val.int32_val);
    case kUpb_CType_Int64:
      return LL2NUM(upb_val.int64_val);
    case kUpb_CType_UInt32:
      return UINT2NUM(upb_val.uint32_val);
    case kUpb_CType_UInt64:
      return ULL2NUM(upb_val.int64_val);
    case kUpb_CType_Enum: {
      const upb_EnumValueDef *ev = upb_EnumDef_FindValueByNumber(
          type_info.def.enumdef, upb_val.int32_val);
      if (ev) {
        return ID2SYM(rb_intern(upb_EnumValueDef_Name(ev)));
      } else {
        return INT2NUM(upb_val.int32_val);
      }
    }
    case kUpb_CType_String: {
      VALUE str_rb = rb_str_new(upb_val.str_val.data, upb_val.str_val.size);
      rb_enc_associate(str_rb, rb_utf8_encoding());
      rb_obj_freeze(str_rb);
      return str_rb;
    }
    case kUpb_CType_Bytes: {
      VALUE str_rb = rb_str_new(upb_val.str_val.data, upb_val.str_val.size);
      rb_enc_associate(str_rb, rb_ascii8bit_encoding());
      rb_obj_freeze(str_rb);
      return str_rb;
    }
    case kUpb_CType_Message:
      return Message_GetRubyWrapper((upb_Message*)upb_val.msg_val,
                                    type_info.def.msgdef, arena);
    default:
      rb_raise(rb_eRuntimeError, "Convert_UpbToRuby(): Unexpected type %d",
               (int)type_info.type);
  }
}

upb_MessageValue Msgval_DeepCopy(upb_MessageValue msgval, TypeInfo type_info,
                                 upb_Arena* arena) {
  upb_MessageValue new_msgval;

  switch (type_info.type) {
    default:
      memcpy(&new_msgval, &msgval, sizeof(msgval));
      break;
    case kUpb_CType_String:
    case kUpb_CType_Bytes: {
      size_t n = msgval.str_val.size;
      char* mem = upb_Arena_Malloc(arena, n);
      new_msgval.str_val.data = mem;
      new_msgval.str_val.size = n;
      memcpy(mem, msgval.str_val.data, n);
      break;
    }
    case kUpb_CType_Message:
      new_msgval.msg_val =
          Message_deep_copy(msgval.msg_val, type_info.def.msgdef, arena);
      break;
  }

  return new_msgval;
}

bool Msgval_IsEqual(upb_MessageValue val1, upb_MessageValue val2,
                    TypeInfo type_info) {
  switch (type_info.type) {
    case kUpb_CType_Bool:
      return memcmp(&val1, &val2, 1) == 0;
    case kUpb_CType_Float:
    case kUpb_CType_Int32:
    case kUpb_CType_UInt32:
    case kUpb_CType_Enum:
      return memcmp(&val1, &val2, 4) == 0;
    case kUpb_CType_Double:
    case kUpb_CType_Int64:
    case kUpb_CType_UInt64:
      return memcmp(&val1, &val2, 8) == 0;
    case kUpb_CType_String:
    case kUpb_CType_Bytes:
      return val1.str_val.size == val2.str_val.size &&
             memcmp(val1.str_val.data, val2.str_val.data, val1.str_val.size) ==
                 0;
    case kUpb_CType_Message:
      return Message_Equal(val1.msg_val, val2.msg_val, type_info.def.msgdef);
    default:
      rb_raise(rb_eRuntimeError, "Internal error, unexpected type");
  }
}

uint64_t Msgval_GetHash(upb_MessageValue val, TypeInfo type_info,
                        uint64_t seed) {
  switch (type_info.type) {
    case kUpb_CType_Bool:
      return Wyhash(&val, 1, seed, kWyhashSalt);
    case kUpb_CType_Float:
    case kUpb_CType_Int32:
    case kUpb_CType_UInt32:
    case kUpb_CType_Enum:
      return Wyhash(&val, 4, seed, kWyhashSalt);
    case kUpb_CType_Double:
    case kUpb_CType_Int64:
    case kUpb_CType_UInt64:
      return Wyhash(&val, 8, seed, kWyhashSalt);
    case kUpb_CType_String:
    case kUpb_CType_Bytes:
      return Wyhash(val.str_val.data, val.str_val.size, seed, kWyhashSalt);
    case kUpb_CType_Message:
      return Message_Hash(val.msg_val, type_info.def.msgdef, seed);
    default:
      rb_raise(rb_eRuntimeError, "Internal error, unexpected type");
  }
}<|MERGE_RESOLUTION|>--- conflicted
+++ resolved
@@ -164,16 +164,10 @@
       VALUE utf8 = rb_enc_from_encoding(rb_utf8_encoding());
       if (rb_obj_class(value) == rb_cSymbol) {
         value = rb_funcall(value, rb_intern("to_s"), 0);
-<<<<<<< HEAD
       } else if (rb_obj_class(value) != rb_cString) {
-        rb_raise(cTypeError, "Invalid argument for string field '%s' (given %s).",
-                 name, rb_class2name(CLASS_OF(value)));
-=======
-      } else if (CLASS_OF(value) != rb_cString) {
         rb_raise(cTypeError,
                  "Invalid argument for string field '%s' (given %s).", name,
                  rb_class2name(CLASS_OF(value)));
->>>>>>> 3be46483
       }
 
       if (rb_obj_encoding(value) != utf8) {
@@ -191,16 +185,10 @@
     }
     case kUpb_CType_Bytes: {
       VALUE bytes = rb_enc_from_encoding(rb_ascii8bit_encoding());
-<<<<<<< HEAD
       if (rb_obj_class(value) != rb_cString) {
-        rb_raise(cTypeError, "Invalid argument for bytes field '%s' (given %s).",
-                 name, rb_class2name(CLASS_OF(value)));
-=======
-      if (CLASS_OF(value) != rb_cString) {
         rb_raise(cTypeError,
                  "Invalid argument for bytes field '%s' (given %s).", name,
                  rb_class2name(CLASS_OF(value)));
->>>>>>> 3be46483
       }
 
       if (rb_obj_encoding(value) != bytes) {
