// Protocol Buffers - Google's data interchange format
// Copyright 2014 Google Inc.  All rights reserved.
// https://developers.google.com/protocol-buffers/
//
// Redistribution and use in source and binary forms, with or without
// modification, are permitted provided that the following conditions are
// met:
//
//     * Redistributions of source code must retain the above copyright
// notice, this list of conditions and the following disclaimer.
//     * Redistributions in binary form must reproduce the above
// copyright notice, this list of conditions and the following disclaimer
// in the documentation and/or other materials provided with the
// distribution.
//     * Neither the name of Google Inc. nor the names of its
// contributors may be used to endorse or promote products derived from
// this software without specific prior written permission.
//
// THIS SOFTWARE IS PROVIDED BY THE COPYRIGHT HOLDERS AND CONTRIBUTORS
// "AS IS" AND ANY EXPRESS OR IMPLIED WARRANTIES, INCLUDING, BUT NOT
// LIMITED TO, THE IMPLIED WARRANTIES OF MERCHANTABILITY AND FITNESS FOR
// A PARTICULAR PURPOSE ARE DISCLAIMED. IN NO EVENT SHALL THE COPYRIGHT
// OWNER OR CONTRIBUTORS BE LIABLE FOR ANY DIRECT, INDIRECT, INCIDENTAL,
// SPECIAL, EXEMPLARY, OR CONSEQUENTIAL DAMAGES (INCLUDING, BUT NOT
// LIMITED TO, PROCUREMENT OF SUBSTITUTE GOODS OR SERVICES; LOSS OF USE,
// DATA, OR PROFITS; OR BUSINESS INTERRUPTION) HOWEVER CAUSED AND ON ANY
// THEORY OF LIABILITY, WHETHER IN CONTRACT, STRICT LIABILITY, OR TORT
// (INCLUDING NEGLIGENCE OR OTHERWISE) ARISING IN ANY WAY OUT OF THE USE
// OF THIS SOFTWARE, EVEN IF ADVISED OF THE POSSIBILITY OF SUCH DAMAGE.

#include "protobuf.h"

// This function is equivalent to rb_str_cat(), but unlike the real
// rb_str_cat(), it doesn't leak memory in some versions of Ruby.
// For more information, see:
//   https://bugs.ruby-lang.org/issues/11328
VALUE noleak_rb_str_cat(VALUE rb_str, const char *str, long len) {
  char *p;
  size_t oldlen = RSTRING_LEN(rb_str);
  rb_str_modify_expand(rb_str, len);
  p = RSTRING_PTR(rb_str);
  memcpy(p + oldlen, str, len);
  rb_str_set_len(rb_str, oldlen + len);
  return rb_str;
}

// The code below also comes from upb's prototype Ruby binding, developed by
// haberman@.

/* stringsink *****************************************************************/

static void *stringsink_start(void *_sink, const void *hd, size_t size_hint) {
  stringsink *sink = _sink;
  sink->len = 0;
  return sink;
}

static size_t stringsink_string(void *_sink, const void *hd, const char *ptr,
                                size_t len, const upb_bufhandle *handle) {
  stringsink *sink = _sink;
  size_t new_size = sink->size;

  UPB_UNUSED(hd);
  UPB_UNUSED(handle);

  while (sink->len + len > new_size) {
    new_size *= 2;
  }

  if (new_size != sink->size) {
    sink->ptr = realloc(sink->ptr, new_size);
    sink->size = new_size;
  }

  memcpy(sink->ptr + sink->len, ptr, len);
  sink->len += len;

  return len;
}

void stringsink_init(stringsink *sink) {
  upb_byteshandler_init(&sink->handler);
  upb_byteshandler_setstartstr(&sink->handler, stringsink_start, NULL);
  upb_byteshandler_setstring(&sink->handler, stringsink_string, NULL);

  upb_bytessink_reset(&sink->sink, &sink->handler, sink);

  sink->size = 32;
  sink->ptr = malloc(sink->size);
  sink->len = 0;
}

void stringsink_uninit(stringsink *sink) {
  free(sink->ptr);
}

// -----------------------------------------------------------------------------
// Parsing.
// -----------------------------------------------------------------------------

#define DEREF(msg, ofs, type) *(type*)(((uint8_t *)msg) + ofs)

typedef struct {
  size_t ofs;
  int32_t hasbit;
} field_handlerdata_t;

// Creates a handlerdata that contains the offset and the hasbit for the field
static const void* newhandlerdata(upb_handlers* h, uint32_t ofs, int32_t hasbit) {
  field_handlerdata_t *hd = ALLOC(field_handlerdata_t);
  hd->ofs = ofs;
  hd->hasbit = hasbit;
  upb_handlers_addcleanup(h, hd, xfree);
  return hd;
}

typedef struct {
  size_t ofs;
  int32_t hasbit;
  VALUE subklass;
} submsg_handlerdata_t;

// Creates a handlerdata that contains offset and submessage type information.
static const void *newsubmsghandlerdata(upb_handlers* h,
                                        uint32_t ofs,
                                        int32_t hasbit,
                                        VALUE subklass) {
  submsg_handlerdata_t *hd = ALLOC(submsg_handlerdata_t);
  hd->ofs = ofs;
  hd->hasbit = hasbit;
  hd->subklass = subklass;
  upb_handlers_addcleanup(h, hd, xfree);
  return hd;
}

typedef struct {
  size_t ofs;              // union data slot
  size_t case_ofs;         // oneof_case field
  uint32_t oneof_case_num; // oneof-case number to place in oneof_case field
  VALUE subklass;
} oneof_handlerdata_t;

static const void *newoneofhandlerdata(upb_handlers *h,
                                       uint32_t ofs,
                                       uint32_t case_ofs,
                                       const upb_fielddef *f,
                                       const Descriptor* desc) {
  oneof_handlerdata_t *hd = ALLOC(oneof_handlerdata_t);
  hd->ofs = ofs;
  hd->case_ofs = case_ofs;
  // We reuse the field tag number as a oneof union discriminant tag. Note that
  // we don't expose these numbers to the user, so the only requirement is that
  // we have some unique ID for each union case/possibility. The field tag
  // numbers are already present and are easy to use so there's no reason to
  // create a separate ID space. In addition, using the field tag number here
  // lets us easily look up the field in the oneof accessor.
  hd->oneof_case_num = upb_fielddef_number(f);
  hd->subklass = field_type_class(desc->layout, f);
  upb_handlers_addcleanup(h, hd, xfree);
  return hd;
}

// A handler that starts a repeated field.  Gets the Repeated*Field instance for
// this field (such an instance always exists even in an empty message).
static void *startseq_handler(void* closure, const void* hd) {
  MessageHeader* msg = closure;
  const size_t *ofs = hd;
  return (void*)DEREF(msg, *ofs, VALUE);
}

// Handlers that append primitive values to a repeated field.
#define DEFINE_APPEND_HANDLER(type, ctype)                 \
  static bool append##type##_handler(void *closure, const void *hd, \
                                     ctype val) {                   \
    VALUE ary = (VALUE)closure;                                     \
    RepeatedField_push_native(ary, &val);                           \
    return true;                                                    \
  }

DEFINE_APPEND_HANDLER(bool,   bool)
DEFINE_APPEND_HANDLER(int32,  int32_t)
DEFINE_APPEND_HANDLER(uint32, uint32_t)
DEFINE_APPEND_HANDLER(float,  float)
DEFINE_APPEND_HANDLER(int64,  int64_t)
DEFINE_APPEND_HANDLER(uint64, uint64_t)
DEFINE_APPEND_HANDLER(double, double)

// Appends a string to a repeated field.
static void* appendstr_handler(void *closure,
                               const void *hd,
                               size_t size_hint) {
  VALUE ary = (VALUE)closure;
  VALUE str = rb_str_new2("");
  rb_enc_associate(str, kRubyStringUtf8Encoding);
  RepeatedField_push_native(ary, &str);
  return (void*)str;
}

static void set_hasbit(void *closure, int32_t hasbit) {
  if (hasbit > 0) {
    uint8_t* storage = closure;
    storage[hasbit/8] |= 1 << (hasbit % 8);
  }
}

// Appends a 'bytes' string to a repeated field.
static void* appendbytes_handler(void *closure,
                                 const void *hd,
                                 size_t size_hint) {
  VALUE ary = (VALUE)closure;
  VALUE str = rb_str_new2("");
  rb_enc_associate(str, kRubyString8bitEncoding);
  RepeatedField_push_native(ary, &str);
  return (void*)str;
}

// Sets a non-repeated string field in a message.
static void* str_handler(void *closure,
                         const void *hd,
                         size_t size_hint) {
  MessageHeader* msg = closure;
  const field_handlerdata_t *fieldhandler = hd;

  VALUE str = rb_str_new2("");
  rb_enc_associate(str, kRubyStringUtf8Encoding);
  DEREF(msg, fieldhandler->ofs, VALUE) = str;
  set_hasbit(closure, fieldhandler->hasbit);
  return (void*)str;
}

// Sets a non-repeated 'bytes' field in a message.
static void* bytes_handler(void *closure,
                           const void *hd,
                           size_t size_hint) {
  MessageHeader* msg = closure;
  const field_handlerdata_t *fieldhandler = hd;

  VALUE str = rb_str_new2("");
  rb_enc_associate(str, kRubyString8bitEncoding);
  DEREF(msg, fieldhandler->ofs, VALUE) = str;
  set_hasbit(closure, fieldhandler->hasbit);
  return (void*)str;
}

static size_t stringdata_handler(void* closure, const void* hd,
                                 const char* str, size_t len,
                                 const upb_bufhandle* handle) {
  VALUE rb_str = (VALUE)closure;
  noleak_rb_str_cat(rb_str, str, len);
  return len;
}

static bool stringdata_end_handler(void* closure, const void* hd) {
  MessageHeader* msg = closure;
  const size_t *ofs = hd;
  VALUE rb_str = DEREF(msg, *ofs, VALUE);
  rb_obj_freeze(rb_str);
  return true;
}

static bool appendstring_end_handler(void* closure, const void* hd) {
  VALUE ary = (VALUE)closure;
  int size = RepeatedField_size(ary);
  VALUE* last = RepeatedField_index_native(ary, size - 1);
  VALUE rb_str = *last;
  rb_obj_freeze(rb_str);
  return true;
}

// Appends a submessage to a repeated field (a regular Ruby array for now).
static void *appendsubmsg_handler(void *closure, const void *hd) {
  VALUE ary = (VALUE)closure;
  const submsg_handlerdata_t *submsgdata = hd;
  MessageHeader* submsg;

  VALUE submsg_rb = rb_class_new_instance(0, NULL, submsgdata->subklass);
  RepeatedField_push(ary, submsg_rb);

  TypedData_Get_Struct(submsg_rb, MessageHeader, &Message_type, submsg);
  return submsg;
}

// Sets a non-repeated submessage field in a message.
static void *submsg_handler(void *closure, const void *hd) {
  MessageHeader* msg = closure;
  const submsg_handlerdata_t* submsgdata = hd;
  VALUE submsg_rb;
  MessageHeader* submsg;

  if (DEREF(msg, submsgdata->ofs, VALUE) == Qnil) {
    DEREF(msg, submsgdata->ofs, VALUE) =
        rb_class_new_instance(0, NULL, submsgdata->subklass);
  }

  set_hasbit(closure, submsgdata->hasbit);

  submsg_rb = DEREF(msg, submsgdata->ofs, VALUE);
  TypedData_Get_Struct(submsg_rb, MessageHeader, &Message_type, submsg);

  return submsg;
}

// Handler data for startmap/endmap handlers.
typedef struct {
  size_t ofs;
  upb_fieldtype_t key_field_type;
  upb_fieldtype_t value_field_type;
  VALUE subklass;
} map_handlerdata_t;

// Temporary frame for map parsing: at the beginning of a map entry message, a
// submsg handler allocates a frame to hold (i) a reference to the Map object
// into which this message will be inserted and (ii) storage slots to
// temporarily hold the key and value for this map entry until the end of the
// submessage. When the submessage ends, another handler is called to insert the
// value into the map.
typedef struct {
  VALUE map;
  const map_handlerdata_t* handlerdata;
  char key_storage[NATIVE_SLOT_MAX_SIZE];
  char value_storage[NATIVE_SLOT_MAX_SIZE];
} map_parse_frame_t;

static void MapParseFrame_mark(void* _self) {
  map_parse_frame_t* frame = _self;

  // This shouldn't strictly be necessary since this should be rooted by the
  // message itself, but it can't hurt.
  rb_gc_mark(frame->map);

  native_slot_mark(frame->handlerdata->key_field_type, &frame->key_storage);
  native_slot_mark(frame->handlerdata->value_field_type, &frame->value_storage);
}

void MapParseFrame_free(void* self) {
  xfree(self);
}

rb_data_type_t MapParseFrame_type = {
  "MapParseFrame",
  { MapParseFrame_mark, MapParseFrame_free, NULL },
};

static map_parse_frame_t* map_push_frame(VALUE map,
                                         const map_handlerdata_t* handlerdata) {
  map_parse_frame_t* frame = ALLOC(map_parse_frame_t);
  frame->handlerdata = handlerdata;
  frame->map = map;
  native_slot_init(handlerdata->key_field_type, &frame->key_storage);
  native_slot_init(handlerdata->value_field_type, &frame->value_storage);

  Map_set_frame(map,
              TypedData_Wrap_Struct(rb_cObject, &MapParseFrame_type, frame));

  return frame;
}

// Handler to begin a map entry: allocates a temporary frame. This is the
// 'startsubmsg' handler on the msgdef that contains the map field.
static void *startmapentry_handler(void *closure, const void *hd) {
  MessageHeader* msg = closure;
  const map_handlerdata_t* mapdata = hd;
  VALUE map_rb = DEREF(msg, mapdata->ofs, VALUE);

  return map_push_frame(map_rb, mapdata);
}

// Handler to end a map entry: inserts the value defined during the message into
// the map. This is the 'endmsg' handler on the map entry msgdef.
static bool endmap_handler(void *closure, const void *hd, upb_status* s) {
  map_parse_frame_t* frame = closure;
  const map_handlerdata_t* mapdata = hd;

  VALUE key = native_slot_get(
      mapdata->key_field_type, Qnil,
      &frame->key_storage);

  VALUE value_field_typeclass = Qnil;
  VALUE value;

  if (mapdata->value_field_type == UPB_TYPE_MESSAGE ||
      mapdata->value_field_type == UPB_TYPE_ENUM) {
    value_field_typeclass = mapdata->subklass;
  }

  value = native_slot_get(
      mapdata->value_field_type, value_field_typeclass,
      &frame->value_storage);

  Map_index_set(frame->map, key, value);
  Map_set_frame(frame->map, Qnil);

  return true;
}

// Allocates a new map_handlerdata_t given the map entry message definition. If
// the offset of the field within the parent message is also given, that is
// added to the handler data as well. Note that this is called *twice* per map
// field: once in the parent message handler setup when setting the startsubmsg
// handler and once in the map entry message handler setup when setting the
// key/value and endmsg handlers. The reason is that there is no easy way to
// pass the handlerdata down to the sub-message handler setup.
static map_handlerdata_t* new_map_handlerdata(
    size_t ofs,
    const upb_msgdef* mapentry_def,
    const Descriptor* desc) {
  const upb_fielddef* key_field;
  const upb_fielddef* value_field;
  map_handlerdata_t* hd = ALLOC(map_handlerdata_t);
  hd->ofs = ofs;
  key_field = upb_msgdef_itof(mapentry_def, MAP_KEY_FIELD);
  assert(key_field != NULL);
  hd->key_field_type = upb_fielddef_type(key_field);
  value_field = upb_msgdef_itof(mapentry_def, MAP_VALUE_FIELD);
  assert(value_field != NULL);
  hd->value_field_type = upb_fielddef_type(value_field);
  hd->subklass = field_type_class(desc->layout, value_field);

  return hd;
}

// Handlers that set primitive values in oneofs.
#define DEFINE_ONEOF_HANDLER(type, ctype)                           \
  static bool oneof##type##_handler(void *closure, const void *hd,  \
                                     ctype val) {                   \
    const oneof_handlerdata_t *oneofdata = hd;                      \
    DEREF(closure, oneofdata->case_ofs, uint32_t) =                 \
        oneofdata->oneof_case_num;                                  \
    DEREF(closure, oneofdata->ofs, ctype) = val;                    \
    return true;                                                    \
  }

DEFINE_ONEOF_HANDLER(bool,   bool)
DEFINE_ONEOF_HANDLER(int32,  int32_t)
DEFINE_ONEOF_HANDLER(uint32, uint32_t)
DEFINE_ONEOF_HANDLER(float,  float)
DEFINE_ONEOF_HANDLER(int64,  int64_t)
DEFINE_ONEOF_HANDLER(uint64, uint64_t)
DEFINE_ONEOF_HANDLER(double, double)

#undef DEFINE_ONEOF_HANDLER

// Handlers for strings in a oneof.
static void *oneofstr_handler(void *closure,
                              const void *hd,
                              size_t size_hint) {
  MessageHeader* msg = closure;
  const oneof_handlerdata_t *oneofdata = hd;
  VALUE str = rb_str_new2("");
  rb_enc_associate(str, kRubyStringUtf8Encoding);
  DEREF(msg, oneofdata->case_ofs, uint32_t) =
      oneofdata->oneof_case_num;
  DEREF(msg, oneofdata->ofs, VALUE) = str;
  return (void*)str;
}

static void *oneofbytes_handler(void *closure,
                                const void *hd,
                                size_t size_hint) {
  MessageHeader* msg = closure;
  const oneof_handlerdata_t *oneofdata = hd;
  VALUE str = rb_str_new2("");
  rb_enc_associate(str, kRubyString8bitEncoding);
  DEREF(msg, oneofdata->case_ofs, uint32_t) =
      oneofdata->oneof_case_num;
  DEREF(msg, oneofdata->ofs, VALUE) = str;
  return (void*)str;
}

static bool oneofstring_end_handler(void* closure, const void* hd) {
  MessageHeader* msg = closure;
  const oneof_handlerdata_t *oneofdata = hd;
  rb_obj_freeze(DEREF(msg, oneofdata->ofs, VALUE));
  return true;
}

// Handler for a submessage field in a oneof.
static void *oneofsubmsg_handler(void *closure,
                                 const void *hd) {
  MessageHeader* msg = closure;
  const oneof_handlerdata_t *oneofdata = hd;
  uint32_t oldcase = DEREF(msg, oneofdata->case_ofs, uint32_t);

  VALUE submsg_rb;
  MessageHeader* submsg;

  if (oldcase != oneofdata->oneof_case_num ||
      DEREF(msg, oneofdata->ofs, VALUE) == Qnil) {
    DEREF(msg, oneofdata->ofs, VALUE) =
        rb_class_new_instance(0, NULL, oneofdata->subklass);
  }
  // Set the oneof case *after* allocating the new class instance -- otherwise,
  // if the Ruby GC is invoked as part of a call into the VM, it might invoke
  // our mark routines, and our mark routines might see the case value
  // indicating a VALUE is present and expect a valid VALUE. See comment in
  // layout_set() for more detail: basically, the change to the value and the
  // case must be atomic w.r.t. the Ruby VM.
  DEREF(msg, oneofdata->case_ofs, uint32_t) =
      oneofdata->oneof_case_num;

  submsg_rb = DEREF(msg, oneofdata->ofs, VALUE);
  TypedData_Get_Struct(submsg_rb, MessageHeader, &Message_type, submsg);
  return submsg;
}

// Set up handlers for a repeated field.
static void add_handlers_for_repeated_field(upb_handlers *h,
                                            const Descriptor* desc,
                                            const upb_fielddef *f,
                                            size_t offset) {
  upb_handlerattr attr = UPB_HANDLERATTR_INITIALIZER;
  upb_handlerattr_sethandlerdata(&attr, newhandlerdata(h, offset, -1));
  upb_handlers_setstartseq(h, f, startseq_handler, &attr);
  upb_handlerattr_uninit(&attr);

  switch (upb_fielddef_type(f)) {

#define SET_HANDLER(utype, ltype)                                 \
  case utype:                                                     \
    upb_handlers_set##ltype(h, f, append##ltype##_handler, NULL); \
    break;

    SET_HANDLER(UPB_TYPE_BOOL,   bool);
    SET_HANDLER(UPB_TYPE_INT32,  int32);
    SET_HANDLER(UPB_TYPE_UINT32, uint32);
    SET_HANDLER(UPB_TYPE_ENUM,   int32);
    SET_HANDLER(UPB_TYPE_FLOAT,  float);
    SET_HANDLER(UPB_TYPE_INT64,  int64);
    SET_HANDLER(UPB_TYPE_UINT64, uint64);
    SET_HANDLER(UPB_TYPE_DOUBLE, double);

#undef SET_HANDLER

    case UPB_TYPE_STRING:
    case UPB_TYPE_BYTES: {
      bool is_bytes = upb_fielddef_type(f) == UPB_TYPE_BYTES;
      upb_handlers_setstartstr(h, f, is_bytes ?
                               appendbytes_handler : appendstr_handler,
                               NULL);
      upb_handlers_setstring(h, f, stringdata_handler, NULL);
      upb_handlers_setendstr(h, f, appendstring_end_handler, NULL);
      break;
    }
    case UPB_TYPE_MESSAGE: {
      VALUE subklass = field_type_class(desc->layout, f);
      upb_handlerattr attr = UPB_HANDLERATTR_INITIALIZER;
      upb_handlerattr_sethandlerdata(&attr,
                                     newsubmsghandlerdata(h, 0, -1, subklass));
      upb_handlers_setstartsubmsg(h, f, appendsubmsg_handler, &attr);
      upb_handlerattr_uninit(&attr);
      break;
    }
  }
}

// Set up handlers for a singular field.
static void add_handlers_for_singular_field(const Descriptor* desc,
                                            upb_handlers* h,
                                            const upb_fielddef* f,
                                            size_t offset, size_t hasbit_off) {
  // The offset we pass to UPB points to the start of the Message,
  // rather than the start of where our data is stored.
  int32_t hasbit = -1;
  if (hasbit_off != MESSAGE_FIELD_NO_HASBIT) {
    hasbit = hasbit_off + sizeof(MessageHeader) * 8;
  }

  switch (upb_fielddef_type(f)) {
    case UPB_TYPE_BOOL:
    case UPB_TYPE_INT32:
    case UPB_TYPE_UINT32:
    case UPB_TYPE_ENUM:
    case UPB_TYPE_FLOAT:
    case UPB_TYPE_INT64:
    case UPB_TYPE_UINT64:
    case UPB_TYPE_DOUBLE:
      upb_msg_setscalarhandler(h, f, offset, hasbit);
      break;
    case UPB_TYPE_STRING:
    case UPB_TYPE_BYTES: {
      bool is_bytes = upb_fielddef_type(f) == UPB_TYPE_BYTES;
      upb_handlerattr attr = UPB_HANDLERATTR_INITIALIZER;
      upb_handlerattr_sethandlerdata(&attr, newhandlerdata(h, offset, hasbit));
      upb_handlers_setstartstr(h, f,
                               is_bytes ? bytes_handler : str_handler,
                               &attr);
      upb_handlers_setstring(h, f, stringdata_handler, &attr);
      upb_handlers_setendstr(h, f, stringdata_end_handler, &attr);
      upb_handlerattr_uninit(&attr);
      break;
    }
    case UPB_TYPE_MESSAGE: {
      upb_handlerattr attr = UPB_HANDLERATTR_INITIALIZER;
      upb_handlerattr_sethandlerdata(
          &attr, newsubmsghandlerdata(h, offset, hasbit,
                                      field_type_class(desc->layout, f)));
      upb_handlers_setstartsubmsg(h, f, submsg_handler, &attr);
      upb_handlerattr_uninit(&attr);
      break;
    }
  }
}

// Adds handlers to a map field.
static void add_handlers_for_mapfield(upb_handlers* h,
                                      const upb_fielddef* fielddef,
                                      size_t offset,
                                      const Descriptor* desc) {
  const upb_msgdef* map_msgdef = upb_fielddef_msgsubdef(fielddef);
  map_handlerdata_t* hd = new_map_handlerdata(offset, map_msgdef, desc);
  upb_handlerattr attr = UPB_HANDLERATTR_INITIALIZER;

  upb_handlers_addcleanup(h, hd, xfree);
  upb_handlerattr_sethandlerdata(&attr, hd);
  upb_handlers_setstartsubmsg(h, fielddef, startmapentry_handler, &attr);
  upb_handlerattr_uninit(&attr);
}

// Adds handlers to a map-entry msgdef.
static void add_handlers_for_mapentry(const upb_msgdef* msgdef, upb_handlers* h,
                                      const Descriptor* desc) {
  const upb_fielddef* key_field = map_entry_key(msgdef);
  const upb_fielddef* value_field = map_entry_value(msgdef);
  map_handlerdata_t* hd = new_map_handlerdata(0, msgdef, desc);
  upb_handlerattr attr = UPB_HANDLERATTR_INITIALIZER;

  upb_handlers_addcleanup(h, hd, xfree);
  upb_handlerattr_sethandlerdata(&attr, hd);
  upb_handlers_setendmsg(h, endmap_handler, &attr);

  add_handlers_for_singular_field(
      desc, h, key_field,
      offsetof(map_parse_frame_t, key_storage),
      MESSAGE_FIELD_NO_HASBIT);
  add_handlers_for_singular_field(
      desc, h, value_field,
      offsetof(map_parse_frame_t, value_storage),
      MESSAGE_FIELD_NO_HASBIT);
}

// Set up handlers for a oneof field.
static void add_handlers_for_oneof_field(upb_handlers *h,
                                         const upb_fielddef *f,
                                         size_t offset,
                                         size_t oneof_case_offset,
                                         const Descriptor* desc) {
  upb_handlerattr attr = UPB_HANDLERATTR_INITIALIZER;
  upb_handlerattr_sethandlerdata(
      &attr, newoneofhandlerdata(h, offset, oneof_case_offset, f, desc));

  switch (upb_fielddef_type(f)) {

#define SET_HANDLER(utype, ltype)                                 \
  case utype:                                                     \
    upb_handlers_set##ltype(h, f, oneof##ltype##_handler, &attr); \
    break;

    SET_HANDLER(UPB_TYPE_BOOL,   bool);
    SET_HANDLER(UPB_TYPE_INT32,  int32);
    SET_HANDLER(UPB_TYPE_UINT32, uint32);
    SET_HANDLER(UPB_TYPE_ENUM,   int32);
    SET_HANDLER(UPB_TYPE_FLOAT,  float);
    SET_HANDLER(UPB_TYPE_INT64,  int64);
    SET_HANDLER(UPB_TYPE_UINT64, uint64);
    SET_HANDLER(UPB_TYPE_DOUBLE, double);

#undef SET_HANDLER

    case UPB_TYPE_STRING:
    case UPB_TYPE_BYTES: {
      bool is_bytes = upb_fielddef_type(f) == UPB_TYPE_BYTES;
      upb_handlers_setstartstr(h, f, is_bytes ?
                               oneofbytes_handler : oneofstr_handler,
                               &attr);
      upb_handlers_setstring(h, f, stringdata_handler, NULL);
      upb_handlers_setendstr(h, f, oneofstring_end_handler, &attr);
      break;
    }
    case UPB_TYPE_MESSAGE: {
      upb_handlers_setstartsubmsg(h, f, oneofsubmsg_handler, &attr);
      break;
    }
  }

  upb_handlerattr_uninit(&attr);
}

static bool unknown_field_handler(void* closure, const void* hd,
                                  const char* buf, size_t size) {
  UPB_UNUSED(hd);

  MessageHeader* msg = (MessageHeader*)closure;
  if (msg->unknown_fields == NULL) {
    msg->unknown_fields = malloc(sizeof(stringsink));
    stringsink_init(msg->unknown_fields);
  }

  stringsink_string(msg->unknown_fields, NULL, buf, size, NULL);

  return true;
}

static void add_handlers_for_message(const void *closure, upb_handlers *h) {
  Descriptor* desc = (Descriptor*)closure;
  const upb_msgdef* msgdef = upb_handlers_msgdef(h);
  upb_msg_field_iter i;

  // If this is a mapentry message type, set up a special set of handlers and
  // bail out of the normal (user-defined) message type handling.
  if (upb_msgdef_mapentry(msgdef)) {
    add_handlers_for_mapentry(msgdef, h, desc);
    return;
  }

  // Ensure layout exists. We may be invoked to create handlers for a given
  // message if we are included as a submsg of another message type before our
  // class is actually built, so to work around this, we just create the layout
  // (and handlers, in the class-building function) on-demand.
  if (desc->layout == NULL) {
    desc->layout = create_layout(desc);
  }

  upb_handlerattr attr = UPB_HANDLERATTR_INITIALIZER;
  upb_handlers_setunknown(h, unknown_field_handler, &attr);

  for (upb_msg_field_begin(&i, desc->msgdef);
       !upb_msg_field_done(&i);
       upb_msg_field_next(&i)) {
    const upb_fielddef *f = upb_msg_iter_field(&i);
    size_t offset = desc->layout->fields[upb_fielddef_index(f)].offset +
        sizeof(MessageHeader);

    if (upb_fielddef_containingoneof(f)) {
      size_t oneof_case_offset =
          desc->layout->fields[upb_fielddef_index(f)].case_offset +
          sizeof(MessageHeader);
      add_handlers_for_oneof_field(h, f, offset, oneof_case_offset, desc);
    } else if (is_map_field(f)) {
      add_handlers_for_mapfield(h, f, offset, desc);
    } else if (upb_fielddef_isseq(f)) {
      add_handlers_for_repeated_field(h, desc, f, offset);
    } else {
      add_handlers_for_singular_field(
          desc, h, f, offset,
          desc->layout->fields[upb_fielddef_index(f)].hasbit);
    }
  }
}

// Creates upb handlers for populating a message.
static const upb_handlers *new_fill_handlers(Descriptor* desc,
                                             const void* owner) {
  // TODO(cfallin, haberman): once upb gets a caching/memoization layer for
  // handlers, reuse subdef handlers so that e.g. if we already parse
  // B-with-field-of-type-C, we don't have to rebuild the whole hierarchy to
  // parse A-with-field-of-type-B-with-field-of-type-C.
  return upb_handlers_newfrozen(desc->msgdef, owner,
                                add_handlers_for_message, desc);
}

// Constructs the handlers for filling a message's data into an in-memory
// object.
const upb_handlers* get_fill_handlers(Descriptor* desc) {
  if (!desc->fill_handlers) {
    desc->fill_handlers =
        new_fill_handlers(desc, &desc->fill_handlers);
  }
  return desc->fill_handlers;
}

// Constructs the upb decoder method for parsing messages of this type.
// This is called from the message class creation code.
const upb_pbdecodermethod *new_fillmsg_decodermethod(Descriptor* desc,
                                                     const void* owner) {
  const upb_handlers* handlers = get_fill_handlers(desc);
  upb_pbdecodermethodopts opts;
  upb_pbdecodermethodopts_init(&opts, handlers);

  return upb_pbdecodermethod_new(&opts, owner);
}

static const upb_pbdecodermethod *msgdef_decodermethod(Descriptor* desc) {
  if (desc->fill_method == NULL) {
    desc->fill_method = new_fillmsg_decodermethod(
        desc, &desc->fill_method);
  }
  return desc->fill_method;
}

static const upb_json_parsermethod *msgdef_jsonparsermethod(Descriptor* desc) {
  if (desc->json_fill_method == NULL) {
    desc->json_fill_method =
        upb_json_parsermethod_new(desc->msgdef, &desc->json_fill_method);
  }
  return desc->json_fill_method;
}


// Stack-allocated context during an encode/decode operation. Contains the upb
// environment and its stack-based allocator, an initial buffer for allocations
// to avoid malloc() when possible, and a template for Ruby exception messages
// if any error occurs.
#define STACK_ENV_STACKBYTES 4096
typedef struct {
  upb_env env;
  const char* ruby_error_template;
  char allocbuf[STACK_ENV_STACKBYTES];
} stackenv;

static void stackenv_init(stackenv* se, const char* errmsg);
static void stackenv_uninit(stackenv* se);

// Callback invoked by upb if any error occurs during parsing or serialization.
static bool env_error_func(void* ud, const upb_status* status) {
  stackenv* se = ud;
  VALUE errmsg = rb_str_new2(upb_status_errmsg(status));
  // Free the env -- rb_raise will longjmp up the stack past the encode/decode
  // function so it would not otherwise have been freed.
  stackenv_uninit(se);

  // TODO(haberman): have a way to verify that this is actually a parse error,
  // instead of just throwing "parse error" unconditionally.
  rb_raise(cParseError, se->ruby_error_template, errmsg);
  // Never reached: rb_raise() always longjmp()s up the stack, past all of our
  // code, back to Ruby.
  return false;
}

static void stackenv_init(stackenv* se, const char* errmsg) {
  se->ruby_error_template = errmsg;
  upb_env_init2(&se->env, se->allocbuf, sizeof(se->allocbuf), NULL);
  upb_env_seterrorfunc(&se->env, env_error_func, se);
}

static void stackenv_uninit(stackenv* se) {
  upb_env_uninit(&se->env);
}

/*
 * call-seq:
 *     MessageClass.decode(data) => message
 *
 * Decodes the given data (as a string containing bytes in protocol buffers wire
 * format) under the interpretration given by this message class's definition
 * and returns a message object with the corresponding field values.
 */
VALUE Message_decode(VALUE klass, VALUE data) {
  VALUE descriptor = rb_ivar_get(klass, descriptor_instancevar_interned);
  Descriptor* desc = ruby_to_Descriptor(descriptor);
  VALUE msgklass = Descriptor_msgclass(descriptor);
  VALUE msg_rb;
  MessageHeader* msg;

  if (TYPE(data) != T_STRING) {
    rb_raise(rb_eArgError, "Expected string for binary protobuf data.");
  }

  msg_rb = rb_class_new_instance(0, NULL, msgklass);
  TypedData_Get_Struct(msg_rb, MessageHeader, &Message_type, msg);

  {
    const upb_pbdecodermethod* method = msgdef_decodermethod(desc);
    const upb_handlers* h = upb_pbdecodermethod_desthandlers(method);
    stackenv se;
    upb_sink sink;
    upb_pbdecoder* decoder;
    stackenv_init(&se, "Error occurred during parsing: %" PRIsVALUE);

    upb_sink_reset(&sink, h, msg);
    decoder = upb_pbdecoder_create(&se.env, method, &sink);
    upb_bufsrc_putbuf(RSTRING_PTR(data), RSTRING_LEN(data),
                      upb_pbdecoder_input(decoder));

    stackenv_uninit(&se);
  }

  return msg_rb;
}

/*
 * call-seq:
 *     MessageClass.decode_json(data) => message
 *
 * Decodes the given data (as a string containing bytes in protocol buffers wire
 * format) under the interpretration given by this message class's definition
 * and returns a message object with the corresponding field values.
 */
VALUE Message_decode_json(VALUE klass, VALUE data) {
  VALUE descriptor = rb_ivar_get(klass, descriptor_instancevar_interned);
  Descriptor* desc = ruby_to_Descriptor(descriptor);
  VALUE msgklass = Descriptor_msgclass(descriptor);
  VALUE msg_rb;
  MessageHeader* msg;

  if (TYPE(data) != T_STRING) {
    rb_raise(rb_eArgError, "Expected string for JSON data.");
  }
  // TODO(cfallin): Check and respect string encoding. If not UTF-8, we need to
  // convert, because string handlers pass data directly to message string
  // fields.

  msg_rb = rb_class_new_instance(0, NULL, msgklass);
  TypedData_Get_Struct(msg_rb, MessageHeader, &Message_type, msg);

  {
    const upb_json_parsermethod* method = msgdef_jsonparsermethod(desc);
    stackenv se;
    upb_sink sink;
    upb_json_parser* parser;
    stackenv_init(&se, "Error occurred during parsing: %" PRIsVALUE);

    upb_sink_reset(&sink, get_fill_handlers(desc), msg);
<<<<<<< HEAD
    parser = upb_json_parser_create(&se.env, method, NULL, &sink,
                                    ignore_unknown_fields);
=======
    parser = upb_json_parser_create(&se.env, method, &sink);
>>>>>>> be1716a6
    upb_bufsrc_putbuf(RSTRING_PTR(data), RSTRING_LEN(data),
                      upb_json_parser_input(parser));

    stackenv_uninit(&se);
  }

  return msg_rb;
}

// -----------------------------------------------------------------------------
// Serializing.
// -----------------------------------------------------------------------------

/* msgvisitor *****************************************************************/

static void putmsg(VALUE msg, const Descriptor* desc,
                   upb_sink *sink, int depth, bool emit_defaults);

static upb_selector_t getsel(const upb_fielddef *f, upb_handlertype_t type) {
  upb_selector_t ret;
  bool ok = upb_handlers_getselector(f, type, &ret);
  UPB_ASSERT(ok);
  return ret;
}

static void putstr(VALUE str, const upb_fielddef *f, upb_sink *sink) {
  upb_sink subsink;

  if (str == Qnil) return;

  assert(BUILTIN_TYPE(str) == RUBY_T_STRING);

  // We should be guaranteed that the string has the correct encoding because
  // we ensured this at assignment time and then froze the string.
  if (upb_fielddef_type(f) == UPB_TYPE_STRING) {
    assert(rb_enc_from_index(ENCODING_GET(str)) == kRubyStringUtf8Encoding);
  } else {
    assert(rb_enc_from_index(ENCODING_GET(str)) == kRubyString8bitEncoding);
  }

  upb_sink_startstr(sink, getsel(f, UPB_HANDLER_STARTSTR), RSTRING_LEN(str),
                    &subsink);
  upb_sink_putstring(&subsink, getsel(f, UPB_HANDLER_STRING), RSTRING_PTR(str),
                     RSTRING_LEN(str), NULL);
  upb_sink_endstr(sink, getsel(f, UPB_HANDLER_ENDSTR));
}

static void putsubmsg(VALUE submsg, const upb_fielddef *f, upb_sink *sink,
                      int depth, bool emit_defaults) {
  upb_sink subsink;
  VALUE descriptor;
  Descriptor* subdesc;

  if (submsg == Qnil) return;

  descriptor = rb_ivar_get(submsg, descriptor_instancevar_interned);
  subdesc = ruby_to_Descriptor(descriptor);

  upb_sink_startsubmsg(sink, getsel(f, UPB_HANDLER_STARTSUBMSG), &subsink);
  putmsg(submsg, subdesc, &subsink, depth + 1, emit_defaults);
  upb_sink_endsubmsg(sink, getsel(f, UPB_HANDLER_ENDSUBMSG));
}

static void putary(VALUE ary, const upb_fielddef *f, upb_sink *sink,
                   int depth, bool emit_defaults) {
  upb_sink subsink;
  upb_fieldtype_t type = upb_fielddef_type(f);
  upb_selector_t sel = 0;
  int size;

  if (ary == Qnil) return;
  if (!emit_defaults && NUM2INT(RepeatedField_length(ary)) == 0) return;

  size = NUM2INT(RepeatedField_length(ary));
  if (size == 0 && !emit_defaults) return;

  upb_sink_startseq(sink, getsel(f, UPB_HANDLER_STARTSEQ), &subsink);

  if (upb_fielddef_isprimitive(f)) {
    sel = getsel(f, upb_handlers_getprimitivehandlertype(f));
  }

  for (int i = 0; i < size; i++) {
    void* memory = RepeatedField_index_native(ary, i);
    switch (type) {
#define T(upbtypeconst, upbtype, ctype)                         \
  case upbtypeconst:                                            \
    upb_sink_put##upbtype(&subsink, sel, *((ctype *)memory));   \
    break;

      T(UPB_TYPE_FLOAT,  float,  float)
      T(UPB_TYPE_DOUBLE, double, double)
      T(UPB_TYPE_BOOL,   bool,   int8_t)
      case UPB_TYPE_ENUM:
      T(UPB_TYPE_INT32,  int32,  int32_t)
      T(UPB_TYPE_UINT32, uint32, uint32_t)
      T(UPB_TYPE_INT64,  int64,  int64_t)
      T(UPB_TYPE_UINT64, uint64, uint64_t)

      case UPB_TYPE_STRING:
      case UPB_TYPE_BYTES:
        putstr(*((VALUE *)memory), f, &subsink);
        break;
      case UPB_TYPE_MESSAGE:
        putsubmsg(*((VALUE *)memory), f, &subsink, depth, emit_defaults);
        break;

#undef T

    }
  }
  upb_sink_endseq(sink, getsel(f, UPB_HANDLER_ENDSEQ));
}

static void put_ruby_value(VALUE value,
                           const upb_fielddef *f,
                           VALUE type_class,
                           int depth,
                           upb_sink *sink,
                           bool emit_defaults) {
  upb_selector_t sel = 0;
  if (upb_fielddef_isprimitive(f)) {
    sel = getsel(f, upb_handlers_getprimitivehandlertype(f));
  }

  switch (upb_fielddef_type(f)) {
    case UPB_TYPE_INT32:
      upb_sink_putint32(sink, sel, NUM2INT(value));
      break;
    case UPB_TYPE_INT64:
      upb_sink_putint64(sink, sel, NUM2LL(value));
      break;
    case UPB_TYPE_UINT32:
      upb_sink_putuint32(sink, sel, NUM2UINT(value));
      break;
    case UPB_TYPE_UINT64:
      upb_sink_putuint64(sink, sel, NUM2ULL(value));
      break;
    case UPB_TYPE_FLOAT:
      upb_sink_putfloat(sink, sel, NUM2DBL(value));
      break;
    case UPB_TYPE_DOUBLE:
      upb_sink_putdouble(sink, sel, NUM2DBL(value));
      break;
    case UPB_TYPE_ENUM: {
      if (TYPE(value) == T_SYMBOL) {
        value = rb_funcall(type_class, rb_intern("resolve"), 1, value);
      }
      upb_sink_putint32(sink, sel, NUM2INT(value));
      break;
    }
    case UPB_TYPE_BOOL:
      upb_sink_putbool(sink, sel, value == Qtrue);
      break;
    case UPB_TYPE_STRING:
    case UPB_TYPE_BYTES:
      putstr(value, f, sink);
      break;
    case UPB_TYPE_MESSAGE:
      putsubmsg(value, f, sink, depth, emit_defaults);
  }
}

static void putmap(VALUE map, const upb_fielddef *f, upb_sink *sink,
                   int depth, bool emit_defaults) {
  Map* self;
  upb_sink subsink;
  const upb_fielddef* key_field;
  const upb_fielddef* value_field;
  Map_iter it;

  if (map == Qnil) return;
  if (!emit_defaults && Map_length(map) == 0) return;

  self = ruby_to_Map(map);

  upb_sink_startseq(sink, getsel(f, UPB_HANDLER_STARTSEQ), &subsink);

  assert(upb_fielddef_type(f) == UPB_TYPE_MESSAGE);
  key_field = map_field_key(f);
  value_field = map_field_value(f);

  for (Map_begin(map, &it); !Map_done(&it); Map_next(&it)) {
    VALUE key = Map_iter_key(&it);
    VALUE value = Map_iter_value(&it);
    upb_status status;

    upb_sink entry_sink;
    upb_sink_startsubmsg(&subsink, getsel(f, UPB_HANDLER_STARTSUBMSG),
                         &entry_sink);
    upb_sink_startmsg(&entry_sink);

    put_ruby_value(key, key_field, Qnil, depth + 1, &entry_sink, emit_defaults);
    put_ruby_value(value, value_field, self->value_type_class, depth + 1,
                   &entry_sink, emit_defaults);

    upb_sink_endmsg(&entry_sink, &status);
    upb_sink_endsubmsg(&subsink, getsel(f, UPB_HANDLER_ENDSUBMSG));
  }

  upb_sink_endseq(sink, getsel(f, UPB_HANDLER_ENDSEQ));
}

static void putmsg(VALUE msg_rb, const Descriptor* desc,
                   upb_sink *sink, int depth, bool emit_defaults) {
  MessageHeader* msg;
  upb_msg_field_iter i;
  upb_status status;

  upb_sink_startmsg(sink);

  // Protect against cycles (possible because users may freely reassign message
  // and repeated fields) by imposing a maximum recursion depth.
  if (depth > ENCODE_MAX_NESTING) {
    rb_raise(rb_eRuntimeError,
             "Maximum recursion depth exceeded during encoding.");
  }

  TypedData_Get_Struct(msg_rb, MessageHeader, &Message_type, msg);

  if (desc != msg->descriptor) {
    rb_raise(rb_eArgError,
             "The type of given msg is '%s', expect '%s'.",
             upb_msgdef_fullname(msg->descriptor->msgdef),
             upb_msgdef_fullname(desc->msgdef));
  }

  for (upb_msg_field_begin(&i, desc->msgdef);
       !upb_msg_field_done(&i);
       upb_msg_field_next(&i)) {
    upb_fielddef *f = upb_msg_iter_field(&i);
    bool is_matching_oneof = false;
    uint32_t offset =
        desc->layout->fields[upb_fielddef_index(f)].offset +
        sizeof(MessageHeader);

    if (upb_fielddef_containingoneof(f)) {
      uint32_t oneof_case_offset =
          desc->layout->fields[upb_fielddef_index(f)].case_offset +
          sizeof(MessageHeader);
      // For a oneof, check that this field is actually present -- skip all the
      // below if not.
      if (DEREF(msg, oneof_case_offset, uint32_t) !=
          upb_fielddef_number(f)) {
        continue;
      }
      // Otherwise, fall through to the appropriate singular-field handler
      // below.
      is_matching_oneof = true;
    }

    if (is_map_field(f)) {
      VALUE map = DEREF(msg, offset, VALUE);
      if (map != Qnil || emit_defaults) {
        putmap(map, f, sink, depth, emit_defaults);
      }
    } else if (upb_fielddef_isseq(f)) {
      VALUE ary = DEREF(msg, offset, VALUE);
      if (ary != Qnil) {
        putary(ary, f, sink, depth, emit_defaults);
      }
    } else if (upb_fielddef_isstring(f)) {
      VALUE str = DEREF(msg, offset, VALUE);
      bool is_default = false;

      if (upb_msgdef_syntax(desc->msgdef) == UPB_SYNTAX_PROTO2) {
        is_default = layout_has(desc->layout, Message_data(msg), f) == Qfalse;
      } else if (upb_msgdef_syntax(desc->msgdef) == UPB_SYNTAX_PROTO3) {
        is_default = RSTRING_LEN(str) == 0;
      }

      if (is_matching_oneof || emit_defaults || !is_default) {
        putstr(str, f, sink);
      }
    } else if (upb_fielddef_issubmsg(f)) {
      putsubmsg(DEREF(msg, offset, VALUE), f, sink, depth, emit_defaults);
    } else {
      upb_selector_t sel = getsel(f, upb_handlers_getprimitivehandlertype(f));

#define T(upbtypeconst, upbtype, ctype, default_value)                          \
  case upbtypeconst: {                                                          \
      ctype value = DEREF(msg, offset, ctype);                                  \
      bool is_default = false;                                                  \
      if (upb_fielddef_haspresence(f)) {                                        \
        is_default = layout_has(desc->layout, Message_data(msg), f) == Qfalse;  \
      } else if (upb_msgdef_syntax(desc->msgdef) == UPB_SYNTAX_PROTO3) {        \
        is_default = default_value == value;                                    \
      }                                                                         \
      if (is_matching_oneof || emit_defaults || !is_default) {                  \
        upb_sink_put##upbtype(sink, sel, value);                                \
      }                                                                         \
    }                                                                           \
    break;

      switch (upb_fielddef_type(f)) {
        T(UPB_TYPE_FLOAT,  float,  float, 0.0)
        T(UPB_TYPE_DOUBLE, double, double, 0.0)
        T(UPB_TYPE_BOOL,   bool,   uint8_t, 0)
        case UPB_TYPE_ENUM:
        T(UPB_TYPE_INT32,  int32,  int32_t, 0)
        T(UPB_TYPE_UINT32, uint32, uint32_t, 0)
        T(UPB_TYPE_INT64,  int64,  int64_t, 0)
        T(UPB_TYPE_UINT64, uint64, uint64_t, 0)

        case UPB_TYPE_STRING:
        case UPB_TYPE_BYTES:
        case UPB_TYPE_MESSAGE: rb_raise(rb_eRuntimeError, "Internal error.");
      }

#undef T

    }
  }

  stringsink* unknown = msg->unknown_fields;
  if (unknown != NULL) {
    upb_sink_putunknown(sink, unknown->ptr, unknown->len);
  }

  upb_sink_endmsg(sink, &status);
}

static const upb_handlers* msgdef_pb_serialize_handlers(Descriptor* desc) {
  if (desc->pb_serialize_handlers == NULL) {
    desc->pb_serialize_handlers =
        upb_pb_encoder_newhandlers(desc->msgdef, &desc->pb_serialize_handlers);
  }
  return desc->pb_serialize_handlers;
}

static const upb_handlers* msgdef_json_serialize_handlers(
    Descriptor* desc, bool preserve_proto_fieldnames) {
  if (preserve_proto_fieldnames) {
    if (desc->json_serialize_handlers == NULL) {
      desc->json_serialize_handlers =
          upb_json_printer_newhandlers(
              desc->msgdef, true, &desc->json_serialize_handlers);
    }
    return desc->json_serialize_handlers;
  } else {
    if (desc->json_serialize_handlers_preserve == NULL) {
      desc->json_serialize_handlers_preserve =
          upb_json_printer_newhandlers(
              desc->msgdef, false, &desc->json_serialize_handlers_preserve);
    }
    return desc->json_serialize_handlers_preserve;
  }
}

/*
 * call-seq:
 *     MessageClass.encode(msg) => bytes
 *
 * Encodes the given message object to its serialized form in protocol buffers
 * wire format.
 */
VALUE Message_encode(VALUE klass, VALUE msg_rb) {
  VALUE descriptor = rb_ivar_get(klass, descriptor_instancevar_interned);
  Descriptor* desc = ruby_to_Descriptor(descriptor);

  stringsink sink;
  stringsink_init(&sink);

  {
    const upb_handlers* serialize_handlers =
        msgdef_pb_serialize_handlers(desc);

    stackenv se;
    upb_pb_encoder* encoder;
    VALUE ret;

    stackenv_init(&se, "Error occurred during encoding: %" PRIsVALUE);
    encoder = upb_pb_encoder_create(&se.env, serialize_handlers, &sink.sink);

    putmsg(msg_rb, desc, upb_pb_encoder_input(encoder), 0, false);

    ret = rb_str_new(sink.ptr, sink.len);

    stackenv_uninit(&se);
    stringsink_uninit(&sink);

    return ret;
  }
}

/*
 * call-seq:
 *     MessageClass.encode_json(msg) => json_string
 *
 * Encodes the given message object into its serialized JSON representation.
 */
VALUE Message_encode_json(int argc, VALUE* argv, VALUE klass) {
  VALUE descriptor = rb_ivar_get(klass, descriptor_instancevar_interned);
  Descriptor* desc = ruby_to_Descriptor(descriptor);
  VALUE msg_rb;
  VALUE preserve_proto_fieldnames = Qfalse;
  VALUE emit_defaults = Qfalse;
  stringsink sink;

  if (argc < 1 || argc > 2) {
    rb_raise(rb_eArgError, "Expected 1 or 2 arguments.");
  }

  msg_rb = argv[0];

  if (argc == 2) {
    VALUE hash_args = argv[1];
    if (TYPE(hash_args) != T_HASH) {
      rb_raise(rb_eArgError, "Expected hash arguments.");
    }
    preserve_proto_fieldnames = rb_hash_lookup2(
        hash_args, ID2SYM(rb_intern("preserve_proto_fieldnames")), Qfalse);

    emit_defaults = rb_hash_lookup2(
        hash_args, ID2SYM(rb_intern("emit_defaults")), Qfalse);
  }

  stringsink_init(&sink);

  {
    const upb_handlers* serialize_handlers =
        msgdef_json_serialize_handlers(desc, RTEST(preserve_proto_fieldnames));
    upb_json_printer* printer;
    stackenv se;
    VALUE ret;

    stackenv_init(&se, "Error occurred during encoding: %" PRIsVALUE);
    printer = upb_json_printer_create(&se.env, serialize_handlers, &sink.sink);

    putmsg(msg_rb, desc, upb_json_printer_input(printer), 0, RTEST(emit_defaults));

    ret = rb_enc_str_new(sink.ptr, sink.len, rb_utf8_encoding());

    stackenv_uninit(&se);
    stringsink_uninit(&sink);

    return ret;
  }
}

static void discard_unknown(VALUE msg_rb, const Descriptor* desc) {
  MessageHeader* msg;
  upb_msg_field_iter it;

  TypedData_Get_Struct(msg_rb, MessageHeader, &Message_type, msg);

  stringsink* unknown = msg->unknown_fields;
  if (unknown != NULL) {
    stringsink_uninit(unknown);
    msg->unknown_fields = NULL;
  }

  for (upb_msg_field_begin(&it, desc->msgdef);
       !upb_msg_field_done(&it);
       upb_msg_field_next(&it)) {
    upb_fielddef *f = upb_msg_iter_field(&it);
    uint32_t offset =
        desc->layout->fields[upb_fielddef_index(f)].offset +
        sizeof(MessageHeader);

    if (upb_fielddef_containingoneof(f)) {
      uint32_t oneof_case_offset =
          desc->layout->fields[upb_fielddef_index(f)].case_offset +
          sizeof(MessageHeader);
      // For a oneof, check that this field is actually present -- skip all the
      // below if not.
      if (DEREF(msg, oneof_case_offset, uint32_t) !=
          upb_fielddef_number(f)) {
        continue;
      }
      // Otherwise, fall through to the appropriate singular-field handler
      // below.
    }

    if (!upb_fielddef_issubmsg(f)) {
      continue;
    }

    if (is_map_field(f)) {
      if (!upb_fielddef_issubmsg(map_field_value(f))) continue;
      VALUE map = DEREF(msg, offset, VALUE);
      if (map == Qnil) continue;
      Map_iter map_it;
      for (Map_begin(map, &map_it); !Map_done(&map_it); Map_next(&map_it)) {
        VALUE submsg = Map_iter_value(&map_it);
        VALUE descriptor = rb_ivar_get(submsg, descriptor_instancevar_interned);
        const Descriptor* subdesc = ruby_to_Descriptor(descriptor);
        discard_unknown(submsg, subdesc);
      }
    } else if (upb_fielddef_isseq(f)) {
      VALUE ary = DEREF(msg, offset, VALUE);
      if (ary == Qnil) continue;
      int size = NUM2INT(RepeatedField_length(ary));
      for (int i = 0; i < size; i++) {
        void* memory = RepeatedField_index_native(ary, i);
        VALUE submsg = *((VALUE *)memory);
        VALUE descriptor = rb_ivar_get(submsg, descriptor_instancevar_interned);
        const Descriptor* subdesc = ruby_to_Descriptor(descriptor);
        discard_unknown(submsg, subdesc);
      }
    } else {
      VALUE submsg = DEREF(msg, offset, VALUE);
      if (submsg == Qnil) continue;
      VALUE descriptor = rb_ivar_get(submsg, descriptor_instancevar_interned);
      const Descriptor* subdesc = ruby_to_Descriptor(descriptor);
      discard_unknown(submsg, subdesc);
    }
  }
}

/*
 * call-seq:
 *     Google::Protobuf.discard_unknown(msg)
 *
 * Discard unknown fields in the given message object and recursively discard
 * unknown fields in submessages.
 */
VALUE Google_Protobuf_discard_unknown(VALUE self, VALUE msg_rb) {
  VALUE klass = CLASS_OF(msg_rb);
  VALUE descriptor = rb_ivar_get(klass, descriptor_instancevar_interned);
  Descriptor* desc = ruby_to_Descriptor(descriptor);
  if (klass == cRepeatedField || klass == cMap) {
    rb_raise(rb_eArgError, "Expected proto msg for discard unknown.");
  } else {
    discard_unknown(msg_rb, desc);
  }
  return Qnil;
}<|MERGE_RESOLUTION|>--- conflicted
+++ resolved
@@ -879,22 +879,43 @@
 
 /*
  * call-seq:
- *     MessageClass.decode_json(data) => message
+ *     MessageClass.decode_json(data, options = {}) => message
  *
  * Decodes the given data (as a string containing bytes in protocol buffers wire
  * format) under the interpretration given by this message class's definition
  * and returns a message object with the corresponding field values.
+ *
+ *  @param options [Hash] options for the decoder
+ *   ignore_unknown_fields: set true to ignore unknown fields (default is to
+ *   raise an error)
  */
-VALUE Message_decode_json(VALUE klass, VALUE data) {
+VALUE Message_decode_json(int argc, VALUE* argv, VALUE klass) {
   VALUE descriptor = rb_ivar_get(klass, descriptor_instancevar_interned);
   Descriptor* desc = ruby_to_Descriptor(descriptor);
   VALUE msgklass = Descriptor_msgclass(descriptor);
   VALUE msg_rb;
+  VALUE data = argv[0];
+  VALUE ignore_unknown_fields = Qfalse;
   MessageHeader* msg;
+
+  if (argc < 1 || argc > 2) {
+    rb_raise(rb_eArgError, "Expected 1 or 2 arguments.");
+  }
+
+  if (argc == 2) {
+    VALUE hash_args = argv[1];
+    if (TYPE(hash_args) != T_HASH) {
+      rb_raise(rb_eArgError, "Expected hash arguments.");
+    }
+
+    ignore_unknown_fields = rb_hash_lookup2(
+        hash_args, ID2SYM(rb_intern("ignore_unknown_fields")), Qfalse);
+  }
 
   if (TYPE(data) != T_STRING) {
     rb_raise(rb_eArgError, "Expected string for JSON data.");
   }
+
   // TODO(cfallin): Check and respect string encoding. If not UTF-8, we need to
   // convert, because string handlers pass data directly to message string
   // fields.
@@ -910,12 +931,8 @@
     stackenv_init(&se, "Error occurred during parsing: %" PRIsVALUE);
 
     upb_sink_reset(&sink, get_fill_handlers(desc), msg);
-<<<<<<< HEAD
     parser = upb_json_parser_create(&se.env, method, NULL, &sink,
                                     ignore_unknown_fields);
-=======
-    parser = upb_json_parser_create(&se.env, method, &sink);
->>>>>>> be1716a6
     upb_bufsrc_putbuf(RSTRING_PTR(data), RSTRING_LEN(data),
                       upb_json_parser_input(parser));
 
