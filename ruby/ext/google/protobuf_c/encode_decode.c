--- conflicted
+++ resolved
@@ -370,23 +370,8 @@
       mapdata->key_field_type, Qnil,
       &frame->key_storage);
 
-  VALUE value_field_typeclass = Qnil;
-  VALUE value;
-
-  if (mapdata->value_field_type == UPB_TYPE_MESSAGE ||
-      mapdata->value_field_type == UPB_TYPE_ENUM) {
-<<<<<<< HEAD
-    value_field_typeclass = mapdata->subklass;
-=======
-    value_field_typeclass = get_def_obj(mapdata->value_field_subdef);
-    if (mapdata->value_field_type == UPB_TYPE_ENUM) {
-      value_field_typeclass = EnumDescriptor_enummodule(value_field_typeclass);
-    }
->>>>>>> c132a4aa
-  }
-
-  value = native_slot_get(
-      mapdata->value_field_type, value_field_typeclass,
+  VALUE value = native_slot_get(
+      mapdata->value_field_type, mapdata->subklass,
       &frame->value_storage);
 
   Map_index_set(frame->map, key, value);
