// Protocol Buffers - Google's data interchange format
// Copyright 2014 Google Inc.  All rights reserved.
//
// Use of this source code is governed by a BSD-style
// license that can be found in the LICENSE file or at
// https://developers.google.com/open-source/licenses/bsd

#include "message.h"

#include "convert.h"
#include "defs.h"
#include "map.h"
#include "protobuf.h"
#include "repeated_field.h"
#include "shared_message.h"

static VALUE cParseError = Qnil;
static VALUE cAbstractMessage = Qnil;
static ID descriptor_instancevar_interned;

static VALUE initialize_rb_class_with_no_args(VALUE klass) {
  return rb_funcall(klass, rb_intern("new"), 0);
}

VALUE MessageOrEnum_GetDescriptor(VALUE klass) {
  return rb_ivar_get(klass, descriptor_instancevar_interned);
}

// -----------------------------------------------------------------------------
// Class/module creation from msgdefs and enumdefs, respectively.
// -----------------------------------------------------------------------------

typedef struct {
  // IMPORTANT: WB_PROTECTED objects must only use the RB_OBJ_WRITE()
  // macro to update VALUE references, as to trigger write barriers.
  VALUE arena;
  const upb_Message* msg;  // Can get as mutable when non-frozen.
  const upb_MessageDef*
      msgdef;  // kept alive by self.class.descriptor reference.
} Message;

static void Message_mark(void* _self) {
  Message* self = (Message*)_self;
  rb_gc_mark(self->arena);
}

static rb_data_type_t Message_type = {
    "Google::Protobuf::Message",
    {Message_mark, RUBY_DEFAULT_FREE, NULL},
    .flags = RUBY_TYPED_FREE_IMMEDIATELY | RUBY_TYPED_WB_PROTECTED,
};

static Message* ruby_to_Message(VALUE msg_rb) {
  Message* msg;
  TypedData_Get_Struct(msg_rb, Message, &Message_type, msg);
  return msg;
}

static VALUE Message_alloc(VALUE klass) {
  VALUE descriptor = rb_ivar_get(klass, descriptor_instancevar_interned);
  Message* msg = ALLOC(Message);
  VALUE ret;

  msg->msgdef = Descriptor_GetMsgDef(descriptor);
  msg->arena = Qnil;
  msg->msg = NULL;

  ret = TypedData_Wrap_Struct(klass, &Message_type, msg);
  rb_ivar_set(ret, descriptor_instancevar_interned, descriptor);

  return ret;
}

const upb_Message* Message_Get(VALUE msg_rb, const upb_MessageDef** m) {
  Message* msg = ruby_to_Message(msg_rb);
  if (m) *m = msg->msgdef;
  return msg->msg;
}

upb_Message* Message_GetMutable(VALUE msg_rb, const upb_MessageDef** m) {
  rb_check_frozen(msg_rb);
  return (upb_Message*)Message_Get(msg_rb, m);
}

void Message_InitPtr(VALUE self_, upb_Message* msg, VALUE arena) {
  Message* self = ruby_to_Message(self_);
  self->msg = msg;
  RB_OBJ_WRITE(self_, &self->arena, arena);
  VALUE stored = ObjectCache_TryAdd(msg, self_);
  (void)stored;
  PBRUBY_ASSERT(stored == self_);
}

VALUE Message_GetArena(VALUE msg_rb) {
  Message* msg = ruby_to_Message(msg_rb);
  return msg->arena;
}

void Message_CheckClass(VALUE klass) {
  if (rb_get_alloc_func(klass) != &Message_alloc) {
    rb_raise(rb_eArgError,
             "Message class was not returned by the DescriptorPool.");
  }
}

VALUE Message_GetRubyWrapper(upb_Message* msg, const upb_MessageDef* m,
                             VALUE arena) {
  if (msg == NULL) return Qnil;

  VALUE val = ObjectCache_Get(msg);

  if (val == Qnil) {
    VALUE klass = Descriptor_DefToClass(m);
    val = Message_alloc(klass);
    Message_InitPtr(val, msg, arena);
  }

  return val;
}

void Message_PrintMessage(StringBuilder* b, const upb_Message* msg,
                          const upb_MessageDef* m) {
  bool first = true;
  int n = upb_MessageDef_FieldCount(m);
  VALUE klass = Descriptor_DefToClass(m);
  StringBuilder_Printf(b, "<%s: ", rb_class2name(klass));

  for (int i = 0; i < n; i++) {
    const upb_FieldDef* field = upb_MessageDef_Field(m, i);

    if (upb_FieldDef_HasPresence(field) &&
        !upb_Message_HasFieldByDef(msg, field)) {
      continue;
    }

    if (!first) {
      StringBuilder_Printf(b, ", ");
    } else {
      first = false;
    }

    upb_MessageValue msgval = upb_Message_GetFieldByDef(msg, field);

    StringBuilder_Printf(b, "%s: ", upb_FieldDef_Name(field));

    if (upb_FieldDef_IsMap(field)) {
      const upb_MessageDef* entry_m = upb_FieldDef_MessageSubDef(field);
      const upb_FieldDef* key_f = upb_MessageDef_FindFieldByNumber(entry_m, 1);
      const upb_FieldDef* val_f = upb_MessageDef_FindFieldByNumber(entry_m, 2);
      TypeInfo val_info = TypeInfo_get(val_f);
      Map_Inspect(b, msgval.map_val, upb_FieldDef_CType(key_f), val_info);
    } else if (upb_FieldDef_IsRepeated(field)) {
      RepeatedField_Inspect(b, msgval.array_val, TypeInfo_get(field));
    } else {
      StringBuilder_PrintMsgval(b, msgval, TypeInfo_get(field));
    }
  }

  StringBuilder_Printf(b, ">");
}

// Helper functions for #method_missing ////////////////////////////////////////

enum {
  METHOD_UNKNOWN = 0,
  METHOD_GETTER = 1,
  METHOD_SETTER = 2,
  METHOD_CLEAR = 3,
  METHOD_PRESENCE = 4,
  METHOD_ENUM_GETTER = 5,
  METHOD_WRAPPER_GETTER = 6,
  METHOD_WRAPPER_SETTER = 7
};

// Check if the field is a well known wrapper type
static bool IsWrapper(const upb_MessageDef* m) {
  if (!m) return false;
  switch (upb_MessageDef_WellKnownType(m)) {
    case kUpb_WellKnown_DoubleValue:
    case kUpb_WellKnown_FloatValue:
    case kUpb_WellKnown_Int64Value:
    case kUpb_WellKnown_UInt64Value:
    case kUpb_WellKnown_Int32Value:
    case kUpb_WellKnown_UInt32Value:
    case kUpb_WellKnown_StringValue:
    case kUpb_WellKnown_BytesValue:
    case kUpb_WellKnown_BoolValue:
      return true;
    default:
      return false;
  }
}

static bool IsFieldWrapper(const upb_FieldDef* f) {
  return IsWrapper(upb_FieldDef_MessageSubDef(f));
}

static bool Match(const upb_MessageDef* m, const char* name,
                  const upb_FieldDef** f, const upb_OneofDef** o,
                  const char* prefix, const char* suffix) {
  size_t sp = strlen(prefix);
  size_t ss = strlen(suffix);
  size_t sn = strlen(name);

  if (sn <= sp + ss) return false;

  if (memcmp(name, prefix, sp) != 0 ||
      memcmp(name + sn - ss, suffix, ss) != 0) {
    return false;
  }

  return upb_MessageDef_FindByNameWithSize(m, name + sp, sn - sp - ss, f, o);
}

static int extract_method_call(VALUE method_name, Message* self,
                               const upb_FieldDef** f, const upb_OneofDef** o) {
  const upb_MessageDef* m = self->msgdef;
  const char* name;

  Check_Type(method_name, T_SYMBOL);
  name = rb_id2name(SYM2ID(method_name));

  if (Match(m, name, f, o, "", "")) return METHOD_GETTER;
  if (Match(m, name, f, o, "", "=")) return METHOD_SETTER;
  if (Match(m, name, f, o, "clear_", "")) return METHOD_CLEAR;
  if (Match(m, name, f, o, "has_", "?") &&
      (*o || (*f && upb_FieldDef_HasPresence(*f)))) {
    return METHOD_PRESENCE;
  }
  if (Match(m, name, f, o, "", "_as_value") && *f &&
      !upb_FieldDef_IsRepeated(*f) && IsFieldWrapper(*f)) {
    return METHOD_WRAPPER_GETTER;
  }
  if (Match(m, name, f, o, "", "_as_value=") && *f &&
      !upb_FieldDef_IsRepeated(*f) && IsFieldWrapper(*f)) {
    return METHOD_WRAPPER_SETTER;
  }
  if (Match(m, name, f, o, "", "_const") && *f &&
      upb_FieldDef_CType(*f) == kUpb_CType_Enum) {
    return METHOD_ENUM_GETTER;
  }

  return METHOD_UNKNOWN;
}

static VALUE Message_oneof_accessor(VALUE _self, const upb_OneofDef* o,
                                    int accessor_type) {
  Message* self = ruby_to_Message(_self);
  const upb_FieldDef* oneof_field = upb_Message_WhichOneof(self->msg, o);

  switch (accessor_type) {
    case METHOD_PRESENCE:
      return oneof_field == NULL ? Qfalse : Qtrue;
    case METHOD_CLEAR:
      if (oneof_field != NULL) {
        upb_Message_ClearFieldByDef(Message_GetMutable(_self, NULL),
                                    oneof_field);
      }
      return Qnil;
    case METHOD_GETTER:
      return oneof_field == NULL
                 ? Qnil
                 : ID2SYM(rb_intern(upb_FieldDef_Name(oneof_field)));
    case METHOD_SETTER:
      rb_raise(rb_eRuntimeError, "Oneof accessors are read-only.");
  }
  rb_raise(rb_eRuntimeError, "Invalid access of oneof field.");
}

static void Message_setfield(upb_Message* msg, const upb_FieldDef* f, VALUE val,
                             upb_Arena* arena) {
  upb_MessageValue msgval;
  if (upb_FieldDef_IsMap(f)) {
    msgval.map_val = Map_GetUpbMap(val, f, arena);
  } else if (upb_FieldDef_IsRepeated(f)) {
    msgval.array_val = RepeatedField_GetUpbArray(val, f, arena);
  } else {
    if (val == Qnil &&
        (upb_FieldDef_IsSubMessage(f) || upb_FieldDef_RealContainingOneof(f))) {
      upb_Message_ClearFieldByDef(msg, f);
      return;
    }
    msgval =
        Convert_RubyToUpb(val, upb_FieldDef_Name(f), TypeInfo_get(f), arena);
  }
  upb_Message_SetFieldByDef(msg, f, msgval, arena);
}

VALUE Message_getfield(VALUE _self, const upb_FieldDef* f) {
  Message* self = ruby_to_Message(_self);
  // This is a special-case: upb_Message_Mutable() for map & array are logically
  // const (they will not change what is serialized) but physically
  // non-const, as they do allocate a repeated field or map. The logical
  // constness means it's ok to do even if the message is frozen.
  upb_Message* msg = (upb_Message*)self->msg;
  upb_Arena* arena = Arena_get(self->arena);
  if (upb_FieldDef_IsMap(f)) {
    upb_Map* map = upb_Message_Mutable(msg, f, arena).map;
    const upb_FieldDef* key_f = map_field_key(f);
    const upb_FieldDef* val_f = map_field_value(f);
    upb_CType key_type = upb_FieldDef_CType(key_f);
    TypeInfo value_type_info = TypeInfo_get(val_f);
    return Map_GetRubyWrapper(map, key_type, value_type_info, self->arena);
  } else if (upb_FieldDef_IsRepeated(f)) {
    upb_Array* arr = upb_Message_Mutable(msg, f, arena).array;
    return RepeatedField_GetRubyWrapper(arr, TypeInfo_get(f), self->arena);
  } else if (upb_FieldDef_IsSubMessage(f)) {
    if (!upb_Message_HasFieldByDef(self->msg, f)) return Qnil;
    upb_Message* submsg = upb_Message_Mutable(msg, f, arena).msg;
    const upb_MessageDef* m = upb_FieldDef_MessageSubDef(f);
    return Message_GetRubyWrapper(submsg, m, self->arena);
  } else {
    upb_MessageValue msgval = upb_Message_GetFieldByDef(self->msg, f);
    return Convert_UpbToRuby(msgval, TypeInfo_get(f), self->arena);
  }
}

static VALUE Message_field_accessor(VALUE _self, const upb_FieldDef* f,
                                    int accessor_type, int argc, VALUE* argv) {
  upb_Arena* arena = Arena_get(Message_GetArena(_self));

  switch (accessor_type) {
    case METHOD_SETTER:
      Message_setfield(Message_GetMutable(_self, NULL), f, argv[1], arena);
      return Qnil;
    case METHOD_CLEAR:
      upb_Message_ClearFieldByDef(Message_GetMutable(_self, NULL), f);
      return Qnil;
    case METHOD_PRESENCE:
      if (!upb_FieldDef_HasPresence(f)) {
        rb_raise(rb_eRuntimeError, "Field does not have presence.");
      }
      return upb_Message_HasFieldByDef(Message_Get(_self, NULL), f);
    case METHOD_WRAPPER_GETTER: {
      Message* self = ruby_to_Message(_self);
      if (upb_Message_HasFieldByDef(self->msg, f)) {
        PBRUBY_ASSERT(upb_FieldDef_IsSubMessage(f) &&
                      !upb_FieldDef_IsRepeated(f));
        upb_MessageValue wrapper = upb_Message_GetFieldByDef(self->msg, f);
        const upb_MessageDef* wrapper_m = upb_FieldDef_MessageSubDef(f);
        const upb_FieldDef* value_f =
            upb_MessageDef_FindFieldByNumber(wrapper_m, 1);
        upb_MessageValue value =
            upb_Message_GetFieldByDef(wrapper.msg_val, value_f);
        return Convert_UpbToRuby(value, TypeInfo_get(value_f), self->arena);
      } else {
        return Qnil;
      }
    }
    case METHOD_WRAPPER_SETTER: {
      upb_Message* msg = Message_GetMutable(_self, NULL);
      if (argv[1] == Qnil) {
        upb_Message_ClearFieldByDef(msg, f);
      } else {
        const upb_FieldDef* val_f =
            upb_MessageDef_FindFieldByNumber(upb_FieldDef_MessageSubDef(f), 1);
        upb_MessageValue msgval = Convert_RubyToUpb(
            argv[1], upb_FieldDef_Name(f), TypeInfo_get(val_f), arena);
        upb_Message* wrapper = upb_Message_Mutable(msg, f, arena).msg;
        upb_Message_SetFieldByDef(wrapper, val_f, msgval, arena);
      }
      return Qnil;
    }
    case METHOD_ENUM_GETTER: {
      upb_MessageValue msgval =
          upb_Message_GetFieldByDef(Message_Get(_self, NULL), f);

      if (upb_FieldDef_Label(f) == kUpb_Label_Repeated) {
        // Map repeated fields to a new type with ints
        VALUE arr = rb_ary_new();
        size_t i, n = upb_Array_Size(msgval.array_val);
        for (i = 0; i < n; i++) {
          upb_MessageValue elem = upb_Array_Get(msgval.array_val, i);
          rb_ary_push(arr, INT2NUM(elem.int32_val));
        }
        return arr;
      } else {
        return INT2NUM(msgval.int32_val);
      }
    }
    case METHOD_GETTER:
      return Message_getfield(_self, f);
    default:
      rb_raise(rb_eRuntimeError, "Internal error, no such accessor: %d",
               accessor_type);
  }
}

/*
 * call-seq:
 *     Message.method_missing(*args)
 *
 * Provides accessors and setters and methods to clear and check for presence of
 * message fields according to their field names.
 *
 * For any field whose name does not conflict with a built-in method, an
 * accessor is provided with the same name as the field, and a setter is
 * provided with the name of the field plus the '=' suffix. Thus, given a
 * message instance 'msg' with field 'foo', the following code is valid:
 *
 *     msg.foo = 42
 *     puts msg.foo
 *
 * This method also provides read-only accessors for oneofs. If a oneof exists
 * with name 'my_oneof', then msg.my_oneof will return a Ruby symbol equal to
 * the name of the field in that oneof that is currently set, or nil if none.
 *
 * It also provides methods of the form 'clear_fieldname' to clear the value
 * of the field 'fieldname'. For basic data types, this will set the default
 * value of the field.
 *
 * Additionally, it provides methods of the form 'has_fieldname?', which returns
 * true if the field 'fieldname' is set in the message object, else false. For
 * 'proto3' syntax, calling this for a basic type field will result in an error.
 */
static VALUE Message_method_missing(int argc, VALUE* argv, VALUE _self) {
  Message* self = ruby_to_Message(_self);
  const upb_OneofDef* o;
  const upb_FieldDef* f;
  int accessor_type;

  if (argc < 1) {
    rb_raise(rb_eArgError, "Expected method name as first argument.");
  }

  accessor_type = extract_method_call(argv[0], self, &f, &o);

  if (accessor_type == METHOD_UNKNOWN) return rb_call_super(argc, argv);

  // Validate argument count.
  switch (accessor_type) {
    case METHOD_SETTER:
    case METHOD_WRAPPER_SETTER:
      if (argc != 2) {
        rb_raise(rb_eArgError, "Expected 2 arguments, received %d", argc);
      }
      rb_check_frozen(_self);
      break;
    default:
      if (argc != 1) {
        rb_raise(rb_eArgError, "Expected 1 argument, received %d", argc);
      }
      break;
  }

  // Dispatch accessor.
  if (o != NULL) {
    return Message_oneof_accessor(_self, o, accessor_type);
  } else {
    return Message_field_accessor(_self, f, accessor_type, argc, argv);
  }
}

static VALUE Message_respond_to_missing(int argc, VALUE* argv, VALUE _self) {
  Message* self = ruby_to_Message(_self);
  const upb_OneofDef* o;
  const upb_FieldDef* f;
  int accessor_type;

  if (argc < 1) {
    rb_raise(rb_eArgError, "Expected method name as first argument.");
  }

  accessor_type = extract_method_call(argv[0], self, &f, &o);

  if (accessor_type == METHOD_UNKNOWN) {
    return rb_call_super(argc, argv);
  } else if (o != NULL) {
    return accessor_type == METHOD_SETTER ? Qfalse : Qtrue;
  } else {
    return Qtrue;
  }
}

void Message_InitFromValue(upb_Message* msg, const upb_MessageDef* m, VALUE val,
                           upb_Arena* arena);

typedef struct {
  upb_Map* map;
  TypeInfo key_type;
  TypeInfo val_type;
  upb_Arena* arena;
} MapInit;

static int Map_initialize_kwarg(VALUE key, VALUE val, VALUE _self) {
  MapInit* map_init = (MapInit*)_self;
  upb_MessageValue k, v;
  k = Convert_RubyToUpb(key, "", map_init->key_type, NULL);

  if (map_init->val_type.type == kUpb_CType_Message && TYPE(val) == T_HASH) {
    upb_MiniTable* t = upb_MessageDef_MiniTable(map_init->val_type.def.msgdef);
    upb_Message* msg = upb_Message_New(t, map_init->arena);
    Message_InitFromValue(msg, map_init->val_type.def.msgdef, val,
                          map_init->arena);
    v.msg_val = msg;
  } else {
    v = Convert_RubyToUpb(val, "", map_init->val_type, map_init->arena);
  }
  upb_Map_Set(map_init->map, k, v, map_init->arena);
  return ST_CONTINUE;
}

static void Map_InitFromValue(upb_Map* map, const upb_FieldDef* f, VALUE val,
                              upb_Arena* arena) {
  const upb_MessageDef* entry_m = upb_FieldDef_MessageSubDef(f);
  const upb_FieldDef* key_f = upb_MessageDef_FindFieldByNumber(entry_m, 1);
  const upb_FieldDef* val_f = upb_MessageDef_FindFieldByNumber(entry_m, 2);
  if (TYPE(val) != T_HASH) {
    rb_raise(rb_eArgError,
             "Expected Hash object as initializer value for map field '%s' "
             "(given %s).",
             upb_FieldDef_Name(f), rb_class2name(CLASS_OF(val)));
  }
  MapInit map_init = {map, TypeInfo_get(key_f), TypeInfo_get(val_f), arena};
  rb_hash_foreach(val, Map_initialize_kwarg, (VALUE)&map_init);
}

static upb_MessageValue MessageValue_FromValue(VALUE val, TypeInfo info,
                                               upb_Arena* arena) {
  if (info.type == kUpb_CType_Message) {
    upb_MessageValue msgval;
    upb_MiniTable* t = upb_MessageDef_MiniTable(info.def.msgdef);
    upb_Message* msg = upb_Message_New(t, arena);
    Message_InitFromValue(msg, info.def.msgdef, val, arena);
    msgval.msg_val = msg;
    return msgval;
  } else {
    return Convert_RubyToUpb(val, "", info, arena);
  }
}

static void RepeatedField_InitFromValue(upb_Array* arr, const upb_FieldDef* f,
                                        VALUE val, upb_Arena* arena) {
  TypeInfo type_info = TypeInfo_get(f);

  if (TYPE(val) != T_ARRAY) {
    rb_raise(rb_eArgError,
             "Expected array as initializer value for repeated field '%s' "
             "(given %s).",
             upb_FieldDef_Name(f), rb_class2name(CLASS_OF(val)));
  }

  for (int i = 0; i < RARRAY_LEN(val); i++) {
    VALUE entry = rb_ary_entry(val, i);
    upb_MessageValue msgval;
    if (upb_FieldDef_IsSubMessage(f) && TYPE(entry) == T_HASH) {
      msgval = MessageValue_FromValue(entry, type_info, arena);
    } else {
      msgval = Convert_RubyToUpb(entry, upb_FieldDef_Name(f), type_info, arena);
    }
    upb_Array_Append(arr, msgval, arena);
  }
}

static void Message_InitFieldFromValue(upb_Message* msg, const upb_FieldDef* f,
                                       VALUE val, upb_Arena* arena) {
  if (TYPE(val) == T_NIL) return;

  if (upb_FieldDef_IsMap(f)) {
    upb_Map* map = upb_Message_Mutable(msg, f, arena).map;
    Map_InitFromValue(map, f, val, arena);
  } else if (upb_FieldDef_Label(f) == kUpb_Label_Repeated) {
    upb_Array* arr = upb_Message_Mutable(msg, f, arena).array;
    RepeatedField_InitFromValue(arr, f, val, arena);
  } else if (upb_FieldDef_IsSubMessage(f)) {
    if (TYPE(val) == T_HASH) {
      upb_Message* submsg = upb_Message_Mutable(msg, f, arena).msg;
      Message_InitFromValue(submsg, upb_FieldDef_MessageSubDef(f), val, arena);
    } else {
      Message_setfield(msg, f, val, arena);
    }
  } else {
    upb_MessageValue msgval =
        Convert_RubyToUpb(val, upb_FieldDef_Name(f), TypeInfo_get(f), arena);
    upb_Message_SetFieldByDef(msg, f, msgval, arena);
  }
}

typedef struct {
  upb_Message* msg;
  const upb_MessageDef* msgdef;
  upb_Arena* arena;
} MsgInit;

static int Message_initialize_kwarg(VALUE key, VALUE val, VALUE _self) {
  MsgInit* msg_init = (MsgInit*)_self;
  const char* name;

  if (TYPE(key) == T_STRING) {
    name = RSTRING_PTR(key);
  } else if (TYPE(key) == T_SYMBOL) {
    name = RSTRING_PTR(rb_id2str(SYM2ID(key)));
  } else {
    rb_raise(rb_eArgError,
             "Expected string or symbols as hash keys when initializing proto "
             "from hash.");
  }

  const upb_FieldDef* f =
      upb_MessageDef_FindFieldByName(msg_init->msgdef, name);

  if (f == NULL) {
    rb_raise(rb_eArgError,
             "Unknown field name '%s' in initialization map entry.", name);
  }

  Message_InitFieldFromValue(msg_init->msg, f, val, msg_init->arena);
  return ST_CONTINUE;
}

void Message_InitFromValue(upb_Message* msg, const upb_MessageDef* m, VALUE val,
                           upb_Arena* arena) {
  MsgInit msg_init = {msg, m, arena};
  if (TYPE(val) == T_HASH) {
    rb_hash_foreach(val, Message_initialize_kwarg, (VALUE)&msg_init);
  } else {
    rb_raise(rb_eArgError, "Expected hash arguments or message, not %s",
             rb_class2name(CLASS_OF(val)));
  }
}

/*
 * call-seq:
 *     Message.new(kwargs) => new_message
 *
 * Creates a new instance of the given message class. Keyword arguments may be
 * provided with keywords corresponding to field names.
 *
 * Note that no literal Message class exists. Only concrete classes per message
 * type exist, as provided by the #msgclass method on Descriptors after they
 * have been added to a pool. The method definitions described here on the
 * Message class are provided on each concrete message class.
 */
static VALUE Message_initialize(int argc, VALUE* argv, VALUE _self) {
  Message* self = ruby_to_Message(_self);
  VALUE arena_rb = Arena_new();
  upb_Arena* arena = Arena_get(arena_rb);
  upb_MiniTable* t = upb_MessageDef_MiniTable(self->msgdef);
  upb_Message* msg = upb_Message_New(t, arena);

  Message_InitPtr(_self, msg, arena_rb);

  if (argc == 0) {
    return Qnil;
  }
  if (argc != 1) {
    rb_raise(rb_eArgError, "Expected 0 or 1 arguments.");
  }
  Message_InitFromValue((upb_Message*)self->msg, self->msgdef, argv[0], arena);
  return Qnil;
}

/*
 * call-seq:
 *     Message.dup => new_message
 *
 * Performs a shallow copy of this message and returns the new copy.
 */
static VALUE Message_dup(VALUE _self) {
  Message* self = ruby_to_Message(_self);
  VALUE new_msg = rb_class_new_instance(0, NULL, CLASS_OF(_self));
  Message* new_msg_self = ruby_to_Message(new_msg);
  size_t size = upb_MessageDef_MiniTable(self->msgdef)->size;

  // TODO
  // TODO
  memcpy((upb_Message*)new_msg_self->msg, self->msg, size);
  Arena_fuse(self->arena, Arena_get(new_msg_self->arena));
  return new_msg;
}

// Support function for Message_eq, and also used by other #eq functions.
bool Message_Equal(const upb_Message* m1, const upb_Message* m2,
                   const upb_MessageDef* m) {
  upb_Status status;
  upb_Status_Clear(&status);
  bool return_value = shared_Message_Equal(m1, m2, m, &status);
  if (upb_Status_IsOk(&status)) {
    return return_value;
  } else {
    rb_raise(cParseError, upb_Status_ErrorMessage(&status));
  }
}

/*
 * call-seq:
 *     Message.==(other) => boolean
 *
 * Performs a deep comparison of this message with another. Messages are equal
 * if they have the same type and if each field is equal according to the :==
 * method's semantics (a more efficient comparison may actually be done if the
 * field is of a primitive type).
 */
static VALUE Message_eq(VALUE _self, VALUE _other) {
  if (CLASS_OF(_self) != CLASS_OF(_other)) return Qfalse;

  Message* self = ruby_to_Message(_self);
  Message* other = ruby_to_Message(_other);
  assert(self->msgdef == other->msgdef);

  return Message_Equal(self->msg, other->msg, self->msgdef) ? Qtrue : Qfalse;
}

uint64_t Message_Hash(const upb_Message* msg, const upb_MessageDef* m,
                      uint64_t seed) {
  upb_Status status;
  upb_Status_Clear(&status);
  uint64_t return_value = shared_Message_Hash(msg, m, seed, &status);
  if (upb_Status_IsOk(&status)) {
    return return_value;
  } else {
    rb_raise(cParseError, upb_Status_ErrorMessage(&status));
  }
}

/*
 * call-seq:
 *     Message.hash => hash_value
 *
 * Returns a hash value that represents this message's field values.
 */
static VALUE Message_hash(VALUE _self) {
  Message* self = ruby_to_Message(_self);
  uint64_t hash_value = Message_Hash(self->msg, self->msgdef, 0);
  // RUBY_FIXNUM_MAX should be one less than a power of 2.
  assert((RUBY_FIXNUM_MAX & (RUBY_FIXNUM_MAX + 1)) == 0);
  return INT2FIX(hash_value & RUBY_FIXNUM_MAX);
}

/*
 * call-seq:
 *     Message.inspect => string
 *
 * Returns a human-readable string representing this message. It will be
 * formatted as "<MessageType: field1: value1, field2: value2, ...>". Each
 * field's value is represented according to its own #inspect method.
 */
static VALUE Message_inspect(VALUE _self) {
  Message* self = ruby_to_Message(_self);

  StringBuilder* builder = StringBuilder_New();
  Message_PrintMessage(builder, self->msg, self->msgdef);
  VALUE ret = StringBuilder_ToRubyString(builder);
  StringBuilder_Free(builder);
  return ret;
}

// Support functions for Message_to_h //////////////////////////////////////////

static VALUE RepeatedField_CreateArray(const upb_Array* arr,
                                       TypeInfo type_info) {
  int size = arr ? upb_Array_Size(arr) : 0;
  VALUE ary = rb_ary_new2(size);

  for (int i = 0; i < size; i++) {
    upb_MessageValue msgval = upb_Array_Get(arr, i);
    VALUE val = Scalar_CreateHash(msgval, type_info);
    rb_ary_push(ary, val);
  }

  return ary;
}

static VALUE Message_CreateHash(const upb_Message* msg,
                                const upb_MessageDef* m) {
  if (!msg) return Qnil;

  VALUE hash = rb_hash_new();
  int n = upb_MessageDef_FieldCount(m);
  bool is_proto2;

  // We currently have a few behaviors that are specific to proto2.
  // This is unfortunate, we should key behaviors off field attributes (like
  // whether a field has presence), not proto2 vs. proto3. We should see if we
  // can change this without breaking users.
  is_proto2 = upb_MessageDef_Syntax(m) == kUpb_Syntax_Proto2;

  for (int i = 0; i < n; i++) {
    const upb_FieldDef* field = upb_MessageDef_Field(m, i);
    TypeInfo type_info = TypeInfo_get(field);
    upb_MessageValue msgval;
    VALUE msg_value;
    VALUE msg_key;

    if (!is_proto2 && upb_FieldDef_IsSubMessage(field) &&
        !upb_FieldDef_IsRepeated(field) &&
        !upb_Message_HasFieldByDef(msg, field)) {
      // TODO: Legacy behavior, remove when we fix the is_proto2 differences.
      msg_key = ID2SYM(rb_intern(upb_FieldDef_Name(field)));
      rb_hash_aset(hash, msg_key, Qnil);
      continue;
    }

    // Do not include fields that are not present (oneof or optional fields).
    if (is_proto2 && upb_FieldDef_HasPresence(field) &&
        !upb_Message_HasFieldByDef(msg, field)) {
      continue;
    }

    msg_key = ID2SYM(rb_intern(upb_FieldDef_Name(field)));
    msgval = upb_Message_GetFieldByDef(msg, field);

    // Proto2 omits empty map/repeated filds also.

    if (upb_FieldDef_IsMap(field)) {
      const upb_MessageDef* entry_m = upb_FieldDef_MessageSubDef(field);
      const upb_FieldDef* key_f = upb_MessageDef_FindFieldByNumber(entry_m, 1);
      const upb_FieldDef* val_f = upb_MessageDef_FindFieldByNumber(entry_m, 2);
      upb_CType key_type = upb_FieldDef_CType(key_f);
      msg_value = Map_CreateHash(msgval.map_val, key_type, TypeInfo_get(val_f));
    } else if (upb_FieldDef_IsRepeated(field)) {
      if (is_proto2 &&
          (!msgval.array_val || upb_Array_Size(msgval.array_val) == 0)) {
        continue;
      }
      msg_value = RepeatedField_CreateArray(msgval.array_val, type_info);
    } else {
      msg_value = Scalar_CreateHash(msgval, type_info);
    }

    rb_hash_aset(hash, msg_key, msg_value);
  }

  return hash;
}

VALUE Scalar_CreateHash(upb_MessageValue msgval, TypeInfo type_info) {
  if (type_info.type == kUpb_CType_Message) {
    return Message_CreateHash(msgval.msg_val, type_info.def.msgdef);
  } else {
    return Convert_UpbToRuby(msgval, type_info, Qnil);
  }
}

/*
 * call-seq:
 *     Message.to_h => {}
 *
 * Returns the message as a Ruby Hash object, with keys as symbols.
 */
static VALUE Message_to_h(VALUE _self) {
  Message* self = ruby_to_Message(_self);
  return Message_CreateHash(self->msg, self->msgdef);
}

/*
 * call-seq:
 *     Message.freeze => self
 *
 * Freezes the message object. We have to intercept this so we can pin the
 * Ruby object into memory so we don't forget it's frozen.
 */
static VALUE Message_freeze(VALUE _self) {
  Message* self = ruby_to_Message(_self);
  if (!RB_OBJ_FROZEN(_self)) {
    Arena_Pin(self->arena, _self);
    RB_OBJ_FREEZE(_self);
  }
  return _self;
}

/*
 * Deep freezes the message object recursively.
 * Internal use only.
 */
VALUE Message_internal_deep_freeze(VALUE _self) {
  Message* self = ruby_to_Message(_self);
  Message_freeze(_self);

  int n = upb_MessageDef_FieldCount(self->msgdef);
  for (int i = 0; i < n; i++) {
    const upb_FieldDef* f = upb_MessageDef_Field(self->msgdef, i);
    VALUE field = Message_getfield(_self, f);

    if (field != Qnil) {
      if (upb_FieldDef_IsMap(f)) {
        Map_internal_deep_freeze(field);
      } else if (upb_FieldDef_IsRepeated(f)) {
        RepeatedField_internal_deep_freeze(field);
      } else if (upb_FieldDef_IsSubMessage(f)) {
        Message_internal_deep_freeze(field);
      }
    }
  }
  return _self;
}

/*
 * call-seq:
 *     Message.[](index) => value
 *
 * Accesses a field's value by field name. The provided field name should be a
 * string.
 */
static VALUE Message_index(VALUE _self, VALUE field_name) {
  Message* self = ruby_to_Message(_self);
  const upb_FieldDef* field;

  Check_Type(field_name, T_STRING);
  field = upb_MessageDef_FindFieldByName(self->msgdef, RSTRING_PTR(field_name));

  if (field == NULL) {
    return Qnil;
  }

  return Message_getfield(_self, field);
}

/*
 * call-seq:
 *     Message.[]=(index, value)
 *
 * Sets a field's value by field name. The provided field name should be a
 * string.
 */
static VALUE Message_index_set(VALUE _self, VALUE field_name, VALUE value) {
  Message* self = ruby_to_Message(_self);
  const upb_FieldDef* f;
  upb_MessageValue val;
  upb_Arena* arena = Arena_get(self->arena);

  Check_Type(field_name, T_STRING);
  f = upb_MessageDef_FindFieldByName(self->msgdef, RSTRING_PTR(field_name));

  if (f == NULL) {
    rb_raise(rb_eArgError, "Unknown field: %s", RSTRING_PTR(field_name));
  }

  val = Convert_RubyToUpb(value, upb_FieldDef_Name(f), TypeInfo_get(f), arena);
  upb_Message_SetFieldByDef(Message_GetMutable(_self, NULL), f, val, arena);

  return Qnil;
}

/*
 * call-seq:
 *     MessageClass.decode(data, options) => message
 *
 * Decodes the given data (as a string containing bytes in protocol buffers wire
 * format) under the interpretation given by this message class's definition
 * and returns a message object with the corresponding field values.
 * @param options [Hash] options for the decoder
 *  recursion_limit: set to maximum decoding depth for message (default is 64)
 */
static VALUE Message_decode(int argc, VALUE* argv, VALUE klass) {
  VALUE data = argv[0];
  int options = 0;

  if (argc < 1 || argc > 2) {
    rb_raise(rb_eArgError, "Expected 1 or 2 arguments.");
  }

  if (argc == 2) {
    VALUE hash_args = argv[1];
    if (TYPE(hash_args) != T_HASH) {
      rb_raise(rb_eArgError, "Expected hash arguments.");
    }

    VALUE depth =
        rb_hash_lookup(hash_args, ID2SYM(rb_intern("recursion_limit")));

    if (depth != Qnil && TYPE(depth) == T_FIXNUM) {
      options |= upb_DecodeOptions_MaxDepth(FIX2INT(depth));
    }
  }

  if (TYPE(data) != T_STRING) {
    rb_raise(rb_eArgError, "Expected string for binary protobuf data.");
  }

<<<<<<< HEAD
  return Message_decode_bytes(RSTRING_LEN(data), RSTRING_PTR(data), options, klass, /*freeze*/ false);
}

VALUE Message_decode_bytes(int size, const char* bytes, int options, VALUE klass, bool freeze) {
  VALUE msg_rb = initialize_rb_class_with_no_args(klass);
  Message* msg = ruby_to_Message(msg_rb);

  const upb_FileDef* file = upb_MessageDef_File(msg->msgdef);
  const upb_ExtensionRegistry* extreg =
      upb_DefPool_ExtensionRegistry(upb_FileDef_Pool(file));
  upb_DecodeStatus status =
      upb_Decode(bytes, size, (upb_Message*)msg->msg,
                 upb_MessageDef_MiniTable(msg->msgdef), extreg, options,
                 Arena_get(msg->arena));
=======
  return Message_decode_bytes(RSTRING_LEN(data), RSTRING_PTR(data), options,
                              klass, /*freeze*/ false);
}

VALUE Message_decode_bytes(int size, const char* bytes, int options,
                           VALUE klass, bool freeze) {
  VALUE msg_rb = initialize_rb_class_with_no_args(klass);
  Message* msg = ruby_to_Message(msg_rb);

  upb_DecodeStatus status = upb_Decode(bytes, size, (upb_Message*)msg->msg,
                                       upb_MessageDef_MiniTable(msg->msgdef),
                                       NULL, options, Arena_get(msg->arena));
>>>>>>> ae1f2b7e
  if (status != kUpb_DecodeStatus_Ok) {
    rb_raise(cParseError, "Error occurred during parsing");
  }
  if (freeze) {
    Message_internal_deep_freeze(msg_rb);
  }
  return msg_rb;
}

/*
 * call-seq:
 *     MessageClass.decode_json(data, options = {}) => message
 *
 * Decodes the given data (as a string containing bytes in protocol buffers wire
 * format) under the interpretration given by this message class's definition
 * and returns a message object with the corresponding field values.
 *
 *  @param options [Hash] options for the decoder
 *   ignore_unknown_fields: set true to ignore unknown fields (default is to
 *   raise an error)
 */
static VALUE Message_decode_json(int argc, VALUE* argv, VALUE klass) {
  VALUE data = argv[0];
  int options = 0;
  upb_Status status;

  // TODO: use this message's pool instead.
  const upb_DefPool* symtab = DescriptorPool_GetSymtab(generated_pool);

  if (argc < 1 || argc > 2) {
    rb_raise(rb_eArgError, "Expected 1 or 2 arguments.");
  }

  if (argc == 2) {
    VALUE hash_args = argv[1];
    if (TYPE(hash_args) != T_HASH) {
      rb_raise(rb_eArgError, "Expected hash arguments.");
    }

    if (RTEST(rb_hash_lookup2(
            hash_args, ID2SYM(rb_intern("ignore_unknown_fields")), Qfalse))) {
      options |= upb_JsonDecode_IgnoreUnknown;
    }
  }

  if (TYPE(data) != T_STRING) {
    rb_raise(rb_eArgError, "Expected string for JSON data.");
  }

  // TODO: Check and respect string encoding. If not UTF-8, we need to
  // convert, because string handlers pass data directly to message string
  // fields.

  VALUE msg_rb = initialize_rb_class_with_no_args(klass);
  Message* msg = ruby_to_Message(msg_rb);

  // We don't allow users to decode a wrapper type directly.
  if (IsWrapper(msg->msgdef)) {
    rb_raise(rb_eRuntimeError, "Cannot parse a wrapper directly.");
  }

  upb_Status_Clear(&status);
  if (!upb_JsonDecode(RSTRING_PTR(data), RSTRING_LEN(data),
                      (upb_Message*)msg->msg, msg->msgdef, symtab, options,
                      Arena_get(msg->arena), &status)) {
    rb_raise(cParseError, "Error occurred during parsing: %s",
             upb_Status_ErrorMessage(&status));
  }

  return msg_rb;
}

/*
 * call-seq:
 *     MessageClass.encode(msg, options) => bytes
 *
 * Encodes the given message object to its serialized form in protocol buffers
 * wire format.
 * @param options [Hash] options for the encoder
 *  recursion_limit: set to maximum encoding depth for message (default is 64)
 */
static VALUE Message_encode(int argc, VALUE* argv, VALUE klass) {
  Message* msg = ruby_to_Message(argv[0]);
  int options = 0;
  char* data;
  size_t size;

  if (CLASS_OF(argv[0]) != klass) {
    rb_raise(rb_eArgError, "Message of wrong type.");
  }

  if (argc < 1 || argc > 2) {
    rb_raise(rb_eArgError, "Expected 1 or 2 arguments.");
  }

  if (argc == 2) {
    VALUE hash_args = argv[1];
    if (TYPE(hash_args) != T_HASH) {
      rb_raise(rb_eArgError, "Expected hash arguments.");
    }
    VALUE depth =
        rb_hash_lookup(hash_args, ID2SYM(rb_intern("recursion_limit")));

    if (depth != Qnil && TYPE(depth) == T_FIXNUM) {
      options |= upb_DecodeOptions_MaxDepth(FIX2INT(depth));
    }
  }

  upb_Arena* arena = upb_Arena_New();

  upb_EncodeStatus status =
      upb_Encode(msg->msg, upb_MessageDef_MiniTable(msg->msgdef), options,
                 arena, &data, &size);

  if (status == kUpb_EncodeStatus_Ok) {
    VALUE ret = rb_str_new(data, size);
    rb_enc_associate(ret, rb_ascii8bit_encoding());
    upb_Arena_Free(arena);
    return ret;
  } else {
    upb_Arena_Free(arena);
    rb_raise(rb_eRuntimeError, "Exceeded maximum depth (possibly cycle)");
  }
}

/*
 * call-seq:
 *     MessageClass.encode_json(msg, options = {}) => json_string
 *
 * Encodes the given message object into its serialized JSON representation.
 * @param options [Hash] options for the decoder
 *  preserve_proto_fieldnames: set true to use original fieldnames (default is
 * to camelCase) emit_defaults: set true to emit 0/false values (default is to
 * omit them)
 */
static VALUE Message_encode_json(int argc, VALUE* argv, VALUE klass) {
  Message* msg = ruby_to_Message(argv[0]);
  int options = 0;
  char buf[1024];
  size_t size;
  upb_Status status;

  // TODO: use this message's pool instead.
  const upb_DefPool* symtab = DescriptorPool_GetSymtab(generated_pool);

  if (argc < 1 || argc > 2) {
    rb_raise(rb_eArgError, "Expected 1 or 2 arguments.");
  }

  if (argc == 2) {
    VALUE hash_args = argv[1];
    if (TYPE(hash_args) != T_HASH) {
      if (RTEST(rb_funcall(hash_args, rb_intern("respond_to?"), 1,
                           rb_str_new2("to_h")))) {
        hash_args = rb_funcall(hash_args, rb_intern("to_h"), 0);
      } else {
        rb_raise(rb_eArgError, "Expected hash arguments.");
      }
    }

    if (RTEST(rb_hash_lookup2(hash_args,
                              ID2SYM(rb_intern("preserve_proto_fieldnames")),
                              Qfalse))) {
      options |= upb_JsonEncode_UseProtoNames;
    }

    if (RTEST(rb_hash_lookup2(hash_args, ID2SYM(rb_intern("emit_defaults")),
                              Qfalse))) {
      options |= upb_JsonEncode_EmitDefaults;
    }

    if (RTEST(rb_hash_lookup2(hash_args,
                              ID2SYM(rb_intern("format_enums_as_integers")),
                              Qfalse))) {
      options |= upb_JsonEncode_FormatEnumsAsIntegers;
    }
  }

  upb_Status_Clear(&status);
  size = upb_JsonEncode(msg->msg, msg->msgdef, symtab, options, buf,
                        sizeof(buf), &status);

  if (!upb_Status_IsOk(&status)) {
    rb_raise(cParseError, "Error occurred during encoding: %s",
             upb_Status_ErrorMessage(&status));
  }

  VALUE ret;
  if (size >= sizeof(buf)) {
    char* buf2 = malloc(size + 1);
    upb_JsonEncode(msg->msg, msg->msgdef, symtab, options, buf2, size + 1,
                   &status);
    ret = rb_str_new(buf2, size);
    free(buf2);
  } else {
    ret = rb_str_new(buf, size);
  }

  rb_enc_associate(ret, rb_utf8_encoding());
  return ret;
}

/*
 * call-seq:
 *     Message.descriptor => descriptor
 *
 * Class method that returns the Descriptor instance corresponding to this
 * message class's type.
 */
static VALUE Message_descriptor(VALUE klass) {
  return rb_ivar_get(klass, descriptor_instancevar_interned);
}

VALUE build_class_from_descriptor(VALUE descriptor) {
  const char* name;
  VALUE klass;

  name = upb_MessageDef_FullName(Descriptor_GetMsgDef(descriptor));
  if (name == NULL) {
    rb_raise(rb_eRuntimeError, "Descriptor does not have assigned name.");
  }

  klass = rb_define_class_id(
      // Docs say this parameter is ignored. User will assign return value to
      // their own toplevel constant class name.
      rb_intern("Message"), cAbstractMessage);
  rb_ivar_set(klass, descriptor_instancevar_interned, descriptor);
  return klass;
}

/*
 * call-seq:
 *     Enum.lookup(number) => name
 *
 * This module method, provided on each generated enum module, looks up an enum
 * value by number and returns its name as a Ruby symbol, or nil if not found.
 */
static VALUE enum_lookup(VALUE self, VALUE number) {
  int32_t num = NUM2INT(number);
  VALUE desc = rb_ivar_get(self, descriptor_instancevar_interned);
  const upb_EnumDef* e = EnumDescriptor_GetEnumDef(desc);
  const upb_EnumValueDef* ev = upb_EnumDef_FindValueByNumber(e, num);
  if (ev) {
    return ID2SYM(rb_intern(upb_EnumValueDef_Name(ev)));
  } else {
    return Qnil;
  }
}

/*
 * call-seq:
 *     Enum.resolve(name) => number
 *
 * This module method, provided on each generated enum module, looks up an enum
 * value by name (as a Ruby symbol) and returns its name, or nil if not found.
 */
static VALUE enum_resolve(VALUE self, VALUE sym) {
  const char* name = rb_id2name(SYM2ID(sym));
  VALUE desc = rb_ivar_get(self, descriptor_instancevar_interned);
  const upb_EnumDef* e = EnumDescriptor_GetEnumDef(desc);
  const upb_EnumValueDef* ev = upb_EnumDef_FindValueByName(e, name);
  if (ev) {
    return INT2NUM(upb_EnumValueDef_Number(ev));
  } else {
    return Qnil;
  }
}

/*
 * call-seq:
 *     Enum.descriptor
 *
 * This module method, provided on each generated enum module, returns the
 * EnumDescriptor corresponding to this enum type.
 */
static VALUE enum_descriptor(VALUE self) {
  return rb_ivar_get(self, descriptor_instancevar_interned);
}

VALUE build_module_from_enumdesc(VALUE _enumdesc) {
  const upb_EnumDef* e = EnumDescriptor_GetEnumDef(_enumdesc);
  VALUE mod = rb_define_module_id(rb_intern(upb_EnumDef_FullName(e)));

  int n = upb_EnumDef_ValueCount(e);
  for (int i = 0; i < n; i++) {
    const upb_EnumValueDef* ev = upb_EnumDef_Value(e, i);
    upb_Arena* arena = upb_Arena_New();
    const char* src_name = upb_EnumValueDef_Name(ev);
    char* name = upb_strdup2(src_name, strlen(src_name), arena);
    int32_t value = upb_EnumValueDef_Number(ev);
    if (name[0] < 'A' || name[0] > 'Z') {
      if (name[0] >= 'a' && name[0] <= 'z') {
        name[0] -= 32;  // auto capitalize
      } else {
        rb_warn(
            "Enum value '%s' does not start with an uppercase letter "
            "as is required for Ruby constants.",
            name);
      }
    }
    rb_define_const(mod, name, INT2NUM(value));
    upb_Arena_Free(arena);
  }

  rb_define_singleton_method(mod, "lookup", enum_lookup, 1);
  rb_define_singleton_method(mod, "resolve", enum_resolve, 1);
  rb_define_singleton_method(mod, "descriptor", enum_descriptor, 0);
  rb_ivar_set(mod, descriptor_instancevar_interned, _enumdesc);

  return mod;
}

// Internal to the library; used by Google::Protobuf.deep_copy.
upb_Message* Message_deep_copy(const upb_Message* msg, const upb_MessageDef* m,
                               upb_Arena* arena) {
  // Serialize and parse.
  upb_Arena* tmp_arena = upb_Arena_New();
  const upb_MiniTable* layout = upb_MessageDef_MiniTable(m);
  size_t size;

  upb_Message* new_msg = upb_Message_New(layout, arena);
  char* data;

  const upb_FileDef* file = upb_MessageDef_File(m);
  const upb_ExtensionRegistry* extreg =
      upb_DefPool_ExtensionRegistry(upb_FileDef_Pool(file));
  if (upb_Encode(msg, layout, 0, tmp_arena, &data, &size) !=
          kUpb_EncodeStatus_Ok ||
      upb_Decode(data, size, new_msg, layout, extreg, 0, arena) !=
          kUpb_DecodeStatus_Ok) {
    upb_Arena_Free(tmp_arena);
    rb_raise(cParseError, "Error occurred copying proto");
  }

  upb_Arena_Free(tmp_arena);
  return new_msg;
}

const upb_Message* Message_GetUpbMessage(VALUE value, const upb_MessageDef* m,
                                         const char* name, upb_Arena* arena) {
  if (value == Qnil) {
    rb_raise(cTypeError, "nil message not allowed here.");
  }

  VALUE klass = CLASS_OF(value);
  VALUE desc_rb = rb_ivar_get(klass, descriptor_instancevar_interned);
  const upb_MessageDef* val_m =
      desc_rb == Qnil ? NULL : Descriptor_GetMsgDef(desc_rb);

  if (val_m != m) {
    // Check for possible implicit conversions
    // TODO: hash conversion?

    switch (upb_MessageDef_WellKnownType(m)) {
      case kUpb_WellKnown_Timestamp: {
        // Time -> Google::Protobuf::Timestamp
        const upb_MiniTable* t = upb_MessageDef_MiniTable(m);
        upb_Message* msg = upb_Message_New(t, arena);
        upb_MessageValue sec, nsec;
        struct timespec time;
        const upb_FieldDef* sec_f = upb_MessageDef_FindFieldByNumber(m, 1);
        const upb_FieldDef* nsec_f = upb_MessageDef_FindFieldByNumber(m, 2);

        if (!rb_obj_is_kind_of(value, rb_cTime)) goto badtype;

        time = rb_time_timespec(value);
        sec.int64_val = time.tv_sec;
        nsec.int32_val = time.tv_nsec;
        upb_Message_SetFieldByDef(msg, sec_f, sec, arena);
        upb_Message_SetFieldByDef(msg, nsec_f, nsec, arena);
        return msg;
      }
      case kUpb_WellKnown_Duration: {
        // Numeric -> Google::Protobuf::Duration
        const upb_MiniTable* t = upb_MessageDef_MiniTable(m);
        upb_Message* msg = upb_Message_New(t, arena);
        upb_MessageValue sec, nsec;
        const upb_FieldDef* sec_f = upb_MessageDef_FindFieldByNumber(m, 1);
        const upb_FieldDef* nsec_f = upb_MessageDef_FindFieldByNumber(m, 2);

        if (!rb_obj_is_kind_of(value, rb_cNumeric)) goto badtype;

        sec.int64_val = NUM2LL(value);
        nsec.int32_val = round((NUM2DBL(value) - NUM2LL(value)) * 1000000000);
        upb_Message_SetFieldByDef(msg, sec_f, sec, arena);
        upb_Message_SetFieldByDef(msg, nsec_f, nsec, arena);
        return msg;
      }
      default:
      badtype:
        rb_raise(cTypeError,
                 "Invalid type %s to assign to submessage field '%s'.",
                 rb_class2name(CLASS_OF(value)), name);
    }
  }

  Message* self = ruby_to_Message(value);
  Arena_fuse(self->arena, arena);

  return self->msg;
}

static void Message_define_class(VALUE klass) {
  rb_define_alloc_func(klass, Message_alloc);

  rb_require("google/protobuf/message_exts");
  rb_define_method(klass, "method_missing", Message_method_missing, -1);
  rb_define_method(klass, "respond_to_missing?", Message_respond_to_missing,
                   -1);
  rb_define_method(klass, "initialize", Message_initialize, -1);
  rb_define_method(klass, "dup", Message_dup, 0);
  // Also define #clone so that we don't inherit Object#clone.
  rb_define_method(klass, "clone", Message_dup, 0);
  rb_define_method(klass, "==", Message_eq, 1);
  rb_define_method(klass, "eql?", Message_eq, 1);
  rb_define_method(klass, "freeze", Message_freeze, 0);
  rb_define_method(klass, "hash", Message_hash, 0);
  rb_define_method(klass, "to_h", Message_to_h, 0);
  rb_define_method(klass, "inspect", Message_inspect, 0);
  rb_define_method(klass, "to_s", Message_inspect, 0);
  rb_define_method(klass, "[]", Message_index, 1);
  rb_define_method(klass, "[]=", Message_index_set, 2);
  rb_define_singleton_method(klass, "decode", Message_decode, -1);
  rb_define_singleton_method(klass, "encode", Message_encode, -1);
  rb_define_singleton_method(klass, "decode_json", Message_decode_json, -1);
  rb_define_singleton_method(klass, "encode_json", Message_encode_json, -1);
  rb_define_singleton_method(klass, "descriptor", Message_descriptor, 0);
}

void Message_register(VALUE protobuf) {
  cParseError = rb_const_get(protobuf, rb_intern("ParseError"));
  cAbstractMessage =
      rb_define_class_under(protobuf, "AbstractMessage", rb_cObject);
  Message_define_class(cAbstractMessage);
  rb_gc_register_address(&cAbstractMessage);

  // Ruby-interned string: "descriptor". We use this identifier to store an
  // instance variable on message classes we create in order to link them back
  // to their descriptors.
  descriptor_instancevar_interned = rb_intern("@descriptor");
}<|MERGE_RESOLUTION|>--- conflicted
+++ resolved
@@ -968,11 +968,12 @@
     rb_raise(rb_eArgError, "Expected string for binary protobuf data.");
   }
 
-<<<<<<< HEAD
-  return Message_decode_bytes(RSTRING_LEN(data), RSTRING_PTR(data), options, klass, /*freeze*/ false);
-}
-
-VALUE Message_decode_bytes(int size, const char* bytes, int options, VALUE klass, bool freeze) {
+  return Message_decode_bytes(RSTRING_LEN(data), RSTRING_PTR(data), options,
+                              klass, /*freeze*/ false);
+}
+
+VALUE Message_decode_bytes(int size, const char* bytes, int options,
+                           VALUE klass, bool freeze) {
   VALUE msg_rb = initialize_rb_class_with_no_args(klass);
   Message* msg = ruby_to_Message(msg_rb);
 
@@ -981,22 +982,9 @@
       upb_DefPool_ExtensionRegistry(upb_FileDef_Pool(file));
   upb_DecodeStatus status =
       upb_Decode(bytes, size, (upb_Message*)msg->msg,
-                 upb_MessageDef_MiniTable(msg->msgdef), extreg, options,
+                                       upb_MessageDef_MiniTable(msg->msgdef),
+                                       extreg, options,
                  Arena_get(msg->arena));
-=======
-  return Message_decode_bytes(RSTRING_LEN(data), RSTRING_PTR(data), options,
-                              klass, /*freeze*/ false);
-}
-
-VALUE Message_decode_bytes(int size, const char* bytes, int options,
-                           VALUE klass, bool freeze) {
-  VALUE msg_rb = initialize_rb_class_with_no_args(klass);
-  Message* msg = ruby_to_Message(msg_rb);
-
-  upb_DecodeStatus status = upb_Decode(bytes, size, (upb_Message*)msg->msg,
-                                       upb_MessageDef_MiniTable(msg->msgdef),
-                                       NULL, options, Arena_get(msg->arena));
->>>>>>> ae1f2b7e
   if (status != kUpb_DecodeStatus_Ok) {
     rb_raise(cParseError, "Error occurred during parsing");
   }
