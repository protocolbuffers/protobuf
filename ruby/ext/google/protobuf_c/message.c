// Protocol Buffers - Google's data interchange format
// Copyright 2014 Google Inc.  All rights reserved.
// https://developers.google.com/protocol-buffers/
//
// Redistribution and use in source and binary forms, with or without
// modification, are permitted provided that the following conditions are
// met:
//
//     * Redistributions of source code must retain the above copyright
// notice, this list of conditions and the following disclaimer.
//     * Redistributions in binary form must reproduce the above
// copyright notice, this list of conditions and the following disclaimer
// in the documentation and/or other materials provided with the
// distribution.
//     * Neither the name of Google Inc. nor the names of its
// contributors may be used to endorse or promote products derived from
// this software without specific prior written permission.
//
// THIS SOFTWARE IS PROVIDED BY THE COPYRIGHT HOLDERS AND CONTRIBUTORS
// "AS IS" AND ANY EXPRESS OR IMPLIED WARRANTIES, INCLUDING, BUT NOT
// LIMITED TO, THE IMPLIED WARRANTIES OF MERCHANTABILITY AND FITNESS FOR
// A PARTICULAR PURPOSE ARE DISCLAIMED. IN NO EVENT SHALL THE COPYRIGHT
// OWNER OR CONTRIBUTORS BE LIABLE FOR ANY DIRECT, INDIRECT, INCIDENTAL,
// SPECIAL, EXEMPLARY, OR CONSEQUENTIAL DAMAGES (INCLUDING, BUT NOT
// LIMITED TO, PROCUREMENT OF SUBSTITUTE GOODS OR SERVICES; LOSS OF USE,
// DATA, OR PROFITS; OR BUSINESS INTERRUPTION) HOWEVER CAUSED AND ON ANY
// THEORY OF LIABILITY, WHETHER IN CONTRACT, STRICT LIABILITY, OR TORT
// (INCLUDING NEGLIGENCE OR OTHERWISE) ARISING IN ANY WAY OUT OF THE USE
// OF THIS SOFTWARE, EVEN IF ADVISED OF THE POSSIBILITY OF SUCH DAMAGE.

#include "protobuf.h"

// -----------------------------------------------------------------------------
// Class/module creation from msgdefs and enumdefs, respectively.
// -----------------------------------------------------------------------------

void* Message_data(void* msg) {
  return ((uint8_t *)msg) + sizeof(MessageHeader);
}

void Message_mark(void* _self) {
  MessageHeader* self = (MessageHeader *)_self;
  layout_mark(self->descriptor->layout, Message_data(self));
}

void Message_free(void* self) {
  stringsink* unknown = ((MessageHeader *)self)->unknown_fields;
  if (unknown != NULL) {
    stringsink_uninit(unknown);
    free(unknown);
  }
  xfree(self);
}

rb_data_type_t Message_type = {
  "Message",
  { Message_mark, Message_free, NULL },
};

VALUE Message_alloc(VALUE klass) {
  VALUE descriptor = rb_ivar_get(klass, descriptor_instancevar_interned);
  Descriptor* desc = ruby_to_Descriptor(descriptor);
  MessageHeader* msg = (MessageHeader*)ALLOC_N(
      uint8_t, sizeof(MessageHeader) + desc->layout->size);
  VALUE ret;

  memset(Message_data(msg), 0, desc->layout->size);

  // We wrap first so that everything in the message object is GC-rooted in case
  // a collection happens during object creation in layout_init().
  ret = TypedData_Wrap_Struct(klass, &Message_type, msg);
  msg->descriptor = desc;
  rb_ivar_set(ret, descriptor_instancevar_interned, descriptor);

  msg->unknown_fields = NULL;

  layout_init(desc->layout, Message_data(msg));

  return ret;
}

static const upb_fielddef* which_oneof_field(MessageHeader* self, const upb_oneofdef* o) {
  upb_oneof_iter it;
  size_t case_ofs;
  uint32_t oneof_case;
  const upb_fielddef* first_field;
  const upb_fielddef* f;

  // If no fields in the oneof, always nil.
  if (upb_oneofdef_numfields(o) == 0) {
    return NULL;
  }
  // Grab the first field in the oneof so we can get its layout info to find the
  // oneof_case field.
  upb_oneof_begin(&it, o);
  assert(!upb_oneof_done(&it));
  first_field = upb_oneof_iter_field(&it);
  assert(upb_fielddef_containingoneof(first_field) != NULL);

  case_ofs =
      self->descriptor->layout->
      fields[upb_fielddef_index(first_field)].case_offset;
  oneof_case = *((uint32_t*)((char*)Message_data(self) + case_ofs));

  if (oneof_case == ONEOF_CASE_NONE) {
    return NULL;
  }

  // oneof_case is a field index, so find that field.
  f = upb_oneofdef_itof(o, oneof_case);
  assert(f != NULL);

  return f;
}

enum {
  METHOD_UNKNOWN = 0,
  METHOD_GETTER = 1,
  METHOD_SETTER = 2,
  METHOD_CLEAR = 3,
  METHOD_PRESENCE = 4,
<<<<<<< HEAD
  METHOD_WRAPPER_GETTER = 6,
  METHOD_WRAPPER_SETTER = 7
=======
  METHOD_ENUM_GETTER = 5
>>>>>>> 2d0183ab
};

// Check if the field is a well known wrapper type
static bool is_wrapper_type_field(const upb_fielddef* field) {
  char* field_type_name = rb_class2name(field_type_class(field));

  return strcmp(field_type_name, "Google::Protobuf::DoubleValue") == 0 ||
         strcmp(field_type_name, "Google::Protobuf::FloatValue") == 0 ||
         strcmp(field_type_name, "Google::Protobuf::Int32Value") == 0 ||
         strcmp(field_type_name, "Google::Protobuf::Int64Value") == 0 ||
         strcmp(field_type_name, "Google::Protobuf::UInt32Value") == 0 ||
         strcmp(field_type_name, "Google::Protobuf::UInt64Value") == 0 ||
         strcmp(field_type_name, "Google::Protobuf::BoolValue") == 0 ||
         strcmp(field_type_name, "Google::Protobuf::StringValue") == 0 ||
         strcmp(field_type_name, "Google::Protobuf::BytesValue") == 0;
}

// Get a new Ruby wrapper type and set the initial value
static VALUE ruby_wrapper_type(const upb_fielddef* field, const VALUE* value) {
  if (is_wrapper_type_field(field) && value != Qnil) {
    VALUE hash = rb_hash_new();
    rb_hash_aset(hash, rb_str_new2("value"), value);
    VALUE args[1] = { hash };
    return rb_class_new_instance(1, args, field_type_class(field));
  }
  return Qnil;
}

static int extract_method_call(VALUE method_name, MessageHeader* self,
			       const upb_fielddef **f, const upb_oneofdef **o) {
  Check_Type(method_name, T_SYMBOL);

  VALUE method_str = rb_id2str(SYM2ID(method_name));
  char* name = RSTRING_PTR(method_str);
  size_t name_len = RSTRING_LEN(method_str);
  int accessor_type;
  const upb_oneofdef* test_o;
  const upb_fielddef* test_f;

  if (name[name_len - 1] == '=') {
    accessor_type = METHOD_SETTER;
    name_len--;
    // We want to ensure if the proto has something named clear_foo or has_foo?,
    // we don't strip the prefix.
  } else if (strncmp("clear_", name, 6) == 0 &&
             !upb_msgdef_lookupname(self->descriptor->msgdef, name, name_len,
				    &test_f, &test_o)) {
    accessor_type = METHOD_CLEAR;
    name = name + 6;
    name_len = name_len - 6;
  } else if (strncmp("has_", name, 4) == 0 && name[name_len - 1] == '?' &&
             !upb_msgdef_lookupname(self->descriptor->msgdef, name, name_len,
				    &test_f, &test_o)) {
    accessor_type = METHOD_PRESENCE;
    name = name + 4;
    name_len = name_len - 5;
  } else {
    accessor_type = METHOD_GETTER;
  }

  bool has_field = upb_msgdef_lookupname(self->descriptor->msgdef, name, name_len,
			                                   &test_f, &test_o);

<<<<<<< HEAD
  // Look for wrapper type accessor of the form <field_name>_as_value
  if (!has_field &&
      (accessor_type == METHOD_GETTER || accessor_type == METHOD_SETTER) &&
      name_len > 9 && strncmp(name + name_len - 9, "_as_value", 9) == 0) {
    // Find the field name
    char wrapper_field_name[name_len - 8];
    strncpy(wrapper_field_name, name, name_len - 9);
    wrapper_field_name[name_len - 7] = '\0';

    // Check if field exists and is a wrapper type
    const upb_oneofdef* test_o_wrapper;
    const upb_fielddef* test_f_wrapper;
    if (upb_msgdef_lookupname(self->descriptor->msgdef, wrapper_field_name, name_len - 9,
			                        &test_f_wrapper, &test_o_wrapper) &&
        upb_fielddef_type(test_f_wrapper) == UPB_TYPE_MESSAGE &&
        is_wrapper_type_field(test_f_wrapper)) {
      // It does exist!
      has_field = true;
      if (accessor_type == METHOD_SETTER) {
        accessor_type = METHOD_WRAPPER_SETTER;
      } else {
        accessor_type = METHOD_WRAPPER_GETTER;
      }
      test_o = test_o_wrapper;
      test_f = test_f_wrapper;
=======
  // Look for enum accessor of the form <enum_name>_const
  if (!has_field && accessor_type == METHOD_GETTER &&
      name_len > 6 && strncmp(name + name_len - 6, "_const", 6) == 0) {

    // Find enum field name
    char enum_name[name_len - 5];
    strncpy(enum_name, name, name_len - 6);
    enum_name[name_len - 4] = '\0';

    // Check if enum field exists
    const upb_oneofdef* test_o_enum;
    const upb_fielddef* test_f_enum;
    if (upb_msgdef_lookupname(self->descriptor->msgdef, enum_name, name_len - 6,
			                        &test_f_enum, &test_o_enum) &&
        upb_fielddef_type(test_f_enum) == UPB_TYPE_ENUM) {
      // It does exist!
      has_field = true;
      accessor_type = METHOD_ENUM_GETTER;
      test_o = test_o_enum;
      test_f = test_f_enum;
>>>>>>> 2d0183ab
    }
  }

  // Verify the name corresponds to a oneof or field in this message.
  if (!has_field) {
    return METHOD_UNKNOWN;
  }

  // Method calls like 'has_foo?' are not allowed if field "foo" does not have
  // a hasbit (e.g. repeated fields or non-message type fields for proto3
  // syntax).
  if (accessor_type == METHOD_PRESENCE && test_f != NULL &&
      !upb_fielddef_haspresence(test_f)) {
    return METHOD_UNKNOWN;
  }

  *o = test_o;
  *f = test_f;
  return accessor_type;
}

/*
 * call-seq:
 *     Message.method_missing(*args)
 *
 * Provides accessors and setters and methods to clear and check for presence of
 * message fields according to their field names.
 *
 * For any field whose name does not conflict with a built-in method, an
 * accessor is provided with the same name as the field, and a setter is
 * provided with the name of the field plus the '=' suffix. Thus, given a
 * message instance 'msg' with field 'foo', the following code is valid:
 *
 *     msg.foo = 42
 *     puts msg.foo
 *
 * This method also provides read-only accessors for oneofs. If a oneof exists
 * with name 'my_oneof', then msg.my_oneof will return a Ruby symbol equal to
 * the name of the field in that oneof that is currently set, or nil if none.
 *
 * It also provides methods of the form 'clear_fieldname' to clear the value
 * of the field 'fieldname'. For basic data types, this will set the default
 * value of the field.
 *
 * Additionally, it provides methods of the form 'has_fieldname?', which returns
 * true if the field 'fieldname' is set in the message object, else false. For
 * 'proto3' syntax, calling this for a basic type field will result in an error.
 */
VALUE Message_method_missing(int argc, VALUE* argv, VALUE _self) {
  MessageHeader* self;
  const upb_oneofdef* o;
  const upb_fielddef* f;

  TypedData_Get_Struct(_self, MessageHeader, &Message_type, self);
  if (argc < 1) {
    rb_raise(rb_eArgError, "Expected method name as first argument.");
  }

  int accessor_type = extract_method_call(argv[0], self, &f, &o);
  if (accessor_type == METHOD_UNKNOWN || (o == NULL && f == NULL) ) {
    return rb_call_super(argc, argv);
  } else if (accessor_type == METHOD_SETTER || accessor_type == METHOD_WRAPPER_SETTER) {
    if (argc != 2) {
      rb_raise(rb_eArgError, "Expected 2 arguments, received %d", argc);
    }
    rb_check_frozen(_self);
  } else if (argc != 1) {
    rb_raise(rb_eArgError, "Expected 1 argument, received %d", argc);
  }

  // Return which of the oneof fields are set
  if (o != NULL) {
    if (accessor_type == METHOD_SETTER) {
      rb_raise(rb_eRuntimeError, "Oneof accessors are read-only.");
    }

    const upb_fielddef* oneof_field = which_oneof_field(self, o);
    if (accessor_type == METHOD_PRESENCE) {
      return oneof_field == NULL ? Qfalse : Qtrue;
    } else if (accessor_type == METHOD_CLEAR) {
      if (oneof_field != NULL) {
        layout_clear(self->descriptor->layout, Message_data(self), oneof_field);
      }
      return Qnil;
    } else {
      // METHOD_ACCESSOR
      return oneof_field == NULL ? Qnil :
        ID2SYM(rb_intern(upb_fielddef_name(oneof_field)));
    }
  // Otherwise we're operating on a single proto field
  } else if (accessor_type == METHOD_SETTER) {
    layout_set(self->descriptor->layout, Message_data(self), f, argv[1]);
    return Qnil;
  } else if (accessor_type == METHOD_CLEAR) {
    layout_clear(self->descriptor->layout, Message_data(self), f);
    return Qnil;
  } else if (accessor_type == METHOD_PRESENCE) {
    return layout_has(self->descriptor->layout, Message_data(self), f);
<<<<<<< HEAD
  } else if (accessor_type == METHOD_WRAPPER_GETTER) {
    VALUE value = layout_get(self->descriptor->layout, Message_data(self), f);
    if (value != Qnil) {
      value = rb_funcall(value, rb_intern("value"), 0);
    }
    return value;
  } else if (accessor_type == METHOD_WRAPPER_SETTER) {
    VALUE wrapper = ruby_wrapper_type(f, argv[1]);
    layout_set(self->descriptor->layout, Message_data(self), f, wrapper);
    return Qnil;
=======
  } else if (accessor_type == METHOD_ENUM_GETTER) {
    VALUE enum_type = field_type_class(f);
    VALUE method = rb_intern("const_get");
    VALUE raw_value = layout_get(self->descriptor->layout, Message_data(self), f);

    // Map repeated fields to a new type with ints
    if (upb_fielddef_label(f) == UPB_LABEL_REPEATED) {
      int array_size = FIX2INT(rb_funcall(raw_value, rb_intern("length"), 0));
      VALUE array_args[1] = { ID2SYM(rb_intern("int64")) };
      VALUE array = rb_class_new_instance(1, array_args, CLASS_OF(raw_value));
      for (int i = 0; i < array_size; i++) {
        VALUE entry = rb_funcall(enum_type, method, 1, rb_funcall(raw_value,
                                 rb_intern("at"), 1, INT2NUM(i)));
        rb_funcall(array, rb_intern("push"), 1, entry);
      }
      return array;
    }
    // Convert the value for singular fields
    return rb_funcall(enum_type, method, 1, raw_value);
>>>>>>> 2d0183ab
  } else {
    return layout_get(self->descriptor->layout, Message_data(self), f);
  }
}


VALUE Message_respond_to_missing(int argc, VALUE* argv, VALUE _self) {
  MessageHeader* self;
  const upb_oneofdef* o;
  const upb_fielddef* f;

  TypedData_Get_Struct(_self, MessageHeader, &Message_type, self);
  if (argc < 1) {
    rb_raise(rb_eArgError, "Expected method name as first argument.");
  }

  int accessor_type = extract_method_call(argv[0], self, &f, &o);
  if (accessor_type == METHOD_UNKNOWN) {
    return rb_call_super(argc, argv);
  } else if (o != NULL) {
    return accessor_type == METHOD_SETTER ? Qfalse : Qtrue;
  } else {
    return Qtrue;
  }
}

VALUE create_submsg_from_hash(const upb_fielddef *f, VALUE hash) {
  const upb_def *d = upb_fielddef_subdef(f);
  assert(d != NULL);

  VALUE descriptor = get_def_obj(d);
  VALUE msgclass = rb_funcall(descriptor, rb_intern("msgclass"), 0, NULL);

  VALUE args[1] = { hash };
  return rb_class_new_instance(1, args, msgclass);
}

int Message_initialize_kwarg(VALUE key, VALUE val, VALUE _self) {
  MessageHeader* self;
  char *name;
  const upb_fielddef* f;
  TypedData_Get_Struct(_self, MessageHeader, &Message_type, self);

  if (TYPE(key) == T_STRING) {
    name = RSTRING_PTR(key);
  } else if (TYPE(key) == T_SYMBOL) {
    name = RSTRING_PTR(rb_id2str(SYM2ID(key)));
  } else {
    rb_raise(rb_eArgError,
             "Expected string or symbols as hash keys when initializing proto from hash.");
  }

  f = upb_msgdef_ntofz(self->descriptor->msgdef, name);
  if (f == NULL) {
    rb_raise(rb_eArgError,
             "Unknown field name '%s' in initialization map entry.", name);
  }

  if (TYPE(val) == T_NIL) {
    return 0;
  }

  if (is_map_field(f)) {
    VALUE map;

    if (TYPE(val) != T_HASH) {
      rb_raise(rb_eArgError,
               "Expected Hash object as initializer value for map field '%s' (given %s).",
               name, rb_class2name(CLASS_OF(val)));
    }
    map = layout_get(self->descriptor->layout, Message_data(self), f);
    Map_merge_into_self(map, val);
  } else if (upb_fielddef_label(f) == UPB_LABEL_REPEATED) {
    VALUE ary;

    if (TYPE(val) != T_ARRAY) {
      rb_raise(rb_eArgError,
               "Expected array as initializer value for repeated field '%s' (given %s).",
               name, rb_class2name(CLASS_OF(val)));
    }
    ary = layout_get(self->descriptor->layout, Message_data(self), f);
    for (int i = 0; i < RARRAY_LEN(val); i++) {
      VALUE entry = rb_ary_entry(val, i);
      if (TYPE(entry) == T_HASH && upb_fielddef_issubmsg(f)) {
        entry = create_submsg_from_hash(f, entry);
      }

      RepeatedField_push(ary, entry);
    }
  } else {
    if (TYPE(val) == T_HASH && upb_fielddef_issubmsg(f)) {
      val = create_submsg_from_hash(f, val);
    }

    layout_set(self->descriptor->layout, Message_data(self), f, val);
  }
  return 0;
}

/*
 * call-seq:
 *     Message.new(kwargs) => new_message
 *
 * Creates a new instance of the given message class. Keyword arguments may be
 * provided with keywords corresponding to field names.
 *
 * Note that no literal Message class exists. Only concrete classes per message
 * type exist, as provided by the #msgclass method on Descriptors after they
 * have been added to a pool. The method definitions described here on the
 * Message class are provided on each concrete message class.
 */
VALUE Message_initialize(int argc, VALUE* argv, VALUE _self) {
  VALUE hash_args;

  if (argc == 0) {
    return Qnil;
  }
  if (argc != 1) {
    rb_raise(rb_eArgError, "Expected 0 or 1 arguments.");
  }
  hash_args = argv[0];
  if (TYPE(hash_args) != T_HASH) {
    rb_raise(rb_eArgError, "Expected hash arguments.");
  }

  rb_hash_foreach(hash_args, Message_initialize_kwarg, _self);
  return Qnil;
}

/*
 * call-seq:
 *     Message.dup => new_message
 *
 * Performs a shallow copy of this message and returns the new copy.
 */
VALUE Message_dup(VALUE _self) {
  MessageHeader* self;
  VALUE new_msg;
  MessageHeader* new_msg_self;
  TypedData_Get_Struct(_self, MessageHeader, &Message_type, self);

  new_msg = rb_class_new_instance(0, NULL, CLASS_OF(_self));
  TypedData_Get_Struct(new_msg, MessageHeader, &Message_type, new_msg_self);

  layout_dup(self->descriptor->layout,
             Message_data(new_msg_self),
             Message_data(self));

  return new_msg;
}

// Internal only; used by Google::Protobuf.deep_copy.
VALUE Message_deep_copy(VALUE _self) {
  MessageHeader* self;
  MessageHeader* new_msg_self;
  VALUE new_msg;
  TypedData_Get_Struct(_self, MessageHeader, &Message_type, self);

  new_msg = rb_class_new_instance(0, NULL, CLASS_OF(_self));
  TypedData_Get_Struct(new_msg, MessageHeader, &Message_type, new_msg_self);

  layout_deep_copy(self->descriptor->layout,
                   Message_data(new_msg_self),
                   Message_data(self));

  return new_msg;
}

/*
 * call-seq:
 *     Message.==(other) => boolean
 *
 * Performs a deep comparison of this message with another. Messages are equal
 * if they have the same type and if each field is equal according to the :==
 * method's semantics (a more efficient comparison may actually be done if the
 * field is of a primitive type).
 */
VALUE Message_eq(VALUE _self, VALUE _other) {
  MessageHeader* self;
  MessageHeader* other;
  if (TYPE(_self) != TYPE(_other)) {
    return Qfalse;
  }
  TypedData_Get_Struct(_self, MessageHeader, &Message_type, self);
  TypedData_Get_Struct(_other, MessageHeader, &Message_type, other);

  if (self->descriptor != other->descriptor) {
    return Qfalse;
  }

  return layout_eq(self->descriptor->layout,
                   Message_data(self),
                   Message_data(other));
}

/*
 * call-seq:
 *     Message.hash => hash_value
 *
 * Returns a hash value that represents this message's field values.
 */
VALUE Message_hash(VALUE _self) {
  MessageHeader* self;
  TypedData_Get_Struct(_self, MessageHeader, &Message_type, self);

  return layout_hash(self->descriptor->layout, Message_data(self));
}

/*
 * call-seq:
 *     Message.inspect => string
 *
 * Returns a human-readable string representing this message. It will be
 * formatted as "<MessageType: field1: value1, field2: value2, ...>". Each
 * field's value is represented according to its own #inspect method.
 */
VALUE Message_inspect(VALUE _self) {
  MessageHeader* self;
  VALUE str;
  TypedData_Get_Struct(_self, MessageHeader, &Message_type, self);

  str = rb_str_new2("<");
  str = rb_str_append(str, rb_str_new2(rb_class2name(CLASS_OF(_self))));
  str = rb_str_cat2(str, ": ");
  str = rb_str_append(str, layout_inspect(
      self->descriptor->layout, Message_data(self)));
  str = rb_str_cat2(str, ">");
  return str;
}

/*
 * call-seq:
 *     Message.to_h => {}
 *
 * Returns the message as a Ruby Hash object, with keys as symbols.
 */
VALUE Message_to_h(VALUE _self) {
  MessageHeader* self;
  VALUE hash;
  upb_msg_field_iter it;
  TypedData_Get_Struct(_self, MessageHeader, &Message_type, self);

  hash = rb_hash_new();

  for (upb_msg_field_begin(&it, self->descriptor->msgdef);
       !upb_msg_field_done(&it);
       upb_msg_field_next(&it)) {
    const upb_fielddef* field = upb_msg_iter_field(&it);

    // For proto2, do not include fields which are not set.
    if (upb_msgdef_syntax(self->descriptor->msgdef) == UPB_SYNTAX_PROTO2 &&
	field_contains_hasbit(self->descriptor->layout, field) &&
	!layout_has(self->descriptor->layout, Message_data(self), field)) {
      continue;
    }

    VALUE msg_value = layout_get(self->descriptor->layout, Message_data(self),
                                 field);
    VALUE msg_key   = ID2SYM(rb_intern(upb_fielddef_name(field)));
    if (is_map_field(field)) {
      msg_value = Map_to_h(msg_value);
    } else if (upb_fielddef_label(field) == UPB_LABEL_REPEATED) {
      msg_value = RepeatedField_to_ary(msg_value);
      if (upb_msgdef_syntax(self->descriptor->msgdef) == UPB_SYNTAX_PROTO2 &&
          RARRAY_LEN(msg_value) == 0) {
        continue;
      }

      if (upb_fielddef_type(field) == UPB_TYPE_MESSAGE) {
        for (int i = 0; i < RARRAY_LEN(msg_value); i++) {
          VALUE elem = rb_ary_entry(msg_value, i);
          rb_ary_store(msg_value, i, Message_to_h(elem));
        }
      }

    } else if (msg_value != Qnil &&
               upb_fielddef_type(field) == UPB_TYPE_MESSAGE) {
      msg_value = Message_to_h(msg_value);
    }
    rb_hash_aset(hash, msg_key, msg_value);
  }
  return hash;
}



/*
 * call-seq:
 *     Message.[](index) => value
 *
 * Accesses a field's value by field name. The provided field name should be a
 * string.
 */
VALUE Message_index(VALUE _self, VALUE field_name) {
  MessageHeader* self;
  const upb_fielddef* field;
  TypedData_Get_Struct(_self, MessageHeader, &Message_type, self);
  Check_Type(field_name, T_STRING);
  field = upb_msgdef_ntofz(self->descriptor->msgdef, RSTRING_PTR(field_name));
  if (field == NULL) {
    return Qnil;
  }
  return layout_get(self->descriptor->layout, Message_data(self), field);
}

/*
 * call-seq:
 *     Message.[]=(index, value)
 *
 * Sets a field's value by field name. The provided field name should be a
 * string.
 */
VALUE Message_index_set(VALUE _self, VALUE field_name, VALUE value) {
  MessageHeader* self;
  const upb_fielddef* field;
  TypedData_Get_Struct(_self, MessageHeader, &Message_type, self);
  Check_Type(field_name, T_STRING);
  field = upb_msgdef_ntofz(self->descriptor->msgdef, RSTRING_PTR(field_name));
  if (field == NULL) {
    rb_raise(rb_eArgError, "Unknown field: %s", RSTRING_PTR(field_name));
  }
  layout_set(self->descriptor->layout, Message_data(self), field, value);
  return Qnil;
}

/*
 * call-seq:
 *     Message.descriptor => descriptor
 *
 * Class method that returns the Descriptor instance corresponding to this
 * message class's type.
 */
VALUE Message_descriptor(VALUE klass) {
  return rb_ivar_get(klass, descriptor_instancevar_interned);
}

VALUE build_class_from_descriptor(Descriptor* desc) {
  const char *name;
  VALUE klass;

  if (desc->layout == NULL) {
    desc->layout = create_layout(desc->msgdef);
  }
  if (desc->fill_method == NULL) {
    desc->fill_method = new_fillmsg_decodermethod(desc, &desc->fill_method);
  }

  name = upb_msgdef_fullname(desc->msgdef);
  if (name == NULL) {
    rb_raise(rb_eRuntimeError, "Descriptor does not have assigned name.");
  }

  klass = rb_define_class_id(
      // Docs say this parameter is ignored. User will assign return value to
      // their own toplevel constant class name.
      rb_intern("Message"),
      rb_cObject);
  rb_ivar_set(klass, descriptor_instancevar_interned,
              get_def_obj(desc->msgdef));
  rb_define_alloc_func(klass, Message_alloc);
  rb_require("google/protobuf/message_exts");
  rb_include_module(klass, rb_eval_string("::Google::Protobuf::MessageExts"));
  rb_extend_object(
      klass, rb_eval_string("::Google::Protobuf::MessageExts::ClassMethods"));

  rb_define_method(klass, "method_missing",
                   Message_method_missing, -1);
  rb_define_method(klass, "respond_to_missing?",
                   Message_respond_to_missing, -1);
  rb_define_method(klass, "initialize", Message_initialize, -1);
  rb_define_method(klass, "dup", Message_dup, 0);
  // Also define #clone so that we don't inherit Object#clone.
  rb_define_method(klass, "clone", Message_dup, 0);
  rb_define_method(klass, "==", Message_eq, 1);
  rb_define_method(klass, "eql?", Message_eq, 1);
  rb_define_method(klass, "hash", Message_hash, 0);
  rb_define_method(klass, "to_h", Message_to_h, 0);
  rb_define_method(klass, "to_hash", Message_to_h, 0);
  rb_define_method(klass, "inspect", Message_inspect, 0);
  rb_define_method(klass, "to_s", Message_inspect, 0);
  rb_define_method(klass, "[]", Message_index, 1);
  rb_define_method(klass, "[]=", Message_index_set, 2);
  rb_define_singleton_method(klass, "decode", Message_decode, 1);
  rb_define_singleton_method(klass, "encode", Message_encode, 1);
  rb_define_singleton_method(klass, "decode_json", Message_decode_json, -1);
  rb_define_singleton_method(klass, "encode_json", Message_encode_json, -1);
  rb_define_singleton_method(klass, "descriptor", Message_descriptor, 0);

  return klass;
}

/*
 * call-seq:
 *     Enum.lookup(number) => name
 *
 * This module method, provided on each generated enum module, looks up an enum
 * value by number and returns its name as a Ruby symbol, or nil if not found.
 */
VALUE enum_lookup(VALUE self, VALUE number) {
  int32_t num = NUM2INT(number);
  VALUE desc = rb_ivar_get(self, descriptor_instancevar_interned);
  EnumDescriptor* enumdesc = ruby_to_EnumDescriptor(desc);

  const char* name = upb_enumdef_iton(enumdesc->enumdef, num);
  if (name == NULL) {
    return Qnil;
  } else {
    return ID2SYM(rb_intern(name));
  }
}

/*
 * call-seq:
 *     Enum.resolve(name) => number
 *
 * This module method, provided on each generated enum module, looks up an enum
 * value by name (as a Ruby symbol) and returns its name, or nil if not found.
 */
VALUE enum_resolve(VALUE self, VALUE sym) {
  const char* name = rb_id2name(SYM2ID(sym));
  VALUE desc = rb_ivar_get(self, descriptor_instancevar_interned);
  EnumDescriptor* enumdesc = ruby_to_EnumDescriptor(desc);

  int32_t num = 0;
  bool found = upb_enumdef_ntoiz(enumdesc->enumdef, name, &num);
  if (!found) {
    return Qnil;
  } else {
    return INT2NUM(num);
  }
}

/*
 * call-seq:
 *     Enum.descriptor
 *
 * This module method, provided on each generated enum module, returns the
 * EnumDescriptor corresponding to this enum type.
 */
VALUE enum_descriptor(VALUE self) {
  return rb_ivar_get(self, descriptor_instancevar_interned);
}

VALUE build_module_from_enumdesc(EnumDescriptor* enumdesc) {
  VALUE mod = rb_define_module_id(
      rb_intern(upb_enumdef_fullname(enumdesc->enumdef)));

  upb_enum_iter it;
  for (upb_enum_begin(&it, enumdesc->enumdef);
       !upb_enum_done(&it);
       upb_enum_next(&it)) {
    const char* name = upb_enum_iter_name(&it);
    int32_t value = upb_enum_iter_number(&it);
    if (name[0] < 'A' || name[0] > 'Z') {
      rb_warn("Enum value '%s' does not start with an uppercase letter "
              "as is required for Ruby constants.",
              name);
    }
    rb_define_const(mod, name, INT2NUM(value));
  }

  rb_define_singleton_method(mod, "lookup", enum_lookup, 1);
  rb_define_singleton_method(mod, "resolve", enum_resolve, 1);
  rb_define_singleton_method(mod, "descriptor", enum_descriptor, 0);
  rb_ivar_set(mod, descriptor_instancevar_interned,
              get_def_obj(enumdesc->enumdef));

  return mod;
}

/*
 * call-seq:
 *     Google::Protobuf.deep_copy(obj) => copy_of_obj
 *
 * Performs a deep copy of a RepeatedField instance, a Map instance, or a
 * message object, recursively copying its members.
 */
VALUE Google_Protobuf_deep_copy(VALUE self, VALUE obj) {
  VALUE klass = CLASS_OF(obj);
  if (klass == cRepeatedField) {
    return RepeatedField_deep_copy(obj);
  } else if (klass == cMap) {
    return Map_deep_copy(obj);
  } else {
    return Message_deep_copy(obj);
  }
}<|MERGE_RESOLUTION|>--- conflicted
+++ resolved
@@ -119,12 +119,9 @@
   METHOD_SETTER = 2,
   METHOD_CLEAR = 3,
   METHOD_PRESENCE = 4,
-<<<<<<< HEAD
+  METHOD_ENUM_GETTER = 5,
   METHOD_WRAPPER_GETTER = 6,
   METHOD_WRAPPER_SETTER = 7
-=======
-  METHOD_ENUM_GETTER = 5
->>>>>>> 2d0183ab
 };
 
 // Check if the field is a well known wrapper type
@@ -188,7 +185,6 @@
   bool has_field = upb_msgdef_lookupname(self->descriptor->msgdef, name, name_len,
 			                                   &test_f, &test_o);
 
-<<<<<<< HEAD
   // Look for wrapper type accessor of the form <field_name>_as_value
   if (!has_field &&
       (accessor_type == METHOD_GETTER || accessor_type == METHOD_SETTER) &&
@@ -214,7 +210,9 @@
       }
       test_o = test_o_wrapper;
       test_f = test_f_wrapper;
-=======
+    }
+  }
+
   // Look for enum accessor of the form <enum_name>_const
   if (!has_field && accessor_type == METHOD_GETTER &&
       name_len > 6 && strncmp(name + name_len - 6, "_const", 6) == 0) {
@@ -235,7 +233,6 @@
       accessor_type = METHOD_ENUM_GETTER;
       test_o = test_o_enum;
       test_f = test_f_enum;
->>>>>>> 2d0183ab
     }
   }
 
@@ -334,7 +331,6 @@
     return Qnil;
   } else if (accessor_type == METHOD_PRESENCE) {
     return layout_has(self->descriptor->layout, Message_data(self), f);
-<<<<<<< HEAD
   } else if (accessor_type == METHOD_WRAPPER_GETTER) {
     VALUE value = layout_get(self->descriptor->layout, Message_data(self), f);
     if (value != Qnil) {
@@ -345,7 +341,6 @@
     VALUE wrapper = ruby_wrapper_type(f, argv[1]);
     layout_set(self->descriptor->layout, Message_data(self), f, wrapper);
     return Qnil;
-=======
   } else if (accessor_type == METHOD_ENUM_GETTER) {
     VALUE enum_type = field_type_class(f);
     VALUE method = rb_intern("const_get");
@@ -365,7 +360,6 @@
     }
     // Convert the value for singular fields
     return rb_funcall(enum_type, method, 1, raw_value);
->>>>>>> 2d0183ab
   } else {
     return layout_get(self->descriptor->layout, Message_data(self), f);
   }
