--- conflicted
+++ resolved
@@ -74,12 +74,8 @@
 VALUE MessageOrEnum_GetDescriptor(VALUE klass);
 
 // Decodes a Message from a byte sequence.
-<<<<<<< HEAD
-VALUE Message_decode_bytes(int size, const char *bytes, int options, VALUE klass, bool freeze);
-=======
 VALUE Message_decode_bytes(int size, const char* bytes, int options,
                            VALUE klass, bool freeze);
->>>>>>> ae1f2b7e
 
 // Recursively freeze message
 VALUE Message_internal_deep_freeze(VALUE _self);
