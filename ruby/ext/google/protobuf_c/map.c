--- conflicted
+++ resolved
@@ -584,12 +584,8 @@
     upb_MessageValue key, val;
 
     while (upb_Map_Next(self->map, &key, &val, &iter)) {
-<<<<<<< HEAD
-      VALUE val_val = Convert_UpbToRuby(val, self->value_type_info, self->arena);
-=======
       VALUE val_val =
           Convert_UpbToRuby(val, self->value_type_info, self->arena);
->>>>>>> ae1f2b7e
       Message_internal_deep_freeze(val_val);
     }
   }
