// Protocol Buffers - Google's data interchange format
// Copyright 2014 Google Inc.  All rights reserved.
// https://developers.google.com/protocol-buffers/
//
// Redistribution and use in source and binary forms, with or without
// modification, are permitted provided that the following conditions are
// met:
//
//     * Redistributions of source code must retain the above copyright
// notice, this list of conditions and the following disclaimer.
//     * Redistributions in binary form must reproduce the above
// copyright notice, this list of conditions and the following disclaimer
// in the documentation and/or other materials provided with the
// distribution.
//     * Neither the name of Google Inc. nor the names of its
// contributors may be used to endorse or promote products derived from
// this software without specific prior written permission.
//
// THIS SOFTWARE IS PROVIDED BY THE COPYRIGHT HOLDERS AND CONTRIBUTORS
// "AS IS" AND ANY EXPRESS OR IMPLIED WARRANTIES, INCLUDING, BUT NOT
// LIMITED TO, THE IMPLIED WARRANTIES OF MERCHANTABILITY AND FITNESS FOR
// A PARTICULAR PURPOSE ARE DISCLAIMED. IN NO EVENT SHALL THE COPYRIGHT
// OWNER OR CONTRIBUTORS BE LIABLE FOR ANY DIRECT, INDIRECT, INCIDENTAL,
// SPECIAL, EXEMPLARY, OR CONSEQUENTIAL DAMAGES (INCLUDING, BUT NOT
// LIMITED TO, PROCUREMENT OF SUBSTITUTE GOODS OR SERVICES; LOSS OF USE,
// DATA, OR PROFITS; OR BUSINESS INTERRUPTION) HOWEVER CAUSED AND ON ANY
// THEORY OF LIABILITY, WHETHER IN CONTRACT, STRICT LIABILITY, OR TORT
// (INCLUDING NEGLIGENCE OR OTHERWISE) ARISING IN ANY WAY OUT OF THE USE
// OF THIS SOFTWARE, EVEN IF ADVISED OF THE POSSIBILITY OF SUCH DAMAGE.

#include "protobuf.h"

// -----------------------------------------------------------------------------
// Basic map operations on top of upb's strtable.
//
// Note that we roll our own `Map` container here because, as for
// `RepeatedField`, we want a strongly-typed container. This is so that any user
// errors due to incorrect map key or value types are raised as close as
// possible to the error site, rather than at some deferred point (e.g.,
// serialization).
//
// We build our `Map` on top of upb_strtable so that we're able to take
// advantage of the native_slot storage abstraction, as RepeatedField does.
// (This is not quite a perfect mapping -- see the key conversions below -- but
// gives us full support and error-checking for all value types for free.)
// -----------------------------------------------------------------------------

// Map values are stored using the native_slot abstraction (as with repeated
// field values), but keys are a bit special. Since we use a strtable, we need
// to store keys as sequences of bytes such that equality of those bytes maps
// one-to-one to equality of keys. We store strings directly (i.e., they map to
// their own bytes) and integers as native integers (using the native_slot
// abstraction).

// Note that there is another tradeoff here in keeping string keys as native
// strings rather than Ruby strings: traversing the Map requires conversion to
// Ruby string values on every traversal, potentially creating more garbage. We
// should consider ways to cache a Ruby version of the key if this becomes an
// issue later.

// Forms a key to use with the underlying strtable from a Ruby key value. |buf|
// must point to TABLE_KEY_BUF_LENGTH bytes of temporary space, used to
// construct a key byte sequence if needed. |out_key| and |out_length| provide
// the resulting key data/length.
#define TABLE_KEY_BUF_LENGTH 8  // sizeof(uint64_t)
static VALUE table_key(Map* self, VALUE key,
                       char* buf,
                       const char** out_key,
                       size_t* out_length) {
  switch (self->key_type) {
    case UPB_TYPE_BYTES:
    case UPB_TYPE_STRING:
      // Strings: use string content directly.
      if (TYPE(key) == T_SYMBOL) {
        key = rb_id2str(SYM2ID(key));
      }
      Check_Type(key, T_STRING);
      key = native_slot_encode_and_freeze_string(self->key_type, key);
      *out_key = RSTRING_PTR(key);
      *out_length = RSTRING_LEN(key);
      break;

    case UPB_TYPE_BOOL:
    case UPB_TYPE_INT32:
    case UPB_TYPE_INT64:
    case UPB_TYPE_UINT32:
    case UPB_TYPE_UINT64:
      native_slot_set("", self->key_type, Qnil, buf, key);
      *out_key = buf;
      *out_length = native_slot_size(self->key_type);
      break;

    default:
      // Map constructor should not allow a Map with another key type to be
      // constructed.
      assert(false);
      break;
  }

  return key;
}

static VALUE table_key_to_ruby(Map* self, const char* buf, size_t length) {
  switch (self->key_type) {
    case UPB_TYPE_BYTES:
    case UPB_TYPE_STRING: {
      VALUE ret = rb_str_new(buf, length);
      rb_enc_associate(ret,
                       (self->key_type == UPB_TYPE_BYTES) ?
                       kRubyString8bitEncoding : kRubyStringUtf8Encoding);
      return ret;
    }

    case UPB_TYPE_BOOL:
    case UPB_TYPE_INT32:
    case UPB_TYPE_INT64:
    case UPB_TYPE_UINT32:
    case UPB_TYPE_UINT64:
      return native_slot_get(self->key_type, Qnil, buf);

    default:
      assert(false);
      return Qnil;
  }
}

static void* value_memory(upb_value* v) {
  return (void*)(&v->val);
}

// -----------------------------------------------------------------------------
// Map container type.
// -----------------------------------------------------------------------------

const rb_data_type_t Map_type = {
  "Google::Protobuf::Map",
  { Map_mark, Map_free, NULL },
};

VALUE cMap;

Map* ruby_to_Map(VALUE _self) {
  Map* self;
  TypedData_Get_Struct(_self, Map, &Map_type, self);
  return self;
}

void Map_mark(void* _self) {
  Map* self = _self;

  rb_gc_mark(self->value_type_class);
  rb_gc_mark(self->parse_frame);

  if (self->value_type == UPB_TYPE_STRING ||
      self->value_type == UPB_TYPE_BYTES ||
      self->value_type == UPB_TYPE_MESSAGE) {
    upb_strtable_iter it;
    for (upb_strtable_begin(&it, &self->table);
         !upb_strtable_done(&it);
         upb_strtable_next(&it)) {
      upb_value v = upb_strtable_iter_value(&it);
      void* mem = value_memory(&v);
      native_slot_mark(self->value_type, mem);
    }
  }
}

void Map_free(void* _self) {
  Map* self = _self;
  upb_strtable_uninit(&self->table);
  xfree(self);
}

VALUE Map_alloc(VALUE klass) {
  Map* self = ALLOC(Map);
  memset(self, 0, sizeof(Map));
  self->value_type_class = Qnil;
  return TypedData_Wrap_Struct(klass, &Map_type, self);
}

VALUE Map_set_frame(VALUE map, VALUE val) {
  Map* self = ruby_to_Map(map);
  self->parse_frame = val;
  return val;
}

static bool needs_typeclass(upb_fieldtype_t type) {
  switch (type) {
    case UPB_TYPE_MESSAGE:
    case UPB_TYPE_ENUM:
      return true;
    default:
      return false;
  }
}

/*
 * call-seq:
 *     Map.new(key_type, value_type, value_typeclass = nil, init_hashmap = {})
 *     => new map
 *
 * Allocates a new Map container. This constructor may be called with 2, 3, or 4
 * arguments. The first two arguments are always present and are symbols (taking
 * on the same values as field-type symbols in message descriptors) that
 * indicate the type of the map key and value fields.
 *
 * The supported key types are: :int32, :int64, :uint32, :uint64, :bool,
 * :string, :bytes.
 *
 * The supported value types are: :int32, :int64, :uint32, :uint64, :bool,
 * :string, :bytes, :enum, :message.
 *
 * The third argument, value_typeclass, must be present if value_type is :enum
 * or :message. As in RepeatedField#new, this argument must be a message class
 * (for :message) or enum module (for :enum).
 *
 * The last argument, if present, provides initial content for map. Note that
 * this may be an ordinary Ruby hashmap or another Map instance with identical
 * key and value types. Also note that this argument may be present whether or
 * not value_typeclass is present (and it is unambiguously separate from
 * value_typeclass because value_typeclass's presence is strictly determined by
 * value_type). The contents of this initial hashmap or Map instance are
 * shallow-copied into the new Map: the original map is unmodified, but
 * references to underlying objects will be shared if the value type is a
 * message type.
 */
VALUE Map_init(int argc, VALUE* argv, VALUE _self) {
  Map* self = ruby_to_Map(_self);
  int init_value_arg;

  // We take either two args (:key_type, :value_type), three args (:key_type,
  // :value_type, "ValueMessageType"), or four args (the above plus an initial
  // hashmap).
  if (argc < 2 || argc > 4) {
    rb_raise(rb_eArgError, "Map constructor expects 2, 3 or 4 arguments.");
  }

  self->key_type = ruby_to_fieldtype(argv[0]);
  self->value_type = ruby_to_fieldtype(argv[1]);
  self->parse_frame = Qnil;

  // Check that the key type is an allowed type.
  switch (self->key_type) {
    case UPB_TYPE_INT32:
    case UPB_TYPE_INT64:
    case UPB_TYPE_UINT32:
    case UPB_TYPE_UINT64:
    case UPB_TYPE_BOOL:
    case UPB_TYPE_STRING:
    case UPB_TYPE_BYTES:
      // These are OK.
      break;
    default:
      rb_raise(rb_eArgError, "Invalid key type for map.");
  }

  init_value_arg = 2;
  if (needs_typeclass(self->value_type) && argc > 2) {
    self->value_type_class = argv[2];
    validate_type_class(self->value_type, self->value_type_class);
    init_value_arg = 3;
  }

  // Table value type is always UINT64: this ensures enough space to store the
  // native_slot value.
  if (!upb_strtable_init(&self->table, UPB_CTYPE_UINT64)) {
    rb_raise(rb_eRuntimeError, "Could not allocate table.");
  }

  if (argc > init_value_arg) {
    Map_merge_into_self(_self, argv[init_value_arg]);
  }

  return Qnil;
}

/*
 * call-seq:
 *     Map.each(&block)
 *
 * Invokes &block on each |key, value| pair in the map, in unspecified order.
 * Note that Map also includes Enumerable; map thus acts like a normal Ruby
 * sequence.
 */
VALUE Map_each(VALUE _self) {
  Map* self = ruby_to_Map(_self);

  upb_strtable_iter it;
  for (upb_strtable_begin(&it, &self->table);
       !upb_strtable_done(&it);
       upb_strtable_next(&it)) {

    VALUE key = table_key_to_ruby(
        self, upb_strtable_iter_key(&it), upb_strtable_iter_keylength(&it));

    upb_value v = upb_strtable_iter_value(&it);
    void* mem = value_memory(&v);
    VALUE value = native_slot_get(self->value_type,
                                  self->value_type_class,
                                  mem);

    rb_yield_values(2, key, value);
  }

  return Qnil;
}

/*
 * call-seq:
 *     Map.keys => [list_of_keys]
 *
 * Returns the list of keys contained in the map, in unspecified order.
 */
VALUE Map_keys(VALUE _self) {
  Map* self = ruby_to_Map(_self);

  VALUE ret = rb_ary_new();
  upb_strtable_iter it;
  for (upb_strtable_begin(&it, &self->table);
       !upb_strtable_done(&it);
       upb_strtable_next(&it)) {

    VALUE key = table_key_to_ruby(
        self, upb_strtable_iter_key(&it), upb_strtable_iter_keylength(&it));

    rb_ary_push(ret, key);
  }

  return ret;
}

/*
 * call-seq:
 *     Map.values => [list_of_values]
 *
 * Returns the list of values contained in the map, in unspecified order.
 */
VALUE Map_values(VALUE _self) {
  Map* self = ruby_to_Map(_self);

  VALUE ret = rb_ary_new();
  upb_strtable_iter it;
  for (upb_strtable_begin(&it, &self->table);
       !upb_strtable_done(&it);
       upb_strtable_next(&it)) {

    upb_value v = upb_strtable_iter_value(&it);
    void* mem = value_memory(&v);
    VALUE value = native_slot_get(self->value_type,
                                  self->value_type_class,
                                  mem);

    rb_ary_push(ret, value);
  }

  return ret;
}

/*
 * call-seq:
 *     Map.[](key) => value
 *
 * Accesses the element at the given key. Throws an exception if the key type is
 * incorrect. Returns nil when the key is not present in the map.
 */
VALUE Map_index(VALUE _self, VALUE key) {
  Map* self = ruby_to_Map(_self);

  char keybuf[TABLE_KEY_BUF_LENGTH];
  const char* keyval = NULL;
  size_t length = 0;
  upb_value v;
  key = table_key(self, key, keybuf, &keyval, &length);

  if (upb_strtable_lookup2(&self->table, keyval, length, &v)) {
    void* mem = value_memory(&v);
    return native_slot_get(self->value_type, self->value_type_class, mem);
  } else {
    return Qnil;
  }
}

/*
 * call-seq:
 *     Map.[]=(key, value) => value
 *
 * Inserts or overwrites the value at the given key with the given new value.
 * Throws an exception if the key type is incorrect. Returns the new value that
 * was just inserted.
 */
VALUE Map_index_set(VALUE _self, VALUE key, VALUE value) {
  Map* self = ruby_to_Map(_self);
  char keybuf[TABLE_KEY_BUF_LENGTH];
  const char* keyval = NULL;
  size_t length = 0;
  upb_value v;
  void* mem;
  key = table_key(self, key, keybuf, &keyval, &length);

<<<<<<< HEAD
  rb_check_frozen(_self);
=======
  if (TYPE(value) == T_HASH) {
    VALUE args[1] = { value };
    value = rb_class_new_instance(1, args, self->value_type_class);
  }
>>>>>>> c132a4aa

  mem = value_memory(&v);
  native_slot_set("", self->value_type, self->value_type_class, mem, value);

  // Replace any existing value by issuing a 'remove' operation first.
  upb_strtable_remove2(&self->table, keyval, length, NULL);
  if (!upb_strtable_insert2(&self->table, keyval, length, v)) {
    rb_raise(rb_eRuntimeError, "Could not insert into table");
  }

  // Ruby hashmap's :[]= method also returns the inserted value.
  return value;
}

/*
 * call-seq:
 *     Map.has_key?(key) => bool
 *
 * Returns true if the given key is present in the map. Throws an exception if
 * the key has the wrong type.
 */
VALUE Map_has_key(VALUE _self, VALUE key) {
  Map* self = ruby_to_Map(_self);

  char keybuf[TABLE_KEY_BUF_LENGTH];
  const char* keyval = NULL;
  size_t length = 0;
  key = table_key(self, key, keybuf, &keyval, &length);

  if (upb_strtable_lookup2(&self->table, keyval, length, NULL)) {
    return Qtrue;
  } else {
    return Qfalse;
  }
}

/*
 * call-seq:
 *     Map.delete(key) => old_value
 *
 * Deletes the value at the given key, if any, returning either the old value or
 * nil if none was present. Throws an exception if the key is of the wrong type.
 */
VALUE Map_delete(VALUE _self, VALUE key) {
  Map* self = ruby_to_Map(_self);
  char keybuf[TABLE_KEY_BUF_LENGTH];
  const char* keyval = NULL;
  size_t length = 0;
  upb_value v;
  key = table_key(self, key, keybuf, &keyval, &length);

  rb_check_frozen(_self);

  if (upb_strtable_remove2(&self->table, keyval, length, &v)) {
    void* mem = value_memory(&v);
    return native_slot_get(self->value_type, self->value_type_class, mem);
  } else {
    return Qnil;
  }
}

/*
 * call-seq:
 *     Map.clear
 *
 * Removes all entries from the map.
 */
VALUE Map_clear(VALUE _self) {
  Map* self = ruby_to_Map(_self);

  rb_check_frozen(_self);

  // Uninit and reinit the table -- this is faster than iterating and doing a
  // delete-lookup on each key.
  upb_strtable_uninit(&self->table);
  if (!upb_strtable_init(&self->table, UPB_CTYPE_INT64)) {
    rb_raise(rb_eRuntimeError, "Unable to re-initialize table");
  }
  return Qnil;
}

/*
 * call-seq:
 *     Map.length
 *
 * Returns the number of entries (key-value pairs) in the map.
 */
VALUE Map_length(VALUE _self) {
  Map* self = ruby_to_Map(_self);
  return ULL2NUM(upb_strtable_count(&self->table));
}

static VALUE Map_new_this_type(VALUE _self) {
  Map* self = ruby_to_Map(_self);
  VALUE new_map = Qnil;
  VALUE key_type = fieldtype_to_ruby(self->key_type);
  VALUE value_type = fieldtype_to_ruby(self->value_type);
  if (self->value_type_class != Qnil) {
    new_map = rb_funcall(CLASS_OF(_self), rb_intern("new"), 3,
                         key_type, value_type, self->value_type_class);
  } else {
    new_map = rb_funcall(CLASS_OF(_self), rb_intern("new"), 2,
                         key_type, value_type);
  }
  return new_map;
}

/*
 * call-seq:
 *     Map.dup => new_map
 *
 * Duplicates this map with a shallow copy. References to all non-primitive
 * element objects (e.g., submessages) are shared.
 */
VALUE Map_dup(VALUE _self) {
  Map* self = ruby_to_Map(_self);
  VALUE new_map = Map_new_this_type(_self);
  Map* new_self = ruby_to_Map(new_map);

  upb_strtable_iter it;
  for (upb_strtable_begin(&it, &self->table);
       !upb_strtable_done(&it);
       upb_strtable_next(&it)) {

    upb_value v = upb_strtable_iter_value(&it);
    void* mem = value_memory(&v);
    upb_value dup;
    void* dup_mem = value_memory(&dup);
    native_slot_dup(self->value_type, dup_mem, mem);

    if (!upb_strtable_insert2(&new_self->table,
                              upb_strtable_iter_key(&it),
                              upb_strtable_iter_keylength(&it),
                              dup)) {
      rb_raise(rb_eRuntimeError, "Error inserting value into new table");
    }
  }

  return new_map;
}

// Used by Google::Protobuf.deep_copy but not exposed directly.
VALUE Map_deep_copy(VALUE _self) {
  Map* self = ruby_to_Map(_self);
  VALUE new_map = Map_new_this_type(_self);
  Map* new_self = ruby_to_Map(new_map);

  upb_strtable_iter it;
  for (upb_strtable_begin(&it, &self->table);
       !upb_strtable_done(&it);
       upb_strtable_next(&it)) {

    upb_value v = upb_strtable_iter_value(&it);
    void* mem = value_memory(&v);
    upb_value dup;
    void* dup_mem = value_memory(&dup);
    native_slot_deep_copy(self->value_type, dup_mem, mem);

    if (!upb_strtable_insert2(&new_self->table,
                              upb_strtable_iter_key(&it),
                              upb_strtable_iter_keylength(&it),
                              dup)) {
      rb_raise(rb_eRuntimeError, "Error inserting value into new table");
    }
  }

  return new_map;
}

/*
 * call-seq:
 *     Map.==(other) => boolean
 *
 * Compares this map to another. Maps are equal if they have identical key sets,
 * and for each key, the values in both maps compare equal. Elements are
 * compared as per normal Ruby semantics, by calling their :== methods (or
 * performing a more efficient comparison for primitive types).
 *
 * Maps with dissimilar key types or value types/typeclasses are never equal,
 * even if value comparison (for example, between integers and floats) would
 * have otherwise indicated that every element has equal value.
 */
VALUE Map_eq(VALUE _self, VALUE _other) {
  Map* self = ruby_to_Map(_self);
  Map* other;
  upb_strtable_iter it;

  // Allow comparisons to Ruby hashmaps by converting to a temporary Map
  // instance. Slow, but workable.
  if (TYPE(_other) == T_HASH) {
    VALUE other_map = Map_new_this_type(_self);
    Map_merge_into_self(other_map, _other);
    _other = other_map;
  }

  other = ruby_to_Map(_other);

  if (self == other) {
    return Qtrue;
  }
  if (self->key_type != other->key_type ||
      self->value_type != other->value_type ||
      self->value_type_class != other->value_type_class) {
    return Qfalse;
  }
  if (upb_strtable_count(&self->table) != upb_strtable_count(&other->table)) {
    return Qfalse;
  }

  // For each member of self, check that an equal member exists at the same key
  // in other.
  for (upb_strtable_begin(&it, &self->table);
       !upb_strtable_done(&it);
       upb_strtable_next(&it)) {

    upb_value v = upb_strtable_iter_value(&it);
    void* mem = value_memory(&v);
    upb_value other_v;
    void* other_mem = value_memory(&other_v);

    if (!upb_strtable_lookup2(&other->table,
                              upb_strtable_iter_key(&it),
                              upb_strtable_iter_keylength(&it),
                              &other_v)) {
      // Not present in other map.
      return Qfalse;
    }

    if (!native_slot_eq(self->value_type, mem, other_mem)) {
      // Present, but value not equal.
      return Qfalse;
    }
  }

  return Qtrue;
}

/*
 * call-seq:
 *     Map.hash => hash_value
 *
 * Returns a hash value based on this map's contents.
 */
VALUE Map_hash(VALUE _self) {
  Map* self = ruby_to_Map(_self);

  st_index_t h = rb_hash_start(0);
  VALUE hash_sym = rb_intern("hash");

  upb_strtable_iter it;
  for (upb_strtable_begin(&it, &self->table);
       !upb_strtable_done(&it);
       upb_strtable_next(&it)) {
    VALUE key = table_key_to_ruby(
        self, upb_strtable_iter_key(&it), upb_strtable_iter_keylength(&it));

    upb_value v = upb_strtable_iter_value(&it);
    void* mem = value_memory(&v);
    VALUE value = native_slot_get(self->value_type,
                                  self->value_type_class,
                                  mem);

    h = rb_hash_uint(h, NUM2LONG(rb_funcall(key, hash_sym, 0)));
    h = rb_hash_uint(h, NUM2LONG(rb_funcall(value, hash_sym, 0)));
  }

  return INT2FIX(h);
}

/*
 * call-seq:
 *     Map.to_h => {}
 *
 * Returns a Ruby Hash object containing all the values within the map
 */
VALUE Map_to_h(VALUE _self) {
  Map* self = ruby_to_Map(_self);
  VALUE hash = rb_hash_new();
  upb_strtable_iter it;
  for (upb_strtable_begin(&it, &self->table);
       !upb_strtable_done(&it);
       upb_strtable_next(&it)) {
    VALUE key = table_key_to_ruby(
        self, upb_strtable_iter_key(&it), upb_strtable_iter_keylength(&it));
    upb_value v = upb_strtable_iter_value(&it);
    void* mem = value_memory(&v);
    VALUE value = native_slot_get(self->value_type,
                                  self->value_type_class,
                                  mem);

    if (self->value_type == UPB_TYPE_MESSAGE) {
      value = Message_to_h(value);
    }
    rb_hash_aset(hash, key, value);
  }
  return hash;
}

/*
 * call-seq:
 *     Map.inspect => string
 *
 * Returns a string representing this map's elements. It will be formatted as
 * "{key => value, key => value, ...}", with each key and value string
 * representation computed by its own #inspect method.
 */
VALUE Map_inspect(VALUE _self) {
  Map* self = ruby_to_Map(_self);

  VALUE str = rb_str_new2("{");

  bool first = true;
  VALUE inspect_sym = rb_intern("inspect");

  upb_strtable_iter it;
  for (upb_strtable_begin(&it, &self->table);
       !upb_strtable_done(&it);
       upb_strtable_next(&it)) {
    VALUE key = table_key_to_ruby(
        self, upb_strtable_iter_key(&it), upb_strtable_iter_keylength(&it));

    upb_value v = upb_strtable_iter_value(&it);
    void* mem = value_memory(&v);
    VALUE value = native_slot_get(self->value_type,
                                  self->value_type_class,
                                  mem);

    if (!first) {
      str = rb_str_cat2(str, ", ");
    } else {
      first = false;
    }
    str = rb_str_append(str, rb_funcall(key, inspect_sym, 0));
    str = rb_str_cat2(str, "=>");
    str = rb_str_append(str, rb_funcall(value, inspect_sym, 0));
  }

  str = rb_str_cat2(str, "}");
  return str;
}

/*
 * call-seq:
 *     Map.merge(other_map) => map
 *
 * Copies key/value pairs from other_map into a copy of this map. If a key is
 * set in other_map and this map, the value from other_map overwrites the value
 * in the new copy of this map. Returns the new copy of this map with merged
 * contents.
 */
VALUE Map_merge(VALUE _self, VALUE hashmap) {
  VALUE dupped = Map_dup(_self);
  return Map_merge_into_self(dupped, hashmap);
}

static int merge_into_self_callback(VALUE key, VALUE value, VALUE self) {
  Map_index_set(self, key, value);
  return ST_CONTINUE;
}

// Used only internally -- shared by #merge and #initialize.
VALUE Map_merge_into_self(VALUE _self, VALUE hashmap) {
  if (TYPE(hashmap) == T_HASH) {
    rb_hash_foreach(hashmap, merge_into_self_callback, _self);
  } else if (RB_TYPE_P(hashmap, T_DATA) && RTYPEDDATA_P(hashmap) &&
             RTYPEDDATA_TYPE(hashmap) == &Map_type) {

    Map* self = ruby_to_Map(_self);
    Map* other = ruby_to_Map(hashmap);
    upb_strtable_iter it;

    if (self->key_type != other->key_type ||
        self->value_type != other->value_type ||
        self->value_type_class != other->value_type_class) {
      rb_raise(rb_eArgError, "Attempt to merge Map with mismatching types");
    }

    for (upb_strtable_begin(&it, &other->table);
         !upb_strtable_done(&it);
         upb_strtable_next(&it)) {

      // Replace any existing value by issuing a 'remove' operation first.
      upb_value v;
      upb_value oldv;
      upb_strtable_remove2(&self->table,
                           upb_strtable_iter_key(&it),
                           upb_strtable_iter_keylength(&it),
                           &oldv);

      v = upb_strtable_iter_value(&it);
      upb_strtable_insert2(&self->table,
                           upb_strtable_iter_key(&it),
                           upb_strtable_iter_keylength(&it),
                           v);
    }
  } else {
    rb_raise(rb_eArgError, "Unknown type merging into Map");
  }
  return _self;
}

// Internal method: map iterator initialization (used for serialization).
void Map_begin(VALUE _self, Map_iter* iter) {
  Map* self = ruby_to_Map(_self);
  iter->self = self;
  upb_strtable_begin(&iter->it, &self->table);
}

void Map_next(Map_iter* iter) {
  upb_strtable_next(&iter->it);
}

bool Map_done(Map_iter* iter) {
  return upb_strtable_done(&iter->it);
}

VALUE Map_iter_key(Map_iter* iter) {
  return table_key_to_ruby(
      iter->self,
      upb_strtable_iter_key(&iter->it),
      upb_strtable_iter_keylength(&iter->it));
}

VALUE Map_iter_value(Map_iter* iter) {
  upb_value v = upb_strtable_iter_value(&iter->it);
  void* mem = value_memory(&v);
  return native_slot_get(iter->self->value_type,
                         iter->self->value_type_class,
                         mem);
}

void Map_register(VALUE module) {
  VALUE klass = rb_define_class_under(module, "Map", rb_cObject);
  rb_define_alloc_func(klass, Map_alloc);
  rb_gc_register_address(&cMap);
  cMap = klass;

  rb_define_method(klass, "initialize", Map_init, -1);
  rb_define_method(klass, "each", Map_each, 0);
  rb_define_method(klass, "keys", Map_keys, 0);
  rb_define_method(klass, "values", Map_values, 0);
  rb_define_method(klass, "[]", Map_index, 1);
  rb_define_method(klass, "[]=", Map_index_set, 2);
  rb_define_method(klass, "has_key?", Map_has_key, 1);
  rb_define_method(klass, "delete", Map_delete, 1);
  rb_define_method(klass, "clear", Map_clear, 0);
  rb_define_method(klass, "length", Map_length, 0);
  rb_define_method(klass, "dup", Map_dup, 0);
  rb_define_method(klass, "==", Map_eq, 1);
  rb_define_method(klass, "hash", Map_hash, 0);
  rb_define_method(klass, "to_h", Map_to_h, 0);
  rb_define_method(klass, "inspect", Map_inspect, 0);
  rb_define_method(klass, "merge", Map_merge, 1);
  rb_include_module(klass, rb_mEnumerable);
}<|MERGE_RESOLUTION|>--- conflicted
+++ resolved
@@ -397,14 +397,12 @@
   void* mem;
   key = table_key(self, key, keybuf, &keyval, &length);
 
-<<<<<<< HEAD
   rb_check_frozen(_self);
-=======
+
   if (TYPE(value) == T_HASH) {
     VALUE args[1] = { value };
     value = rb_class_new_instance(1, args, self->value_type_class);
   }
->>>>>>> c132a4aa
 
   mem = value_memory(&v);
   native_slot_set("", self->value_type, self->value_type_class, mem, value);
