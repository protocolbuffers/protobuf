--- conflicted
+++ resolved
@@ -2,11 +2,8 @@
 
 package basic_test;
 
-<<<<<<< HEAD
 import "google/protobuf/wrappers.proto";
-=======
 import "google/protobuf/struct.proto";
->>>>>>> 3e1bd5b8
 
 message Foo {
   Bar bar = 1;
@@ -114,7 +111,6 @@
 message Inner {
 }
 
-<<<<<<< HEAD
 message Wrapper {
   google.protobuf.DoubleValue double = 1;
   google.protobuf.FloatValue float = 2;
@@ -129,7 +125,7 @@
   oneof a_oneof {
     string oneof_string = 10;
   }
-=======
+}
 
 message MyRepeatedStruct {
   repeated MyStruct structs = 1;
@@ -138,5 +134,4 @@
 message MyStruct {
   string string = 1;
   google.protobuf.Struct struct = 2;
->>>>>>> 3e1bd5b8
 }