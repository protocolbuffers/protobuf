--- conflicted
+++ resolved
@@ -2,12 +2,9 @@
 
 package basic_test;
 
-<<<<<<< HEAD
 import "google/protobuf/wrappers.proto";
-=======
 import "google/protobuf/timestamp.proto";
 import "google/protobuf/duration.proto";
->>>>>>> d2daa389
 import "google/protobuf/struct.proto";
 
 message Foo {
@@ -116,7 +113,6 @@
 message Inner {
 }
 
-<<<<<<< HEAD
 message Wrapper {
   google.protobuf.DoubleValue double = 1;
   google.protobuf.FloatValue float = 2;
@@ -131,11 +127,11 @@
   oneof a_oneof {
     string oneof_string = 10;
   }
-=======
+}
+
 message TimeMessage {
   google.protobuf.Timestamp timestamp = 1;
   google.protobuf.Duration duration = 2;
->>>>>>> d2daa389
 }
 
 message Enumer {
