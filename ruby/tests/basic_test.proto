--- conflicted
+++ resolved
@@ -112,11 +112,11 @@
 message Inner {
 }
 
-<<<<<<< HEAD
 message TimeMessage {
   google.protobuf.Timestamp timestamp = 1;
   google.protobuf.Duration duration = 2;
-=======
+}
+
 message Enumer {
   TestEnum optional_enum = 1;
   repeated TestEnum repeated_enum = 2;
@@ -125,7 +125,6 @@
     string str = 10;
     TestEnum const = 11;
   }
->>>>>>> ae85b457
 }
 
 message MyRepeatedStruct {
