--- conflicted
+++ resolved
@@ -110,8 +110,6 @@
 message Inner {
 }
 
-<<<<<<< HEAD
-=======
 message Enumer {
   TestEnum optional_enum = 1;
   repeated TestEnum repeated_enum = 2;
@@ -121,7 +119,6 @@
     TestEnum const = 11;
   }
 }
->>>>>>> 35c9a5fe
 
 message MyRepeatedStruct {
   repeated MyStruct structs = 1;
