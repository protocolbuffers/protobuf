--- conflicted
+++ resolved
@@ -119,7 +119,6 @@
   }
 }
 
-<<<<<<< HEAD
 message Wrapper {
   optional google.protobuf.DoubleValue double = 1;
   optional google.protobuf.FloatValue float = 2;
@@ -133,7 +132,9 @@
   optional string real_string = 100;
   oneof a_oneof {
     string oneof_string = 10;
-=======
+  }
+}
+
 message Enumer {
   optional TestEnum optional_enum = 11;
   repeated TestEnum repeated_enum = 22;
@@ -141,7 +142,6 @@
   oneof a_oneof {
     string str = 100;
     TestEnum const = 101;
->>>>>>> 2d0183ab
   }
 }
 
