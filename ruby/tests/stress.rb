--- conflicted
+++ resolved
@@ -5,24 +5,8 @@
 require 'test/unit'
 
 module StressTest
-<<<<<<< HEAD
-  pool = Google::Protobuf::DescriptorPool.new
-  pool.build do
-    add_message "TestMessage" do
-      proto3_optional :a,  :int32,        1
-      repeated :b,  :message,      2, "M"
-    end
-    add_message "M" do
-      proto3_optional :foo, :string, 1
-    end
-  end
-
-  TestMessage = pool.lookup("TestMessage").msgclass
-  M = pool.lookup("M").msgclass
-=======
   TestMessage = StressTestProtos::TestMessage
   M = StressTestProtos::M
->>>>>>> f4ff5018
 
   class StressTest < Test::Unit::TestCase
     def get_msg
