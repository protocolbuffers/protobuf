# Defines tests which are common between proto2 and proto3 syntax.
#
# Requires that the proto messages are exactly the same in proto2 and proto3 syntax
# and that the including class should define a 'proto_module' method which returns
# the enclosing module of the proto message classes.
module CommonTests
  def test_defaults
    m = proto_module::TestMessage.new
    assert m.optional_int32 == 0
    assert m.optional_int64 == 0
    assert m.optional_uint32 == 0
    assert m.optional_uint64 == 0
    assert m.optional_bool == false
    assert m.optional_float == 0.0
    assert m.optional_double == 0.0
    assert m.optional_string == ""
    assert m.optional_bytes == ""
    assert m.optional_msg == nil
    assert m.optional_enum == :Default
  end

  def test_setters
    m = proto_module::TestMessage.new
    m.optional_int32 = -42
    assert m.optional_int32 == -42
    m.optional_int64 = -0x1_0000_0000
    assert m.optional_int64 == -0x1_0000_0000
    m.optional_uint32 = 0x9000_0000
    assert m.optional_uint32 == 0x9000_0000
    m.optional_uint64 = 0x9000_0000_0000_0000
    assert m.optional_uint64 == 0x9000_0000_0000_0000
    m.optional_bool = true
    assert m.optional_bool == true
    m.optional_float = 0.5
    assert m.optional_float == 0.5
    m.optional_double = 0.5
    assert m.optional_double == 0.5
    m.optional_string = "hello"
    assert m.optional_string == "hello"
    m.optional_string = :hello
    assert m.optional_string == "hello"
    m.optional_bytes = "world".encode!('ASCII-8BIT')
    assert m.optional_bytes == "world"
    m.optional_msg = proto_module::TestMessage2.new(:foo => 42)
    assert m.optional_msg == proto_module::TestMessage2.new(:foo => 42)
    m.optional_msg = nil
    assert m.optional_msg == nil
    m.optional_enum = :C
    assert m.optional_enum == :C
    m.optional_enum = 'C'
    assert m.optional_enum == :C
  end

  def test_ctor_args
    m = proto_module::TestMessage.new(:optional_int32 => -42,
                                      :optional_msg => proto_module::TestMessage2.new,
                                      :optional_enum => :C,
                                      :repeated_string => ["hello", "there", "world"])
    assert m.optional_int32 == -42
    assert m.optional_msg.class == proto_module::TestMessage2
    assert m.repeated_string.length == 3
    assert m.optional_enum == :C
    assert m.repeated_string[0] == "hello"
    assert m.repeated_string[1] == "there"
    assert m.repeated_string[2] == "world"
  end

  def test_ctor_string_symbol_args
    m = proto_module::TestMessage.new(:optional_enum => 'C', :repeated_enum => ['A', 'B'])
    assert_equal :C, m.optional_enum
    assert_equal [:A, :B], m.repeated_enum

    m = proto_module::TestMessage.new(:optional_string => :foo, :repeated_string => [:foo, :bar])
    assert_equal 'foo', m.optional_string
    assert_equal ['foo', 'bar'], m.repeated_string
  end

  def test_ctor_nil_args
    m = proto_module::TestMessage.new(:optional_enum => nil, :optional_int32 => nil, :optional_string => nil, :optional_msg => nil)

    assert_equal :Default, m.optional_enum
    assert_equal 0, m.optional_int32
    assert_equal "", m.optional_string
    assert_nil m.optional_msg
  end

  def test_embeddedmsg_hash_init
    m = proto_module::TestEmbeddedMessageParent.new(
      :child_msg => {sub_child: {optional_int32: 1}},
      :number => 2,
      :repeated_msg => [{sub_child: {optional_int32: 3}}],
      :repeated_number => [10, 20, 30])

    assert_equal 2, m.number
    assert_equal [10, 20, 30], m.repeated_number

    assert_not_nil m.child_msg
    assert_not_nil m.child_msg.sub_child
    assert_equal m.child_msg.sub_child.optional_int32, 1

    assert_not_nil m.repeated_msg
    assert_equal 1, m.repeated_msg.length
    assert_equal 3, m.repeated_msg.first.sub_child.optional_int32
  end

  def test_inspect_eq_to_s
    m = proto_module::TestMessage.new(
      :optional_int32 => -42,
      :optional_enum => :A,
      :optional_msg => proto_module::TestMessage2.new,
      :repeated_string => ["hello", "there", "world"])
    expected = "<#{proto_module}::TestMessage: optional_int32: -42, optional_int64: 0, optional_uint32: 0, optional_uint64: 0, optional_bool: false, optional_float: 0.0, optional_double: 0.0, optional_string: \"\", optional_bytes: \"\", optional_msg: <#{proto_module}::TestMessage2: foo: 0>, optional_enum: :A, repeated_int32: [], repeated_int64: [], repeated_uint32: [], repeated_uint64: [], repeated_bool: [], repeated_float: [], repeated_double: [], repeated_string: [\"hello\", \"there\", \"world\"], repeated_bytes: [], repeated_msg: [], repeated_enum: []>"
    assert_equal expected, m.inspect
    assert_equal expected, m.to_s

    m = proto_module::OneofMessage.new(:b => -42)
    expected = "<#{proto_module}::OneofMessage: a: \"\", b: -42, c: nil, d: :Default>"
    assert_equal expected, m.inspect
    assert_equal expected, m.to_s
  end

  def test_hash
    m1 = proto_module::TestMessage.new(:optional_int32 => 42)
    m2 = proto_module::TestMessage.new(:optional_int32 => 102, repeated_string: ['please', 'work', 'ok?'])
    m3 = proto_module::TestMessage.new(:optional_int32 => 102, repeated_string: ['please', 'work', 'ok?'])
    assert m1.hash != 0
    assert m2.hash != 0
    assert m3.hash != 0
    # relying on the randomness here -- if hash function changes and we are
    # unlucky enough to get a collision, then change the values above.
    assert m1.hash != m2.hash
    assert_equal m2.hash, m3.hash
  end

  def test_unknown_field_errors
    e = assert_raise NoMethodError do
      proto_module::TestMessage.new.hello
    end
    assert_match(/hello/, e.message)

    e = assert_raise NoMethodError do
      proto_module::TestMessage.new.hello = "world"
    end
    assert_match(/hello/, e.message)
  end

  def test_type_errors
    m = proto_module::TestMessage.new
    e = assert_raise Google::Protobuf::TypeError do
      m.optional_int32 = "hello"
    end

    # Google::Protobuf::TypeError should inherit from TypeError for backwards compatibility
    # TODO: This can be removed when we can safely migrate to Google::Protobuf::TypeError
    assert e.is_a?(::TypeError)

    assert_raise Google::Protobuf::TypeError do
      m.optional_string = 42
    end
    assert_raise Google::Protobuf::TypeError do
      m.optional_string = nil
    end
    assert_raise Google::Protobuf::TypeError do
      m.optional_bool = 42
    end
    assert_raise Google::Protobuf::TypeError do
      m.optional_msg = proto_module::TestMessage.new  # expects TestMessage2
    end

    assert_raise Google::Protobuf::TypeError do
      m.repeated_int32 = []  # needs RepeatedField
    end

    assert_raise Google::Protobuf::TypeError do
      m.repeated_int32.push "hello"
    end

    assert_raise Google::Protobuf::TypeError do
      m.repeated_msg.push proto_module::TestMessage.new
    end
  end

  def test_string_encoding
    m = proto_module::TestMessage.new

    # Assigning a normal (ASCII or UTF8) string to a bytes field, or
    # ASCII-8BIT to a string field will convert to the proper encoding.
    m.optional_bytes = "Test string ASCII".encode!('ASCII')
    assert m.optional_bytes.frozen?
    assert_equal Encoding::ASCII_8BIT, m.optional_bytes.encoding
    assert_equal "Test string ASCII", m.optional_bytes

    assert_raise Encoding::UndefinedConversionError do
      m.optional_bytes = "Test string UTF-8 \u0100".encode!('UTF-8')
    end

    assert_raise Encoding::UndefinedConversionError do
      m.optional_string = ["FFFF"].pack('H*')
    end

    # "Ordinary" use case.
    m.optional_bytes = ["FFFF"].pack('H*')
    m.optional_string = "\u0100"

    # strings are immutable so we can't do this, but serialize should catch it.
    m.optional_string = "asdf".encode!('UTF-8')
    # Ruby 2.5 changed to raise FrozenError. However, assert_raise don't
    # accept subclass.
    ok = false
    begin
      m.optional_string.encode!('ASCII-8BIT')
    rescue RuntimeError
      ok = true
    end
    assert ok
  end

  def test_rptfield_int32
    l = Google::Protobuf::RepeatedField.new(:int32)
    assert l.count == 0
    l = Google::Protobuf::RepeatedField.new(:int32, [1, 2, 3])
    assert l.count == 3
    assert_equal [1, 2, 3], l
    assert_equal l, [1, 2, 3]
    l.push 4
    assert l == [1, 2, 3, 4]
    dst_list = []
    l.each { |val| dst_list.push val }
    assert dst_list == [1, 2, 3, 4]
    assert l.to_a == [1, 2, 3, 4]
    assert l[0] == 1
    assert l[3] == 4
    l[0] = 5
    assert l == [5, 2, 3, 4]

    l2 = l.dup
    assert l == l2
    assert l.object_id != l2.object_id
    l2.push 6
    assert l.count == 4
    assert l2.count == 5

    assert l.inspect == '[5, 2, 3, 4]'

    l.concat([7, 8, 9])
    assert l == [5, 2, 3, 4, 7, 8, 9]
    assert l.pop == 9
    assert l == [5, 2, 3, 4, 7, 8]

    assert_raise Google::Protobuf::TypeError do
      m = proto_module::TestMessage.new
      l.push m
    end

    m = proto_module::TestMessage.new
    m.repeated_int32 = l
    assert m.repeated_int32 == [5, 2, 3, 4, 7, 8]
    assert m.repeated_int32.object_id == l.object_id
    l.push 42
    assert m.repeated_int32.pop == 42

    l3 = l + l.dup
    assert l3.count == l.count * 2
    l.count.times do |i|
      assert l3[i] == l[i]
      assert l3[l.count + i] == l[i]
    end

    l.clear
    assert l.count == 0
    l += [1, 2, 3, 4]
    l.replace([5, 6, 7, 8])
    assert l == [5, 6, 7, 8]

    l4 = Google::Protobuf::RepeatedField.new(:int32)
    l4[5] = 42
    assert l4 == [0, 0, 0, 0, 0, 42]

    l4 << 100
    assert l4 == [0, 0, 0, 0, 0, 42, 100]
    l4 << 101 << 102
    assert l4 == [0, 0, 0, 0, 0, 42, 100, 101, 102]
  end

  def test_parent_rptfield
    #make sure we set the RepeatedField and can add to it
    m = proto_module::TestMessage.new
    assert m.repeated_string == []
    m.repeated_string << 'ok'
    m.repeated_string.push('ok2')
    assert m.repeated_string == ['ok', 'ok2']
    m.repeated_string += ['ok3']
    assert m.repeated_string == ['ok', 'ok2', 'ok3']
  end

  def test_rptfield_msg
    l = Google::Protobuf::RepeatedField.new(:message, proto_module::TestMessage)
    l.push proto_module::TestMessage.new
    assert l.count == 1
    assert_raise Google::Protobuf::TypeError do
      l.push proto_module::TestMessage2.new
    end
    assert_raise Google::Protobuf::TypeError do
      l.push 42
    end

    l2 = l.dup
    assert l2[0] == l[0]
    assert l2[0].object_id == l[0].object_id

    l2 = Google::Protobuf.deep_copy(l)
    assert l2[0] == l[0]
    assert l2[0].object_id != l[0].object_id

    l3 = l + l2
    assert l3.count == 2
    assert l3[0] == l[0]
    assert l3[1] == l2[0]
    l3[0].optional_int32 = 1000
    assert l[0].optional_int32 == 1000

    new_msg = proto_module::TestMessage.new(:optional_int32 => 200)
    l4 = l + [new_msg]
    assert l4.count == 2
    new_msg.optional_int32 = 1000
    assert l4[1].optional_int32 == 1000
  end

  def test_rptfield_enum
    l = Google::Protobuf::RepeatedField.new(:enum, proto_module::TestEnum)
    l.push :A
    l.push :B
    l.push :C
    assert l.count == 3
    assert_raise RangeError do
      l.push :D
    end
    assert l[0] == :A

    l.push 4
    assert l[3] == 4
  end

  def test_rptfield_initialize
    assert_raise ArgumentError do
      Google::Protobuf::RepeatedField.new
    end
    assert_raise ArgumentError do
      Google::Protobuf::RepeatedField.new(:message)
    end
    assert_raise ArgumentError do
      Google::Protobuf::RepeatedField.new([1, 2, 3])
    end
    assert_raise ArgumentError do
      Google::Protobuf::RepeatedField.new(:message, [proto_module::TestMessage2.new])
    end
  end

  def test_rptfield_array_ducktyping
    l = Google::Protobuf::RepeatedField.new(:int32)
    length_methods = %w(count length size)
    length_methods.each do |lm|
      assert l.send(lm)  == 0
    end
    # out of bounds returns a nil
    assert l[0] == nil
    assert l[1] == nil
    assert l[-1] == nil
    l.push 4
    length_methods.each do |lm|
      assert l.send(lm) == 1
    end
    assert l[0] == 4
    assert l[1] == nil
    assert l[-1] == 4
    assert l[-2] == nil

    l.push 2
    length_methods.each do |lm|
      assert l.send(lm) == 2
    end
    assert l[0] == 4
    assert l[1] == 2
    assert l[2] == nil
    assert l[-1] == 2
    assert l[-2] == 4
    assert l[-3] == nil

    #adding out of scope will backfill with empty objects
  end

  def test_map_basic
    # allowed key types:
    # :int32, :int64, :uint32, :uint64, :bool, :string, :bytes.

    m = Google::Protobuf::Map.new(:string, :int32)
    m["asdf"] = 1
    assert m["asdf"] == 1
    m["jkl;"] = 42
    assert m == { "jkl;" => 42, "asdf" => 1 }
    assert m.has_key?("asdf")
    assert !m.has_key?("qwerty")
    assert m.length == 2

    m2 = m.dup
    assert_equal m, m2
    assert m.hash != 0
    assert_equal m.hash, m2.hash

    collected = {}
    m.each { |k,v| collected[v] = k }
    assert collected == { 42 => "jkl;", 1 => "asdf" }

    assert m.delete("asdf") == 1
    assert !m.has_key?("asdf")
    assert m["asdf"] == nil
    assert !m.has_key?("asdf")

    # We only assert on inspect value when there is one map entry because the
    # order in which elements appear is unspecified (depends on the internal
    # hash function). We don't want a brittle test.
    assert m.inspect == "{\"jkl;\"=>42}"

    assert m.keys == ["jkl;"]
    assert m.values == [42]

    m.clear
    assert m.length == 0
    assert m == {}

    assert_raise TypeError do
      m[1] = 1
    end
    assert_raise RangeError do
      m["asdf"] = 0x1_0000_0000
    end
  end

  def test_map_ctor
    m = Google::Protobuf::Map.new(:string, :int32,
                                  {"a" => 1, "b" => 2, "c" => 3})
    assert m == {"a" => 1, "c" => 3, "b" => 2}
  end

  def test_map_keytypes
    m = Google::Protobuf::Map.new(:int32, :int32)
    m[1] = 42
    m[-1] = 42
    assert_raise RangeError do
      m[0x8000_0000] = 1
    end
    assert_raise Google::Protobuf::TypeError do
      m["asdf"] = 1
    end

    m = Google::Protobuf::Map.new(:int64, :int32)
    m[0x1000_0000_0000_0000] = 1
    assert_raise RangeError do
      m[0x1_0000_0000_0000_0000] = 1
    end
    assert_raise Google::Protobuf::TypeError do
      m["asdf"] = 1
    end

    m = Google::Protobuf::Map.new(:uint32, :int32)
    m[0x8000_0000] = 1
    assert_raise RangeError do
      m[0x1_0000_0000] = 1
    end
    assert_raise RangeError do
      m[-1] = 1
    end

    m = Google::Protobuf::Map.new(:uint64, :int32)
    m[0x8000_0000_0000_0000] = 1
    assert_raise RangeError do
      m[0x1_0000_0000_0000_0000] = 1
    end
    assert_raise RangeError do
      m[-1] = 1
    end

    m = Google::Protobuf::Map.new(:bool, :int32)
    m[true] = 1
    m[false] = 2
    assert_raise Google::Protobuf::TypeError do
      m[1] = 1
    end
    assert_raise Google::Protobuf::TypeError do
      m["asdf"] = 1
    end

    m = Google::Protobuf::Map.new(:string, :int32)
    m["asdf"] = 1
    assert_raise TypeError do
      m[1] = 1
    end
    assert_raise Encoding::UndefinedConversionError do
      bytestring = ["FFFF"].pack("H*")
      m[bytestring] = 1
    end

    m = Google::Protobuf::Map.new(:bytes, :int32)
    bytestring = ["FFFF"].pack("H*")
    m[bytestring] = 1
    # Allowed -- we will automatically convert to ASCII-8BIT.
    m["asdf"] = 1
    assert_raise TypeError do
      m[1] = 1
    end
  end

  def test_map_msg_enum_valuetypes
    m = Google::Protobuf::Map.new(:string, :message, proto_module::TestMessage)
    m["asdf"] = proto_module::TestMessage.new
    assert_raise Google::Protobuf::TypeError do
      m["jkl;"] = proto_module::TestMessage2.new
    end

    m = Google::Protobuf::Map.new(
      :string, :message, proto_module::TestMessage,
      { "a" => proto_module::TestMessage.new(:optional_int32 => 42),
        "b" => proto_module::TestMessage.new(:optional_int32 => 84) })
    assert m.length == 2
    assert m.values.map{|msg| msg.optional_int32}.sort == [42, 84]

    m = Google::Protobuf::Map.new(:string, :enum, proto_module::TestEnum,
                                  { "x" => :A, "y" => :B, "z" => :C })
    assert m.length == 3
    assert m["z"] == :C
    m["z"] = 2
    assert m["z"] == :B
    m["z"] = 4
    assert m["z"] == 4
    assert_raise RangeError do
      m["z"] = :Z
    end
    assert_raise RangeError do
      m["z"] = "z"
    end
  end

  def test_map_dup_deep_copy
    m = Google::Protobuf::Map.new(
      :string, :message, proto_module::TestMessage,
      { "a" => proto_module::TestMessage.new(:optional_int32 => 42),
        "b" => proto_module::TestMessage.new(:optional_int32 => 84) })

    m2 = m.dup
    assert m == m2
    assert m.object_id != m2.object_id
    assert m["a"].object_id == m2["a"].object_id
    assert m["b"].object_id == m2["b"].object_id

    m2 = Google::Protobuf.deep_copy(m)
    assert m == m2
    assert m.object_id != m2.object_id
    assert m["a"].object_id != m2["a"].object_id
    assert m["b"].object_id != m2["b"].object_id
  end

  def test_oneof_descriptors
    d = proto_module::OneofMessage.descriptor
    o = d.lookup_oneof("my_oneof")
    assert o != nil
    assert o.class == Google::Protobuf::OneofDescriptor
    assert o.name == "my_oneof"
    oneof_count = 0
    d.each_oneof{ |oneof|
      oneof_count += 1
      assert oneof == o
    }
    assert oneof_count == 1
    assert o.count == 4
    field_names = o.map{|f| f.name}.sort
    assert field_names == ["a", "b", "c", "d"]
  end

  def test_oneof
    d = proto_module::OneofMessage.new
    assert d.a == ""
    assert d.b == 0
    assert d.c == nil
    assert d.d == :Default
    assert d.my_oneof == nil

    d.a = "hi"
    assert d.a == "hi"
    assert d.b == 0
    assert d.c == nil
    assert d.d == :Default
    assert d.my_oneof == :a

    d.b = 42
    assert d.a == ""
    assert d.b == 42
    assert d.c == nil
    assert d.d == :Default
    assert d.my_oneof == :b

    d.c = proto_module::TestMessage2.new(:foo => 100)
    assert d.a == ""
    assert d.b == 0
    assert d.c.foo == 100
    assert d.d == :Default
    assert d.my_oneof == :c

    d.d = :C
    assert d.a == ""
    assert d.b == 0
    assert d.c == nil
    assert d.d == :C
    assert d.my_oneof == :d

    d2 = proto_module::OneofMessage.decode(proto_module::OneofMessage.encode(d))
    assert d2 == d

    encoded_field_a = proto_module::OneofMessage.encode(proto_module::OneofMessage.new(:a => "string"))
    encoded_field_b = proto_module::OneofMessage.encode(proto_module::OneofMessage.new(:b => 1000))
    encoded_field_c = proto_module::OneofMessage.encode(
      proto_module::OneofMessage.new(:c => proto_module::TestMessage2.new(:foo => 1)))
    encoded_field_d = proto_module::OneofMessage.encode(proto_module::OneofMessage.new(:d => :B))

    d3 = proto_module::OneofMessage.decode(
      encoded_field_c + encoded_field_a + encoded_field_b + encoded_field_d)
    assert d3.a == ""
    assert d3.b == 0
    assert d3.c == nil
    assert d3.d == :B

    d4 = proto_module::OneofMessage.decode(
      encoded_field_c + encoded_field_a + encoded_field_b + encoded_field_d +
      encoded_field_c)
    assert d4.a == ""
    assert d4.b == 0
    assert d4.c.foo == 1
    assert d4.d == :Default

    d5 = proto_module::OneofMessage.new(:a => "hello")
    assert d5.a == "hello"
    d5.a = nil
    assert d5.a == ""
    assert proto_module::OneofMessage.encode(d5) == ''
    assert d5.my_oneof == nil
  end

  def test_enum_field
    m = proto_module::TestMessage.new
    assert m.optional_enum == :Default
    m.optional_enum = :A
    assert m.optional_enum == :A
    assert_raise RangeError do
      m.optional_enum = :ASDF
    end
    m.optional_enum = 1
    assert m.optional_enum == :A
    m.optional_enum = 100
    assert m.optional_enum == 100
  end

  def test_dup
    m = proto_module::TestMessage.new
    m.optional_string = "hello"
    m.optional_int32 = 42
    tm1 = proto_module::TestMessage2.new(:foo => 100)
    tm2 = proto_module::TestMessage2.new(:foo => 200)
    m.repeated_msg.push tm1
    assert m.repeated_msg[-1] == tm1
    m.repeated_msg.push tm2
    assert m.repeated_msg[-1] == tm2
    m2 = m.dup
    assert m == m2
    m.optional_int32 += 1
    assert m != m2
    assert m.repeated_msg[0] == m2.repeated_msg[0]
    assert m.repeated_msg[0].object_id == m2.repeated_msg[0].object_id
  end

  def test_deep_copy
    m = proto_module::TestMessage.new(:optional_int32 => 42,
                                      :repeated_msg => [proto_module::TestMessage2.new(:foo => 100)])
    m2 = Google::Protobuf.deep_copy(m)
    assert m == m2
    assert m.repeated_msg == m2.repeated_msg
    assert m.repeated_msg.object_id != m2.repeated_msg.object_id
    assert m.repeated_msg[0].object_id != m2.repeated_msg[0].object_id
  end

  def test_eq
    m = proto_module::TestMessage.new(:optional_int32 => 42,
                                      :repeated_int32 => [1, 2, 3])
    m2 = proto_module::TestMessage.new(:optional_int32 => 43,
                                       :repeated_int32 => [1, 2, 3])
    assert m != m2
  end

  def test_enum_lookup
    assert proto_module::TestEnum::A == 1
    assert proto_module::TestEnum::B == 2
    assert proto_module::TestEnum::C == 3

    assert proto_module::TestEnum::lookup(1) == :A
    assert proto_module::TestEnum::lookup(2) == :B
    assert proto_module::TestEnum::lookup(3) == :C

    assert proto_module::TestEnum::resolve(:A) == 1
    assert proto_module::TestEnum::resolve(:B) == 2
    assert proto_module::TestEnum::resolve(:C) == 3
  end

  def test_parse_serialize
    m = proto_module::TestMessage.new(:optional_int32 => 42,
                                      :optional_string => "hello world",
                                      :optional_enum => :B,
                                      :repeated_string => ["a", "b", "c"],
                                      :repeated_int32 => [42, 43, 44],
                                      :repeated_enum => [:A, :B, :C, 100],
                                      :repeated_msg => [proto_module::TestMessage2.new(:foo => 1),
                                                        proto_module::TestMessage2.new(:foo => 2)])
    data = proto_module::TestMessage.encode m
    m2 = proto_module::TestMessage.decode data
    assert m == m2

    data = Google::Protobuf.encode m
    m2 = Google::Protobuf.decode(proto_module::TestMessage, data)
    assert m == m2
  end

  def test_encode_decode_helpers
    m = proto_module::TestMessage.new(:optional_string => 'foo', :repeated_string => ['bar1', 'bar2'])
    assert_equal 'foo', m.optional_string
    assert_equal ['bar1', 'bar2'], m.repeated_string

    json = m.to_json
    m2 = proto_module::TestMessage.decode_json(json)
    assert_equal 'foo', m2.optional_string
    assert_equal ['bar1', 'bar2'], m2.repeated_string
    if RUBY_PLATFORM != "java"
      assert m2.optional_string.frozen?
      assert m2.repeated_string[0].frozen?
    end

    proto = m.to_proto
    m2 = proto_module::TestMessage.decode(proto)
    assert_equal 'foo', m2.optional_string
    assert_equal ['bar1', 'bar2'], m2.repeated_string
  end

  def test_protobuf_encode_decode_helpers
    m = proto_module::TestMessage.new(:optional_string => 'foo', :repeated_string => ['bar1', 'bar2'])
    encoded_msg = Google::Protobuf.encode(m)
    assert_equal m.to_proto, encoded_msg

    decoded_msg = Google::Protobuf.decode(proto_module::TestMessage, encoded_msg)
    assert_equal proto_module::TestMessage.decode(m.to_proto), decoded_msg
  end

  def test_protobuf_encode_decode_json_helpers
    m = proto_module::TestMessage.new(:optional_string => 'foo', :repeated_string => ['bar1', 'bar2'])
    encoded_msg = Google::Protobuf.encode_json(m)
    assert_equal m.to_json, encoded_msg

    decoded_msg = Google::Protobuf.decode_json(proto_module::TestMessage, encoded_msg)
    assert_equal proto_module::TestMessage.decode_json(m.to_json), decoded_msg
  end

  def test_def_errors
    s = Google::Protobuf::DescriptorPool.new
    assert_raise Google::Protobuf::TypeError do
      s.build do
        # enum with no default (integer value 0)
        add_enum "MyEnum" do
          value :A, 1
        end
      end
    end
    assert_raise Google::Protobuf::TypeError do
      s.build do
        # message with required field (unsupported in proto3)
        add_message "MyMessage" do
          required :foo, :int32, 1
        end
      end
    end
  end

  def test_corecursive
    # just be sure that we can instantiate types with corecursive field-type
    # references.
    m = proto_module::Recursive1.new(:foo => proto_module::Recursive2.new(:foo => proto_module::Recursive1.new))
    assert proto_module::Recursive1.descriptor.lookup("foo").subtype ==
           proto_module::Recursive2.descriptor
    assert proto_module::Recursive2.descriptor.lookup("foo").subtype ==
           proto_module::Recursive1.descriptor

    serialized = proto_module::Recursive1.encode(m)
    m2 = proto_module::Recursive1.decode(serialized)
    assert m == m2
  end

  def test_serialize_cycle
    m = proto_module::Recursive1.new(:foo => proto_module::Recursive2.new)
    m.foo.foo = m
    assert_raise RuntimeError do
      proto_module::Recursive1.encode(m)
    end
  end

  def test_bad_field_names
    m = proto_module::BadFieldNames.new(:dup => 1, :class => 2)
    m2 = m.dup
    assert m == m2
    assert m['dup'] == 1
    assert m['class'] == 2
    m['dup'] = 3
    assert m['dup'] == 3
    m['a.b'] = 4
    assert m['a.b'] == 4
  end

  def test_int_ranges
    m = proto_module::TestMessage.new

    m.optional_int32 = 0
    m.optional_int32 = -0x8000_0000
    m.optional_int32 = +0x7fff_ffff
    m.optional_int32 = 1.0
    m.optional_int32 = -1.0
    m.optional_int32 = 2e9
    assert_raise RangeError do
      m.optional_int32 = -0x8000_0001
    end
    assert_raise RangeError do
      m.optional_int32 = +0x8000_0000
    end
    assert_raise RangeError do
      m.optional_int32 = +0x1000_0000_0000_0000_0000_0000 # force Bignum
    end
    assert_raise RangeError do
      m.optional_int32 = 1e12
    end
    assert_raise RangeError do
      m.optional_int32 = 1.5
    end

    m.optional_uint32 = 0
    m.optional_uint32 = +0xffff_ffff
    m.optional_uint32 = 1.0
    m.optional_uint32 = 4e9
    assert_raise RangeError do
      m.optional_uint32 = -1
    end
    assert_raise RangeError do
      m.optional_uint32 = -1.5
    end
    assert_raise RangeError do
      m.optional_uint32 = -1.5e12
    end
    assert_raise RangeError do
      m.optional_uint32 = -0x1000_0000_0000_0000
    end
    assert_raise RangeError do
      m.optional_uint32 = +0x1_0000_0000
    end
    assert_raise RangeError do
      m.optional_uint32 = +0x1000_0000_0000_0000_0000_0000 # force Bignum
    end
    assert_raise RangeError do
      m.optional_uint32 = 1e12
    end
    assert_raise RangeError do
      m.optional_uint32 = 1.5
    end

    m.optional_int64 = 0
    m.optional_int64 = -0x8000_0000_0000_0000
    m.optional_int64 = +0x7fff_ffff_ffff_ffff
    m.optional_int64 = 1.0
    m.optional_int64 = -1.0
    m.optional_int64 = 8e18
    m.optional_int64 = -8e18
    assert_raise RangeError do
      m.optional_int64 = -0x8000_0000_0000_0001
    end
    assert_raise RangeError do
      m.optional_int64 = +0x8000_0000_0000_0000
    end
    assert_raise RangeError do
      m.optional_int64 = +0x1000_0000_0000_0000_0000_0000 # force Bignum
    end
    assert_raise RangeError do
      m.optional_int64 = 1e50
    end
    assert_raise RangeError do
      m.optional_int64 = 1.5
    end

    m.optional_uint64 = 0
    m.optional_uint64 = +0xffff_ffff_ffff_ffff
    m.optional_uint64 = 1.0
    m.optional_uint64 = 16e18
    assert_raise RangeError do
      m.optional_uint64 = -1
    end
    assert_raise RangeError do
      m.optional_uint64 = -1.5
    end
    assert_raise RangeError do
      m.optional_uint64 = -1.5e12
    end
    assert_raise RangeError do
      m.optional_uint64 = -0x1_0000_0000_0000_0000
    end
    assert_raise RangeError do
      m.optional_uint64 = +0x1_0000_0000_0000_0000
    end
    assert_raise RangeError do
      m.optional_uint64 = +0x1000_0000_0000_0000_0000_0000 # force Bignum
    end
    assert_raise RangeError do
      m.optional_uint64 = 1e50
    end
    assert_raise RangeError do
      m.optional_uint64 = 1.5
    end
  end

  def test_stress_test
    m = proto_module::TestMessage.new
    m.optional_int32 = 42
    m.optional_int64 = 0x100000000
    m.optional_string = "hello world"
    10.times do m.repeated_msg.push proto_module::TestMessage2.new(:foo => 42) end
    10.times do m.repeated_string.push "hello world" end

    data = proto_module::TestMessage.encode(m)

    10_000.times do
      m = proto_module::TestMessage.decode(data)
      data_new = proto_module::TestMessage.encode(m)
      assert data_new == data
      data = data_new
    end
  end

  def test_reflection
    m = proto_module::TestMessage.new(:optional_int32 => 1234)
    msgdef = m.class.descriptor
    assert msgdef.class == Google::Protobuf::Descriptor
    assert msgdef.any? {|field| field.name == "optional_int32"}
    optional_int32 = msgdef.lookup "optional_int32"
    assert optional_int32.class == Google::Protobuf::FieldDescriptor
    assert optional_int32 != nil
    assert optional_int32.name == "optional_int32"
    assert optional_int32.type == :int32
    optional_int32.set(m, 5678)
    assert m.optional_int32 == 5678
    m.optional_int32 = 1000
    assert optional_int32.get(m) == 1000

    optional_msg = msgdef.lookup "optional_msg"
    assert optional_msg.subtype == proto_module::TestMessage2.descriptor

    optional_msg.set(m, optional_msg.subtype.msgclass.new)

    assert msgdef.msgclass == proto_module::TestMessage

    optional_enum = msgdef.lookup "optional_enum"
    assert optional_enum.subtype == proto_module::TestEnum.descriptor
    assert optional_enum.subtype.class == Google::Protobuf::EnumDescriptor
    optional_enum.subtype.each do |k, v|
      # set with integer, check resolution to symbolic name
      optional_enum.set(m, v)
      assert optional_enum.get(m) == k
    end
  end

  def test_json
    # TODO: Fix JSON in JRuby version.
    return if RUBY_PLATFORM == "java"
    m = proto_module::TestMessage.new(:optional_int32 => 1234,
                                      :optional_int64 => -0x1_0000_0000,
                                      :optional_uint32 => 0x8000_0000,
                                      :optional_uint64 => 0xffff_ffff_ffff_ffff,
                                      :optional_bool => true,
                                      :optional_float => 1.0,
                                      :optional_double => -1e100,
                                      :optional_string => "Test string",
                                      :optional_bytes => ["FFFFFFFF"].pack('H*'),
                                      :optional_msg => proto_module::TestMessage2.new(:foo => 42),
                                      :repeated_int32 => [1, 2, 3, 4],
                                      :repeated_string => ["a", "b", "c"],
                                      :repeated_bool => [true, false, true, false],
                                      :repeated_msg => [proto_module::TestMessage2.new(:foo => 1),
                                                        proto_module::TestMessage2.new(:foo => 2)])

    json_text = proto_module::TestMessage.encode_json(m)
    m2 = proto_module::TestMessage.decode_json(json_text)
    puts m.inspect
    puts m2.inspect
    assert m == m2

    # Crash case from GitHub issue 283.
    bar = proto_module::Bar.new(msg: "bar")
    baz1 = proto_module::Baz.new(msg: "baz")
    baz2 = proto_module::Baz.new(msg: "quux")
    proto_module::Foo.encode_json(proto_module::Foo.new)
    proto_module::Foo.encode_json(proto_module::Foo.new(bar: bar))
    proto_module::Foo.encode_json(proto_module::Foo.new(bar: bar, baz: [baz1, baz2]))
  end

  def test_json_empty
    assert proto_module::TestMessage.encode_json(proto_module::TestMessage.new) == '{}'
  end

  def test_json_emit_defaults
    # TODO: Fix JSON in JRuby version.
    return if RUBY_PLATFORM == "java"
    m = proto_module::TestMessage.new

    expected = {
      optionalInt32: 0,
      optionalInt64: 0,
      optionalUint32: 0,
      optionalUint64: 0,
      optionalBool: false,
      optionalFloat: 0,
      optionalDouble: 0,
      optionalString: "",
      optionalBytes: "",
      optionalEnum: "Default",
      repeatedInt32: [],
      repeatedInt64: [],
      repeatedUint32: [],
      repeatedUint64: [],
      repeatedBool: [],
      repeatedFloat: [],
      repeatedDouble: [],
      repeatedString: [],
      repeatedBytes: [],
      repeatedMsg: [],
      repeatedEnum: []
    }

    actual = proto_module::TestMessage.encode_json(m, :emit_defaults => true)

    assert JSON.parse(actual, :symbolize_names => true) == expected
  end

  def test_json_emit_defaults_submsg
    # TODO: Fix JSON in JRuby version.
    return if RUBY_PLATFORM == "java"
    m = proto_module::TestMessage.new(optional_msg: proto_module::TestMessage2.new)

    expected = {
      optionalInt32: 0,
      optionalInt64: 0,
      optionalUint32: 0,
      optionalUint64: 0,
      optionalBool: false,
      optionalFloat: 0,
      optionalDouble: 0,
      optionalString: "",
      optionalBytes: "",
      optionalMsg: {foo: 0},
      optionalEnum: "Default",
      repeatedInt32: [],
      repeatedInt64: [],
      repeatedUint32: [],
      repeatedUint64: [],
      repeatedBool: [],
      repeatedFloat: [],
      repeatedDouble: [],
      repeatedString: [],
      repeatedBytes: [],
      repeatedMsg: [],
      repeatedEnum: []
    }

    actual = proto_module::TestMessage.encode_json(m, :emit_defaults => true)

    assert JSON.parse(actual, :symbolize_names => true) == expected
  end

  def test_json_emit_defaults_repeated_submsg
    # TODO: Fix JSON in JRuby version.
    return if RUBY_PLATFORM == "java"
    m = proto_module::TestMessage.new(repeated_msg: [proto_module::TestMessage2.new])

    expected = {
      optionalInt32: 0,
      optionalInt64: 0,
      optionalUint32: 0,
      optionalUint64: 0,
      optionalBool: false,
      optionalFloat: 0,
      optionalDouble: 0,
      optionalString: "",
      optionalBytes: "",
      optionalEnum: "Default",
      repeatedInt32: [],
      repeatedInt64: [],
      repeatedUint32: [],
      repeatedUint64: [],
      repeatedBool: [],
      repeatedFloat: [],
      repeatedDouble: [],
      repeatedString: [],
      repeatedBytes: [],
      repeatedMsg: [{foo: 0}],
      repeatedEnum: []
    }

    actual = proto_module::TestMessage.encode_json(m, :emit_defaults => true)

    assert JSON.parse(actual, :symbolize_names => true) == expected
  end

  def test_comparison_with_arbitrary_object
    assert proto_module::TestMessage.new != nil
  end

<<<<<<< HEAD
  def test_freeze
    m = proto_module::TestMessage.new
    m.optional_int32 = 10
    m.freeze

    frozen_error = assert_raise(FrozenError) { m.optional_int32 = 20 }
    assert_equal "can't modify frozen #{proto_module}::TestMessage", frozen_error.message
    assert_equal 10, m.optional_int32
    assert_equal true, m.frozen?

    assert_raise(FrozenError) { m.optional_int64 = 2 }
    assert_raise(FrozenError) { m.optional_uint32 = 3 }
    assert_raise(FrozenError) { m.optional_uint64 = 4 }
    assert_raise(FrozenError) { m.optional_bool = true }
    assert_raise(FrozenError) { m.optional_float = 6.0 }
    assert_raise(FrozenError) { m.optional_double = 7.0 }
    assert_raise(FrozenError) { m.optional_string = '8' }
    assert_raise(FrozenError) { m.optional_bytes = nil }
    assert_raise(FrozenError) { m.optional_msg = proto_module::TestMessage2.new }
    assert_raise(FrozenError) { m.optional_enum = :A }
    assert_raise(FrozenError) { m.repeated_int32 = 1 }
    assert_raise(FrozenError) { m.repeated_int64 = 2 }
    assert_raise(FrozenError) { m.repeated_uint32 = 3 }
    assert_raise(FrozenError) { m.repeated_uint64 = 4 }
    assert_raise(FrozenError) { m.repeated_bool = true }
    assert_raise(FrozenError) { m.repeated_float = 6.0 }
    assert_raise(FrozenError) { m.repeated_double = 7.0 }
    assert_raise(FrozenError) { m.repeated_string = '8' }
    assert_raise(FrozenError) { m.repeated_bytes = nil }
    assert_raise(FrozenError) { m.repeated_msg = proto_module::TestMessage2.new }
    assert_raise(FrozenError) { m.repeated_enum = :A }
=======
  def test_eq
    m1 = proto_module::TestMessage.new(:optional_string => 'foo', :repeated_string => ['bar1', 'bar2'])
    m2 = proto_module::TestMessage.new(:optional_string => 'foo', :repeated_string => ['bar1', 'bar2'])

    h = {}
    h[m1] = :yes

    assert m1 == m2
    assert m1.eql?(m2)
    assert m1.hash == m2.hash
    assert h[m1] == :yes
    assert h[m2] == :yes

    m1.optional_int32 = 2

    assert m1 != m2
    assert !m1.eql?(m2)
    assert m1.hash != m2.hash
    assert_nil h[m2]
>>>>>>> bf32b36a
  end
end<|MERGE_RESOLUTION|>--- conflicted
+++ resolved
@@ -1120,7 +1120,6 @@
     assert proto_module::TestMessage.new != nil
   end
 
-<<<<<<< HEAD
   def test_freeze
     m = proto_module::TestMessage.new
     m.optional_int32 = 10
@@ -1152,7 +1151,8 @@
     assert_raise(FrozenError) { m.repeated_bytes = nil }
     assert_raise(FrozenError) { m.repeated_msg = proto_module::TestMessage2.new }
     assert_raise(FrozenError) { m.repeated_enum = :A }
-=======
+  end
+  
   def test_eq
     m1 = proto_module::TestMessage.new(:optional_string => 'foo', :repeated_string => ['bar1', 'bar2'])
     m2 = proto_module::TestMessage.new(:optional_string => 'foo', :repeated_string => ['bar1', 'bar2'])
@@ -1172,6 +1172,5 @@
     assert !m1.eql?(m2)
     assert m1.hash != m2.hash
     assert_nil h[m2]
->>>>>>> bf32b36a
   end
 end