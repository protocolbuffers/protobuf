# Defines tests which are common between proto2 and proto3 syntax.
#
# Requires that the proto messages are exactly the same in proto2 and proto3 syntax
# and that the including class should define a 'proto_module' method which returns
# the enclosing module of the proto message classes.

require 'bigdecimal'

module CommonTests
  def test_defaults
    m = proto_module::TestMessage.new
    assert m.optional_int32 == 0
    assert m.optional_int64 == 0
    assert m.optional_uint32 == 0
    assert m.optional_uint64 == 0
    assert m.optional_bool == false
    assert m.optional_float == 0.0
    assert m.optional_double == 0.0
    assert m.optional_string == ""
    assert m.optional_bytes == ""
    assert m.optional_msg == nil
    assert m.optional_enum == :Default
  end

  def test_setters
    m = proto_module::TestMessage.new
    m.optional_int32 = -42
    assert m.optional_int32 == -42
    m.optional_int64 = -0x1_0000_0000
    assert m.optional_int64 == -0x1_0000_0000
    m.optional_uint32 = 0x9000_0000
    assert m.optional_uint32 == 0x9000_0000
    m.optional_uint64 = 0x9000_0000_0000_0000
    assert m.optional_uint64 == 0x9000_0000_0000_0000
    m.optional_bool = true
    assert m.optional_bool == true
    m.optional_float = 0.5
    assert m.optional_float == 0.5
    m.optional_double = 0.5
    assert m.optional_double == 0.5
    m.optional_string = "hello"
    assert m.optional_string == "hello"
    m.optional_string = :hello
    assert m.optional_string == "hello"
    m.optional_bytes = "world".encode!('ASCII-8BIT')
    assert m.optional_bytes == "world"
    m.optional_msg = proto_module::TestMessage2.new(:foo => 42)
    assert m.optional_msg == proto_module::TestMessage2.new(:foo => 42)
    m.optional_msg = nil
    assert m.optional_msg == nil
    m.optional_enum = :C
    assert m.optional_enum == :C
    m.optional_enum = 'C'
    assert m.optional_enum == :C
  end

  def test_ctor_args
    m = proto_module::TestMessage.new(:optional_int32 => -42,
                                      :optional_msg => proto_module::TestMessage2.new,
                                      :optional_enum => :C,
                                      :repeated_string => ["hello", "there", "world"])
    assert m.optional_int32 == -42
    assert m.optional_msg.class == proto_module::TestMessage2
    assert m.repeated_string.length == 3
    assert m.optional_enum == :C
    assert m.repeated_string[0] == "hello"
    assert m.repeated_string[1] == "there"
    assert m.repeated_string[2] == "world"
  end

  def test_ctor_string_symbol_args
    m = proto_module::TestMessage.new(:optional_enum => 'C', :repeated_enum => ['A', 'B'])
    assert_equal :C, m.optional_enum
    assert_equal [:A, :B], m.repeated_enum

    m = proto_module::TestMessage.new(:optional_string => :foo, :repeated_string => [:foo, :bar])
    assert_equal 'foo', m.optional_string
    assert_equal ['foo', 'bar'], m.repeated_string
  end

  def test_ctor_nil_args
    m = proto_module::TestMessage.new(:optional_enum => nil, :optional_int32 => nil, :optional_string => nil, :optional_msg => nil)

    assert_equal :Default, m.optional_enum
    assert_equal 0, m.optional_int32
    assert_equal "", m.optional_string
    assert_nil m.optional_msg
  end

  def test_embeddedmsg_hash_init
    m = proto_module::TestEmbeddedMessageParent.new(
      :child_msg => {sub_child: {optional_int32: 1}},
      :number => 2,
      :repeated_msg => [{sub_child: {optional_int32: 3}}],
      :repeated_number => [10, 20, 30])

    assert_equal 2, m.number
    assert_equal [10, 20, 30], m.repeated_number

    assert_not_nil m.child_msg
    assert_not_nil m.child_msg.sub_child
    assert_equal m.child_msg.sub_child.optional_int32, 1

    assert_not_nil m.repeated_msg
    assert_equal 1, m.repeated_msg.length
    assert_equal 3, m.repeated_msg.first.sub_child.optional_int32
  end

  def test_inspect_eq_to_s
    m = proto_module::TestMessage.new(
      :optional_int32 => -42,
      :optional_enum => :A,
      :optional_msg => proto_module::TestMessage2.new,
      :repeated_string => ["hello", "there", "world"])
    expected = "<#{proto_module}::TestMessage: optional_int32: -42, optional_int64: 0, optional_uint32: 0, optional_uint64: 0, optional_bool: false, optional_float: 0.0, optional_double: 0.0, optional_string: \"\", optional_bytes: \"\", optional_msg: <#{proto_module}::TestMessage2: foo: 0>, optional_enum: :A, repeated_int32: [], repeated_int64: [], repeated_uint32: [], repeated_uint64: [], repeated_bool: [], repeated_float: [], repeated_double: [], repeated_string: [\"hello\", \"there\", \"world\"], repeated_bytes: [], repeated_msg: [], repeated_enum: []>"
    assert_equal expected, m.inspect
    assert_equal expected, m.to_s

    m = proto_module::OneofMessage.new(:b => -42)
    expected = "<#{proto_module}::OneofMessage: a: \"\", b: -42, c: nil, d: :Default>"
    assert_equal expected, m.inspect
    assert_equal expected, m.to_s
  end

  def test_hash
    m1 = proto_module::TestMessage.new(:optional_int32 => 42)
    m2 = proto_module::TestMessage.new(:optional_int32 => 102, repeated_string: ['please', 'work', 'ok?'])
    m3 = proto_module::TestMessage.new(:optional_int32 => 102, repeated_string: ['please', 'work', 'ok?'])
    assert m1.hash != 0
    assert m2.hash != 0
    assert m3.hash != 0
    # relying on the randomness here -- if hash function changes and we are
    # unlucky enough to get a collision, then change the values above.
    assert m1.hash != m2.hash
    assert_equal m2.hash, m3.hash
  end

  def test_unknown_field_errors
    e = assert_raise NoMethodError do
      proto_module::TestMessage.new.hello
    end
    assert_match(/hello/, e.message)

    e = assert_raise NoMethodError do
      proto_module::TestMessage.new.hello = "world"
    end
    assert_match(/hello/, e.message)
  end

  def test_type_errors
    m = proto_module::TestMessage.new
    e = assert_raise Google::Protobuf::TypeError do
      m.optional_int32 = "hello"
    end

    # Google::Protobuf::TypeError should inherit from TypeError for backwards compatibility
    # TODO: This can be removed when we can safely migrate to Google::Protobuf::TypeError
    assert e.is_a?(::TypeError)

    assert_raise Google::Protobuf::TypeError do
      m.optional_string = 42
    end
    assert_raise Google::Protobuf::TypeError do
      m.optional_string = nil
    end
    assert_raise Google::Protobuf::TypeError do
      m.optional_bool = 42
    end
    assert_raise Google::Protobuf::TypeError do
      m.optional_msg = proto_module::TestMessage.new  # expects TestMessage2
    end

    assert_raise Google::Protobuf::TypeError do
      m.repeated_int32 = []  # needs RepeatedField
    end

    assert_raise Google::Protobuf::TypeError do
      m.repeated_int32.push "hello"
    end

    assert_raise Google::Protobuf::TypeError do
      m.repeated_msg.push proto_module::TestMessage.new
    end
  end

  def test_string_encoding
    m = proto_module::TestMessage.new

    # Assigning a normal (ASCII or UTF8) string to a bytes field, or
    # ASCII-8BIT to a string field will convert to the proper encoding.
    m.optional_bytes = "Test string ASCII".encode!('ASCII')
    assert m.optional_bytes.frozen?
    assert_equal Encoding::ASCII_8BIT, m.optional_bytes.encoding
    assert_equal "Test string ASCII", m.optional_bytes

    assert_raise Encoding::UndefinedConversionError do
      m.optional_bytes = "Test string UTF-8 \u0100".encode!('UTF-8')
    end

    assert_raise Encoding::UndefinedConversionError do
      m.optional_string = ["FFFF"].pack('H*')
    end

    # "Ordinary" use case.
    m.optional_bytes = ["FFFF"].pack('H*')
    m.optional_string = "\u0100"

    # strings are immutable so we can't do this, but serialize should catch it.
    m.optional_string = "asdf".encode!('UTF-8')
    # Ruby 2.5 changed to raise FrozenError. However, assert_raise don't
    # accept subclass.
    ok = false
    begin
      m.optional_string.encode!('ASCII-8BIT')
    rescue RuntimeError
      ok = true
    end
    assert ok
  end

  def test_rptfield_int32
    l = Google::Protobuf::RepeatedField.new(:int32)
    assert l.count == 0
    l = Google::Protobuf::RepeatedField.new(:int32, [1, 2, 3])
    assert l.count == 3
    assert_equal [1, 2, 3], l
    assert_equal l, [1, 2, 3]
    l.push 4
    assert l == [1, 2, 3, 4]
    dst_list = []
    l.each { |val| dst_list.push val }
    assert dst_list == [1, 2, 3, 4]
    assert l.to_a == [1, 2, 3, 4]
    assert l[0] == 1
    assert l[3] == 4
    l[0] = 5
    assert l == [5, 2, 3, 4]

    l2 = l.dup
    assert l == l2
    assert l.object_id != l2.object_id
    l2.push 6
    assert l.count == 4
    assert l2.count == 5

    assert l.inspect == '[5, 2, 3, 4]'

    l.concat([7, 8, 9])
    assert l == [5, 2, 3, 4, 7, 8, 9]
    assert l.pop == 9
    assert l == [5, 2, 3, 4, 7, 8]

    assert_raise Google::Protobuf::TypeError do
      m = proto_module::TestMessage.new
      l.push m
    end

    m = proto_module::TestMessage.new
    m.repeated_int32 = l
    assert m.repeated_int32 == [5, 2, 3, 4, 7, 8]
    assert m.repeated_int32.object_id == l.object_id
    l.push 42
    assert m.repeated_int32.pop == 42

    l3 = l + l.dup
    assert l3.count == l.count * 2
    l.count.times do |i|
      assert l3[i] == l[i]
      assert l3[l.count + i] == l[i]
    end

    l.clear
    assert l.count == 0
    l += [1, 2, 3, 4]
    l.replace([5, 6, 7, 8])
    assert l == [5, 6, 7, 8]

    l4 = Google::Protobuf::RepeatedField.new(:int32)
    l4[5] = 42
    assert l4 == [0, 0, 0, 0, 0, 42]

    l4 << 100
    assert l4 == [0, 0, 0, 0, 0, 42, 100]
    l4 << 101 << 102
    assert l4 == [0, 0, 0, 0, 0, 42, 100, 101, 102]
  end

  def test_parent_rptfield
    #make sure we set the RepeatedField and can add to it
    m = proto_module::TestMessage.new
    assert m.repeated_string == []
    m.repeated_string << 'ok'
    m.repeated_string.push('ok2')
    assert m.repeated_string == ['ok', 'ok2']
    m.repeated_string += ['ok3']
    assert m.repeated_string == ['ok', 'ok2', 'ok3']
  end

  def test_rptfield_msg
    l = Google::Protobuf::RepeatedField.new(:message, proto_module::TestMessage)
    l.push proto_module::TestMessage.new
    assert l.count == 1
    assert_raise Google::Protobuf::TypeError do
      l.push proto_module::TestMessage2.new
    end
    assert_raise Google::Protobuf::TypeError do
      l.push 42
    end

    l2 = l.dup
    assert l2[0] == l[0]
    assert l2[0].object_id == l[0].object_id

    l2 = Google::Protobuf.deep_copy(l)
    assert l2[0] == l[0]
    assert l2[0].object_id != l[0].object_id

    l3 = l + l2
    assert l3.count == 2
    assert l3[0] == l[0]
    assert l3[1] == l2[0]
    l3[0].optional_int32 = 1000
    assert l[0].optional_int32 == 1000

    new_msg = proto_module::TestMessage.new(:optional_int32 => 200)
    l4 = l + [new_msg]
    assert l4.count == 2
    new_msg.optional_int32 = 1000
    assert l4[1].optional_int32 == 1000
  end

  def test_rptfield_enum
    l = Google::Protobuf::RepeatedField.new(:enum, proto_module::TestEnum)
    l.push :A
    l.push :B
    l.push :C
    assert l.count == 3
    assert_raise RangeError do
      l.push :D
    end
    assert l[0] == :A

    l.push 4
    assert l[3] == 4
  end

  def test_rptfield_initialize
    assert_raise ArgumentError do
      Google::Protobuf::RepeatedField.new
    end
    assert_raise ArgumentError do
      Google::Protobuf::RepeatedField.new(:message)
    end
    assert_raise ArgumentError do
      Google::Protobuf::RepeatedField.new([1, 2, 3])
    end
    assert_raise ArgumentError do
      Google::Protobuf::RepeatedField.new(:message, [proto_module::TestMessage2.new])
    end
  end

  def test_rptfield_array_ducktyping
    l = Google::Protobuf::RepeatedField.new(:int32)
    length_methods = %w(count length size)
    length_methods.each do |lm|
      assert l.send(lm)  == 0
    end
    # out of bounds returns a nil
    assert l[0] == nil
    assert l[1] == nil
    assert l[-1] == nil
    l.push 4
    length_methods.each do |lm|
      assert l.send(lm) == 1
    end
    assert l[0] == 4
    assert l[1] == nil
    assert l[-1] == 4
    assert l[-2] == nil

    l.push 2
    length_methods.each do |lm|
      assert l.send(lm) == 2
    end
    assert l[0] == 4
    assert l[1] == 2
    assert l[2] == nil
    assert l[-1] == 2
    assert l[-2] == 4
    assert l[-3] == nil

    #adding out of scope will backfill with empty objects
  end

  def test_map_basic
    # allowed key types:
    # :int32, :int64, :uint32, :uint64, :bool, :string, :bytes.

    m = Google::Protobuf::Map.new(:string, :int32)
    m["asdf"] = 1
    assert m["asdf"] == 1
    m["jkl;"] = 42
    assert m == { "jkl;" => 42, "asdf" => 1 }
    assert m.has_key?("asdf")
    assert !m.has_key?("qwerty")
    assert m.length == 2

    m2 = m.dup
    assert_equal m, m2
    assert m.hash != 0
    assert_equal m.hash, m2.hash

    collected = {}
    m.each { |k,v| collected[v] = k }
    assert collected == { 42 => "jkl;", 1 => "asdf" }

    assert m.delete("asdf") == 1
    assert !m.has_key?("asdf")
    assert m["asdf"] == nil
    assert !m.has_key?("asdf")

    # We only assert on inspect value when there is one map entry because the
    # order in which elements appear is unspecified (depends on the internal
    # hash function). We don't want a brittle test.
    assert m.inspect == "{\"jkl;\"=>42}"

    assert m.keys == ["jkl;"]
    assert m.values == [42]

    m.clear
    assert m.length == 0
    assert m == {}

    assert_raise TypeError do
      m[1] = 1
    end
    assert_raise RangeError do
      m["asdf"] = 0x1_0000_0000
    end
  end

  def test_map_ctor
    m = Google::Protobuf::Map.new(:string, :int32,
                                  {"a" => 1, "b" => 2, "c" => 3})
    assert m == {"a" => 1, "c" => 3, "b" => 2}
  end

  def test_map_keytypes
    m = Google::Protobuf::Map.new(:int32, :int32)
    m[1] = 42
    m[-1] = 42
    assert_raise RangeError do
      m[0x8000_0000] = 1
    end
    assert_raise Google::Protobuf::TypeError do
      m["asdf"] = 1
    end

    m = Google::Protobuf::Map.new(:int64, :int32)
    m[0x1000_0000_0000_0000] = 1
    assert_raise RangeError do
      m[0x1_0000_0000_0000_0000] = 1
    end
    assert_raise Google::Protobuf::TypeError do
      m["asdf"] = 1
    end

    m = Google::Protobuf::Map.new(:uint32, :int32)
    m[0x8000_0000] = 1
    assert_raise RangeError do
      m[0x1_0000_0000] = 1
    end
    assert_raise RangeError do
      m[-1] = 1
    end

    m = Google::Protobuf::Map.new(:uint64, :int32)
    m[0x8000_0000_0000_0000] = 1
    assert_raise RangeError do
      m[0x1_0000_0000_0000_0000] = 1
    end
    assert_raise RangeError do
      m[-1] = 1
    end

    m = Google::Protobuf::Map.new(:bool, :int32)
    m[true] = 1
    m[false] = 2
    assert_raise Google::Protobuf::TypeError do
      m[1] = 1
    end
    assert_raise Google::Protobuf::TypeError do
      m["asdf"] = 1
    end

    m = Google::Protobuf::Map.new(:string, :int32)
    m["asdf"] = 1
    assert_raise TypeError do
      m[1] = 1
    end
    assert_raise Encoding::UndefinedConversionError do
      bytestring = ["FFFF"].pack("H*")
      m[bytestring] = 1
    end

    m = Google::Protobuf::Map.new(:bytes, :int32)
    bytestring = ["FFFF"].pack("H*")
    m[bytestring] = 1
    # Allowed -- we will automatically convert to ASCII-8BIT.
    m["asdf"] = 1
    assert_raise TypeError do
      m[1] = 1
    end
  end

  def test_map_msg_enum_valuetypes
    m = Google::Protobuf::Map.new(:string, :message, proto_module::TestMessage)
    m["asdf"] = proto_module::TestMessage.new
    assert_raise Google::Protobuf::TypeError do
      m["jkl;"] = proto_module::TestMessage2.new
    end

    m = Google::Protobuf::Map.new(
      :string, :message, proto_module::TestMessage,
      { "a" => proto_module::TestMessage.new(:optional_int32 => 42),
        "b" => proto_module::TestMessage.new(:optional_int32 => 84) })
    assert m.length == 2
    assert m.values.map{|msg| msg.optional_int32}.sort == [42, 84]

    m = Google::Protobuf::Map.new(:string, :enum, proto_module::TestEnum,
                                  { "x" => :A, "y" => :B, "z" => :C })
    assert m.length == 3
    assert m["z"] == :C
    m["z"] = 2
    assert m["z"] == :B
    m["z"] = 4
    assert m["z"] == 4
    assert_raise RangeError do
      m["z"] = :Z
    end
    assert_raise RangeError do
      m["z"] = "z"
    end
  end

  def test_map_dup_deep_copy
    m = Google::Protobuf::Map.new(
      :string, :message, proto_module::TestMessage,
      { "a" => proto_module::TestMessage.new(:optional_int32 => 42),
        "b" => proto_module::TestMessage.new(:optional_int32 => 84) })

    m2 = m.dup
    assert m == m2
    assert m.object_id != m2.object_id
    assert m["a"].object_id == m2["a"].object_id
    assert m["b"].object_id == m2["b"].object_id

    m2 = Google::Protobuf.deep_copy(m)
    assert m == m2
    assert m.object_id != m2.object_id
    assert m["a"].object_id != m2["a"].object_id
    assert m["b"].object_id != m2["b"].object_id
  end

  def test_oneof_descriptors
    d = proto_module::OneofMessage.descriptor
    o = d.lookup_oneof("my_oneof")
    assert o != nil
    assert o.class == Google::Protobuf::OneofDescriptor
    assert o.name == "my_oneof"
    oneof_count = 0
    d.each_oneof{ |oneof|
      oneof_count += 1
      assert oneof == o
    }
    assert oneof_count == 1
    assert o.count == 4
    field_names = o.map{|f| f.name}.sort
    assert field_names == ["a", "b", "c", "d"]
  end

  def test_oneof
    d = proto_module::OneofMessage.new
    assert d.a == ""
    assert d.b == 0
    assert d.c == nil
    assert d.d == :Default
    assert d.my_oneof == nil

    d.a = "hi"
    assert d.a == "hi"
    assert d.b == 0
    assert d.c == nil
    assert d.d == :Default
    assert d.my_oneof == :a

    d.b = 42
    assert d.a == ""
    assert d.b == 42
    assert d.c == nil
    assert d.d == :Default
    assert d.my_oneof == :b

    d.c = proto_module::TestMessage2.new(:foo => 100)
    assert d.a == ""
    assert d.b == 0
    assert d.c.foo == 100
    assert d.d == :Default
    assert d.my_oneof == :c

    d.d = :C
    assert d.a == ""
    assert d.b == 0
    assert d.c == nil
    assert d.d == :C
    assert d.my_oneof == :d

    d2 = proto_module::OneofMessage.decode(proto_module::OneofMessage.encode(d))
    assert d2 == d

    encoded_field_a = proto_module::OneofMessage.encode(proto_module::OneofMessage.new(:a => "string"))
    encoded_field_b = proto_module::OneofMessage.encode(proto_module::OneofMessage.new(:b => 1000))
    encoded_field_c = proto_module::OneofMessage.encode(
      proto_module::OneofMessage.new(:c => proto_module::TestMessage2.new(:foo => 1)))
    encoded_field_d = proto_module::OneofMessage.encode(proto_module::OneofMessage.new(:d => :B))

    d3 = proto_module::OneofMessage.decode(
      encoded_field_c + encoded_field_a + encoded_field_b + encoded_field_d)
    assert d3.a == ""
    assert d3.b == 0
    assert d3.c == nil
    assert d3.d == :B

    d4 = proto_module::OneofMessage.decode(
      encoded_field_c + encoded_field_a + encoded_field_b + encoded_field_d +
      encoded_field_c)
    assert d4.a == ""
    assert d4.b == 0
    assert d4.c.foo == 1
    assert d4.d == :Default

    d5 = proto_module::OneofMessage.new(:a => "hello")
    assert d5.a == "hello"
    d5.a = nil
    assert d5.a == ""
    assert proto_module::OneofMessage.encode(d5) == ''
    assert d5.my_oneof == nil
  end

  def test_enum_field
    m = proto_module::TestMessage.new
    assert m.optional_enum == :Default
    m.optional_enum = :A
    assert m.optional_enum == :A
    assert_raise RangeError do
      m.optional_enum = :ASDF
    end
    m.optional_enum = 1
    assert m.optional_enum == :A
    m.optional_enum = 100
    assert m.optional_enum == 100
  end

  def test_dup
    m = proto_module::TestMessage.new
    m.optional_string = "hello"
    m.optional_int32 = 42
    tm1 = proto_module::TestMessage2.new(:foo => 100)
    tm2 = proto_module::TestMessage2.new(:foo => 200)
    m.repeated_msg.push tm1
    assert m.repeated_msg[-1] == tm1
    m.repeated_msg.push tm2
    assert m.repeated_msg[-1] == tm2
    m2 = m.dup
    assert m == m2
    m.optional_int32 += 1
    assert m != m2
    assert m.repeated_msg[0] == m2.repeated_msg[0]
    assert m.repeated_msg[0].object_id == m2.repeated_msg[0].object_id
  end

  def test_deep_copy
    m = proto_module::TestMessage.new(:optional_int32 => 42,
                                      :repeated_msg => [proto_module::TestMessage2.new(:foo => 100)])
    m2 = Google::Protobuf.deep_copy(m)
    assert m == m2
    assert m.repeated_msg == m2.repeated_msg
    assert m.repeated_msg.object_id != m2.repeated_msg.object_id
    assert m.repeated_msg[0].object_id != m2.repeated_msg[0].object_id
  end

  def test_eq
    m = proto_module::TestMessage.new(:optional_int32 => 42,
                                      :repeated_int32 => [1, 2, 3])
    m2 = proto_module::TestMessage.new(:optional_int32 => 43,
                                       :repeated_int32 => [1, 2, 3])
    assert m != m2
  end

  def test_enum_lookup
    assert proto_module::TestEnum::A == 1
    assert proto_module::TestEnum::B == 2
    assert proto_module::TestEnum::C == 3

    assert proto_module::TestEnum::lookup(1) == :A
    assert proto_module::TestEnum::lookup(2) == :B
    assert proto_module::TestEnum::lookup(3) == :C

    assert proto_module::TestEnum::resolve(:A) == 1
    assert proto_module::TestEnum::resolve(:B) == 2
    assert proto_module::TestEnum::resolve(:C) == 3
  end

  def test_parse_serialize
    m = proto_module::TestMessage.new(:optional_int32 => 42,
                                      :optional_string => "hello world",
                                      :optional_enum => :B,
                                      :repeated_string => ["a", "b", "c"],
                                      :repeated_int32 => [42, 43, 44],
                                      :repeated_enum => [:A, :B, :C, 100],
                                      :repeated_msg => [proto_module::TestMessage2.new(:foo => 1),
                                                        proto_module::TestMessage2.new(:foo => 2)])
    data = proto_module::TestMessage.encode m
    m2 = proto_module::TestMessage.decode data
    assert m == m2

    data = Google::Protobuf.encode m
    m2 = Google::Protobuf.decode(proto_module::TestMessage, data)
    assert m == m2
  end

  def test_encode_decode_helpers
    m = proto_module::TestMessage.new(:optional_string => 'foo', :repeated_string => ['bar1', 'bar2'])
    assert_equal 'foo', m.optional_string
    assert_equal ['bar1', 'bar2'], m.repeated_string

    json = m.to_json
    m2 = proto_module::TestMessage.decode_json(json)
    assert_equal 'foo', m2.optional_string
    assert_equal ['bar1', 'bar2'], m2.repeated_string
    if RUBY_PLATFORM != "java"
      assert m2.optional_string.frozen?
      assert m2.repeated_string[0].frozen?
    end

    proto = m.to_proto
    m2 = proto_module::TestMessage.decode(proto)
    assert_equal 'foo', m2.optional_string
    assert_equal ['bar1', 'bar2'], m2.repeated_string
  end

  def test_protobuf_encode_decode_helpers
    m = proto_module::TestMessage.new(:optional_string => 'foo', :repeated_string => ['bar1', 'bar2'])
    encoded_msg = Google::Protobuf.encode(m)
    assert_equal m.to_proto, encoded_msg

    decoded_msg = Google::Protobuf.decode(proto_module::TestMessage, encoded_msg)
    assert_equal proto_module::TestMessage.decode(m.to_proto), decoded_msg
  end

  def test_protobuf_encode_decode_json_helpers
    m = proto_module::TestMessage.new(:optional_string => 'foo', :repeated_string => ['bar1', 'bar2'])
    encoded_msg = Google::Protobuf.encode_json(m)
    assert_equal m.to_json, encoded_msg

    decoded_msg = Google::Protobuf.decode_json(proto_module::TestMessage, encoded_msg)
    assert_equal proto_module::TestMessage.decode_json(m.to_json), decoded_msg
  end

  def test_def_errors
    s = Google::Protobuf::DescriptorPool.new
    assert_raise Google::Protobuf::TypeError do
      s.build do
        # enum with no default (integer value 0)
        add_enum "MyEnum" do
          value :A, 1
        end
      end
    end
    assert_raise Google::Protobuf::TypeError do
      s.build do
        # message with required field (unsupported in proto3)
        add_message "MyMessage" do
          required :foo, :int32, 1
        end
      end
    end
  end

  def test_corecursive
    # just be sure that we can instantiate types with corecursive field-type
    # references.
    m = proto_module::Recursive1.new(:foo => proto_module::Recursive2.new(:foo => proto_module::Recursive1.new))
    assert proto_module::Recursive1.descriptor.lookup("foo").subtype ==
           proto_module::Recursive2.descriptor
    assert proto_module::Recursive2.descriptor.lookup("foo").subtype ==
           proto_module::Recursive1.descriptor

    serialized = proto_module::Recursive1.encode(m)
    m2 = proto_module::Recursive1.decode(serialized)
    assert m == m2
  end

  def test_serialize_cycle
    m = proto_module::Recursive1.new(:foo => proto_module::Recursive2.new)
    m.foo.foo = m
    assert_raise RuntimeError do
      proto_module::Recursive1.encode(m)
    end
  end

  def test_bad_field_names
    m = proto_module::BadFieldNames.new(:dup => 1, :class => 2)
    m2 = m.dup
    assert m == m2
    assert m['dup'] == 1
    assert m['class'] == 2
    m['dup'] = 3
    assert m['dup'] == 3
    m['a.b'] = 4
    assert m['a.b'] == 4
  end

  def test_int_ranges
    m = proto_module::TestMessage.new

    m.optional_int32 = 0
    m.optional_int32 = -0x8000_0000
    m.optional_int32 = +0x7fff_ffff
    m.optional_int32 = 1.0
    m.optional_int32 = -1.0
    m.optional_int32 = 2e9
    assert_raise RangeError do
      m.optional_int32 = -0x8000_0001
    end
    assert_raise RangeError do
      m.optional_int32 = +0x8000_0000
    end
    assert_raise RangeError do
      m.optional_int32 = +0x1000_0000_0000_0000_0000_0000 # force Bignum
    end
    assert_raise RangeError do
      m.optional_int32 = 1e12
    end
    assert_raise RangeError do
      m.optional_int32 = 1.5
    end

    m.optional_uint32 = 0
    m.optional_uint32 = +0xffff_ffff
    m.optional_uint32 = 1.0
    m.optional_uint32 = 4e9
    assert_raise RangeError do
      m.optional_uint32 = -1
    end
    assert_raise RangeError do
      m.optional_uint32 = -1.5
    end
    assert_raise RangeError do
      m.optional_uint32 = -1.5e12
    end
    assert_raise RangeError do
      m.optional_uint32 = -0x1000_0000_0000_0000
    end
    assert_raise RangeError do
      m.optional_uint32 = +0x1_0000_0000
    end
    assert_raise RangeError do
      m.optional_uint32 = +0x1000_0000_0000_0000_0000_0000 # force Bignum
    end
    assert_raise RangeError do
      m.optional_uint32 = 1e12
    end
    assert_raise RangeError do
      m.optional_uint32 = 1.5
    end

    m.optional_int64 = 0
    m.optional_int64 = -0x8000_0000_0000_0000
    m.optional_int64 = +0x7fff_ffff_ffff_ffff
    m.optional_int64 = 1.0
    m.optional_int64 = -1.0
    m.optional_int64 = 8e18
    m.optional_int64 = -8e18
    assert_raise RangeError do
      m.optional_int64 = -0x8000_0000_0000_0001
    end
    assert_raise RangeError do
      m.optional_int64 = +0x8000_0000_0000_0000
    end
    assert_raise RangeError do
      m.optional_int64 = +0x1000_0000_0000_0000_0000_0000 # force Bignum
    end
    assert_raise RangeError do
      m.optional_int64 = 1e50
    end
    assert_raise RangeError do
      m.optional_int64 = 1.5
    end

    m.optional_uint64 = 0
    m.optional_uint64 = +0xffff_ffff_ffff_ffff
    m.optional_uint64 = 1.0
    m.optional_uint64 = 16e18
    assert_raise RangeError do
      m.optional_uint64 = -1
    end
    assert_raise RangeError do
      m.optional_uint64 = -1.5
    end
    assert_raise RangeError do
      m.optional_uint64 = -1.5e12
    end
    assert_raise RangeError do
      m.optional_uint64 = -0x1_0000_0000_0000_0000
    end
    assert_raise RangeError do
      m.optional_uint64 = +0x1_0000_0000_0000_0000
    end
    assert_raise RangeError do
      m.optional_uint64 = +0x1000_0000_0000_0000_0000_0000 # force Bignum
    end
    assert_raise RangeError do
      m.optional_uint64 = 1e50
    end
    assert_raise RangeError do
      m.optional_uint64 = 1.5
    end
  end

  def test_stress_test
    m = proto_module::TestMessage.new
    m.optional_int32 = 42
    m.optional_int64 = 0x100000000
    m.optional_string = "hello world"
    10.times do m.repeated_msg.push proto_module::TestMessage2.new(:foo => 42) end
    10.times do m.repeated_string.push "hello world" end

    data = proto_module::TestMessage.encode(m)

    10_000.times do
      m = proto_module::TestMessage.decode(data)
      data_new = proto_module::TestMessage.encode(m)
      assert data_new == data
      data = data_new
    end
  end

  def test_reflection
    m = proto_module::TestMessage.new(:optional_int32 => 1234)
    msgdef = m.class.descriptor
    assert msgdef.class == Google::Protobuf::Descriptor
    assert msgdef.any? {|field| field.name == "optional_int32"}
    optional_int32 = msgdef.lookup "optional_int32"
    assert optional_int32.class == Google::Protobuf::FieldDescriptor
    assert optional_int32 != nil
    assert optional_int32.name == "optional_int32"
    assert optional_int32.type == :int32
    optional_int32.set(m, 5678)
    assert m.optional_int32 == 5678
    m.optional_int32 = 1000
    assert optional_int32.get(m) == 1000

    optional_msg = msgdef.lookup "optional_msg"
    assert optional_msg.subtype == proto_module::TestMessage2.descriptor

    optional_msg.set(m, optional_msg.subtype.msgclass.new)

    assert msgdef.msgclass == proto_module::TestMessage

    optional_enum = msgdef.lookup "optional_enum"
    assert optional_enum.subtype == proto_module::TestEnum.descriptor
    assert optional_enum.subtype.class == Google::Protobuf::EnumDescriptor
    optional_enum.subtype.each do |k, v|
      # set with integer, check resolution to symbolic name
      optional_enum.set(m, v)
      assert optional_enum.get(m) == k
    end
  end

  def test_json
    # TODO: Fix JSON in JRuby version.
    return if RUBY_PLATFORM == "java"
    m = proto_module::TestMessage.new(:optional_int32 => 1234,
                                      :optional_int64 => -0x1_0000_0000,
                                      :optional_uint32 => 0x8000_0000,
                                      :optional_uint64 => 0xffff_ffff_ffff_ffff,
                                      :optional_bool => true,
                                      :optional_float => 1.0,
                                      :optional_double => -1e100,
                                      :optional_string => "Test string",
                                      :optional_bytes => ["FFFFFFFF"].pack('H*'),
                                      :optional_msg => proto_module::TestMessage2.new(:foo => 42),
                                      :repeated_int32 => [1, 2, 3, 4],
                                      :repeated_string => ["a", "b", "c"],
                                      :repeated_bool => [true, false, true, false],
                                      :repeated_msg => [proto_module::TestMessage2.new(:foo => 1),
                                                        proto_module::TestMessage2.new(:foo => 2)])

    json_text = proto_module::TestMessage.encode_json(m)
    m2 = proto_module::TestMessage.decode_json(json_text)
    puts m.inspect
    puts m2.inspect
    assert m == m2

    # Crash case from GitHub issue 283.
    bar = proto_module::Bar.new(msg: "bar")
    baz1 = proto_module::Baz.new(msg: "baz")
    baz2 = proto_module::Baz.new(msg: "quux")
    proto_module::Foo.encode_json(proto_module::Foo.new)
    proto_module::Foo.encode_json(proto_module::Foo.new(bar: bar))
    proto_module::Foo.encode_json(proto_module::Foo.new(bar: bar, baz: [baz1, baz2]))
  end

  def test_json_empty
    assert proto_module::TestMessage.encode_json(proto_module::TestMessage.new) == '{}'
  end

  def test_json_emit_defaults
    # TODO: Fix JSON in JRuby version.
    return if RUBY_PLATFORM == "java"
    m = proto_module::TestMessage.new

    expected = {
      optionalInt32: 0,
      optionalInt64: 0,
      optionalUint32: 0,
      optionalUint64: 0,
      optionalBool: false,
      optionalFloat: 0,
      optionalDouble: 0,
      optionalString: "",
      optionalBytes: "",
      optionalEnum: "Default",
      repeatedInt32: [],
      repeatedInt64: [],
      repeatedUint32: [],
      repeatedUint64: [],
      repeatedBool: [],
      repeatedFloat: [],
      repeatedDouble: [],
      repeatedString: [],
      repeatedBytes: [],
      repeatedMsg: [],
      repeatedEnum: []
    }

    actual = proto_module::TestMessage.encode_json(m, :emit_defaults => true)

    assert JSON.parse(actual, :symbolize_names => true) == expected
  end

  def test_json_emit_defaults_submsg
    # TODO: Fix JSON in JRuby version.
    return if RUBY_PLATFORM == "java"
    m = proto_module::TestMessage.new(optional_msg: proto_module::TestMessage2.new)

    expected = {
      optionalInt32: 0,
      optionalInt64: 0,
      optionalUint32: 0,
      optionalUint64: 0,
      optionalBool: false,
      optionalFloat: 0,
      optionalDouble: 0,
      optionalString: "",
      optionalBytes: "",
      optionalMsg: {foo: 0},
      optionalEnum: "Default",
      repeatedInt32: [],
      repeatedInt64: [],
      repeatedUint32: [],
      repeatedUint64: [],
      repeatedBool: [],
      repeatedFloat: [],
      repeatedDouble: [],
      repeatedString: [],
      repeatedBytes: [],
      repeatedMsg: [],
      repeatedEnum: []
    }

    actual = proto_module::TestMessage.encode_json(m, :emit_defaults => true)

    assert JSON.parse(actual, :symbolize_names => true) == expected
  end

  def test_json_emit_defaults_repeated_submsg
    # TODO: Fix JSON in JRuby version.
    return if RUBY_PLATFORM == "java"
    m = proto_module::TestMessage.new(repeated_msg: [proto_module::TestMessage2.new])

    expected = {
      optionalInt32: 0,
      optionalInt64: 0,
      optionalUint32: 0,
      optionalUint64: 0,
      optionalBool: false,
      optionalFloat: 0,
      optionalDouble: 0,
      optionalString: "",
      optionalBytes: "",
      optionalEnum: "Default",
      repeatedInt32: [],
      repeatedInt64: [],
      repeatedUint32: [],
      repeatedUint64: [],
      repeatedBool: [],
      repeatedFloat: [],
      repeatedDouble: [],
      repeatedString: [],
      repeatedBytes: [],
      repeatedMsg: [{foo: 0}],
      repeatedEnum: []
    }

    actual = proto_module::TestMessage.encode_json(m, :emit_defaults => true)

    assert JSON.parse(actual, :symbolize_names => true) == expected
  end

  def test_comparison_with_arbitrary_object
    assert proto_module::TestMessage.new != nil
  end

<<<<<<< HEAD
  def test_converts_time
    m = proto_module::TimeMessage.new

    m.timestamp = Google::Protobuf::Timestamp.new(seconds: 5, nanos: 6)
    assert_kind_of Google::Protobuf::Timestamp, m.timestamp
    assert_equal 5, m.timestamp.seconds
    assert_equal 6, m.timestamp.nanos

    m.timestamp = Time.at(9466, 123456.789)
    assert_equal Google::Protobuf::Timestamp.new(seconds: 9466, nanos: 123456789), m.timestamp

    m = proto_module::TimeMessage.new(timestamp: Time.at(1))
    assert_equal Google::Protobuf::Timestamp.new(seconds: 1, nanos: 0), m.timestamp

    assert_raise(Google::Protobuf::TypeError) { m.timestamp = 2 }
    assert_raise(Google::Protobuf::TypeError) { m.timestamp = 2.4 }
    assert_raise(Google::Protobuf::TypeError) { m.timestamp = '4' }
    assert_raise(Google::Protobuf::TypeError) { m.timestamp = proto_module::TimeMessage.new }
  end

  def test_converts_duration
    m = proto_module::TimeMessage.new

    m.duration = Google::Protobuf::Duration.new(seconds: 2, nanos: 22)
    assert_kind_of Google::Protobuf::Duration, m.duration
    assert_equal 2, m.duration.seconds
    assert_equal 22, m.duration.nanos

    m.duration = 10.5
    assert_equal Google::Protobuf::Duration.new(seconds: 10, nanos: 500_000_000), m.duration

    m.duration = 200
    assert_equal Google::Protobuf::Duration.new(seconds: 200, nanos: 0), m.duration

    m.duration = Rational(3, 2)
    assert_equal Google::Protobuf::Duration.new(seconds: 1, nanos: 500_000_000), m.duration

    m.duration = BigDecimal.new("5")
    assert_equal Google::Protobuf::Duration.new(seconds: 5, nanos: 0), m.duration

    m = proto_module::TimeMessage.new(duration: 1.1)
    assert_equal Google::Protobuf::Duration.new(seconds: 1, nanos: 100_000_000), m.duration

    assert_raise(Google::Protobuf::TypeError) { m.duration = '2' }
    assert_raise(Google::Protobuf::TypeError) { m.duration = proto_module::TimeMessage.new }
=======
  def test_eq
    m1 = proto_module::TestMessage.new(:optional_string => 'foo', :repeated_string => ['bar1', 'bar2'])
    m2 = proto_module::TestMessage.new(:optional_string => 'foo', :repeated_string => ['bar1', 'bar2'])

    h = {}
    h[m1] = :yes

    assert m1 == m2
    assert m1.eql?(m2)
    assert m1.hash == m2.hash
    assert h[m1] == :yes
    assert h[m2] == :yes

    m1.optional_int32 = 2

    assert m1 != m2
    assert !m1.eql?(m2)
    assert m1.hash != m2.hash
    assert_nil h[m2]
>>>>>>> e4e5bc49
  end
end<|MERGE_RESOLUTION|>--- conflicted
+++ resolved
@@ -1123,7 +1123,6 @@
     assert proto_module::TestMessage.new != nil
   end
 
-<<<<<<< HEAD
   def test_converts_time
     m = proto_module::TimeMessage.new
 
@@ -1169,7 +1168,8 @@
 
     assert_raise(Google::Protobuf::TypeError) { m.duration = '2' }
     assert_raise(Google::Protobuf::TypeError) { m.duration = proto_module::TimeMessage.new }
-=======
+  end
+
   def test_eq
     m1 = proto_module::TestMessage.new(:optional_string => 'foo', :repeated_string => ['bar1', 'bar2'])
     m2 = proto_module::TestMessage.new(:optional_string => 'foo', :repeated_string => ['bar1', 'bar2'])
@@ -1189,6 +1189,5 @@
     assert !m1.eql?(m2)
     assert m1.hash != m2.hash
     assert_nil h[m2]
->>>>>>> e4e5bc49
   end
 end