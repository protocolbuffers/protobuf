--- conflicted
+++ resolved
@@ -1272,7 +1272,6 @@
     assert proto_module::TestMessage.new != nil
   end
 
-<<<<<<< HEAD
   def test_converts_time
     m = proto_module::TimeMessage.new
 
@@ -1320,7 +1319,6 @@
     assert_raise(Google::Protobuf::TypeError) { m.duration = proto_module::TimeMessage.new }
   end
 
-=======
   def test_freeze
     m = proto_module::TestMessage.new
     m.optional_int32 = 10
@@ -1354,7 +1352,6 @@
     assert_raise(FrozenError) { m.repeated_enum = :A }
   end
   
->>>>>>> ae85b457
   def test_eq
     m1 = proto_module::TestMessage.new(:optional_string => 'foo', :repeated_string => ['bar1', 'bar2'])
     m2 = proto_module::TestMessage.new(:optional_string => 'foo', :repeated_string => ['bar1', 'bar2'])
