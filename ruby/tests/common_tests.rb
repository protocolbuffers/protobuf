--- conflicted
+++ resolved
@@ -1723,15 +1723,7 @@
     m.duration = Rational(3, 2)
     assert_equal Google::Protobuf::Duration.new(seconds: 1, nanos: 500_000_000), m.duration
 
-<<<<<<< HEAD
-    if Gem::Version.new(RUBY_VERSION) < Gem::Version.new('2.6')
-      m.duration = BigDecimal.new("5")
-    else
-      m.duration = BigDecimal("5")
-    end
-=======
     m.duration = BigDecimal("5")
->>>>>>> 97f5f649
     assert_equal Google::Protobuf::Duration.new(seconds: 5, nanos: 0), m.duration
 
     m = proto_module::TimeMessage.new(duration: 1.1)
