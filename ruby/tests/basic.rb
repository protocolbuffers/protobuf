#!/usr/bin/ruby

# basic_test_pb.rb is in the same directory as this test.
$LOAD_PATH.unshift(File.expand_path(File.dirname(__FILE__)))

require 'basic_test_features_pb'
require 'basic_test_pb'
require 'common_tests'
require 'google/protobuf'
require 'json'
require 'test/unit'

module BasicTest
  TestMessage = BasicTest::TestMessage
  Outer = BasicTest::Outer

  class MessageContainerTest < Test::Unit::TestCase
    # Required by CommonTests module to resolve proto3 proto classes used in tests.
    def proto_module
      ::BasicTest
    end
    include CommonTests

    def test_issue_8311_crash
      BasicTest::Outer8311.new(
          inners: []
      )['inners'].to_s

      assert_raises Google::Protobuf::TypeError do
        BasicTest::Outer8311.new(
            inners: [nil]
        ).to_s
      end
    end

    def test_issue_8559_crash
      msg = TestMessage.new
      msg.repeated_int32 = ::Google::Protobuf::RepeatedField.new(:int32, [1, 2, 3])

      # https://github.com/jruby/jruby/issues/6818 was fixed in JRuby 9.3.0.0
      if cruby_or_jruby_9_3_or_higher?
        GC.start(full_mark: true, immediate_sweep: true)
      end
      TestMessage.encode(msg)
    end

    def test_issue_9440
      msg = HelloRequest.new
      msg.id = 8
      assert_equal 8, msg.id
      msg.version = '1'
      assert_equal 8, msg.id
    end

    def test_issue_9507
      m = BasicTest::NpeMessage.new(
        other: "foo"      # must be set, but can be blank
      )

      begin
        encoded = BasicTest::NpeMessage.encode(m)
      rescue java.lang.NullPointerException
        flunk "NPE rescued"
      end
      decoded = BasicTest::NpeMessage.decode(encoded)
      decoded.inspect
      decoded.to_proto
    end

    def test_has_field
      m = TestSingularFields.new
      refute m.has_singular_msg?
      m.singular_msg = TestMessage2.new
      assert m.has_singular_msg?
      assert TestSingularFields.descriptor.lookup('singular_msg').has?(m)

      m = OneofMessage.new
      refute m.has_my_oneof?
      refute m.has_a?
      m.a = "foo"
      assert m.has_my_oneof?
      assert m.has_a?
      assert_true OneofMessage.descriptor.lookup('a').has?(m)

      m = TestSingularFields.new
      assert_raises NoMethodError do
        m.has_singular_int32?
      end
      assert_raises ArgumentError do
        TestSingularFields.descriptor.lookup('singular_int32').has?(m)
      end

      assert_raises NoMethodError do
        m.has_singular_string?
      end
      assert_raises ArgumentError do
        TestSingularFields.descriptor.lookup('singular_string').has?(m)
      end

      assert_raises NoMethodError do
        m.has_singular_bool?
      end
      assert_raises ArgumentError do
        TestSingularFields.descriptor.lookup('singular_bool').has?(m)
      end

      m = TestMessage.new
      assert_raises NoMethodError do
        m.has_repeated_msg?
      end
      assert_raises ArgumentError do
        TestMessage.descriptor.lookup('repeated_msg').has?(m)
      end
    end

    def test_no_presence
      m = TestSingularFields.new

      # Explicitly setting to zero does not cause anything to be serialized.
      m.singular_int32 = 0
      assert_empty TestSingularFields.encode(m)
      # Explicitly setting to a non-zero value *does* cause serialization.
      m.singular_int32 = 1
      refute_empty TestSingularFields.encode(m)
      m.singular_int32 = 0
      assert_empty TestSingularFields.encode(m)
    end

    def test_set_clear_defaults
      m = TestSingularFields.new

      m.singular_int32 = -42
      assert_equal( -42, m.singular_int32 )
      m.clear_singular_int32
      assert_equal 0, m.singular_int32

      m.singular_int32 = 50
      assert_equal 50, m.singular_int32
      TestSingularFields.descriptor.lookup('singular_int32').clear(m)
      assert_equal 0, m.singular_int32

      m.singular_string = "foo bar"
      assert_equal "foo bar", m.singular_string
      m.clear_singular_string
      assert_empty m.singular_string
      m.singular_string = "foo"
      assert_equal "foo", m.singular_string
      TestSingularFields.descriptor.lookup('singular_string').clear(m)
      assert_empty m.singular_string
      m.singular_msg = TestMessage2.new(:foo => 42)
      assert_equal TestMessage2.new(:foo => 42), m.singular_msg
      assert m.has_singular_msg?
      m.clear_singular_msg
      assert_nil m.singular_msg
      refute m.has_singular_msg?

      m.singular_msg = TestMessage2.new(:foo => 42)
      assert_equal TestMessage2.new(:foo => 42), m.singular_msg
      TestSingularFields.descriptor.lookup('singular_msg').clear(m)
      assert_nil m.singular_msg
    end

    def test_import_proto2
      m = TestMessage.new
      refute m.has_optional_proto2_submessage?
      m.optional_proto2_submessage = ::FooBar::Proto2::TestImportedMessage.new
      assert m.has_optional_proto2_submessage?
      assert TestMessage.descriptor.lookup('optional_proto2_submessage').has?(m)

      m.clear_optional_proto2_submessage
      refute m.has_optional_proto2_submessage?
    end

    def test_clear_repeated_fields
      m = TestMessage.new

      m.repeated_int32.push(1)
      assert_equal [1], m.repeated_int32
      m.clear_repeated_int32
      assert_empty m.repeated_int32
      m.repeated_int32.push(1)
      assert_equal [1], m.repeated_int32
      TestMessage.descriptor.lookup('repeated_int32').clear(m)
      assert_empty m.repeated_int32
      m = OneofMessage.new
      m.a = "foo"
      assert_equal "foo", m.a
      assert m.has_my_oneof?
      assert_equal :a, m.my_oneof
      m.clear_a
      refute m.has_my_oneof?

      m.a = "foobar"
      assert m.has_my_oneof?
      m.clear_my_oneof
      refute m.has_my_oneof?

      m.a = "bar"
      assert_equal "bar", m.a
      assert m.has_my_oneof?
      OneofMessage.descriptor.lookup('a').clear(m)
      refute m.has_my_oneof?
    end

    def test_initialization_map_errors
      e = assert_raises ArgumentError do
        TestMessage.new(:hello => "world")
      end
      assert_match(/hello/, e.message)

      e = assert_raises ArgumentError do
        MapMessage.new(:map_string_int32 => "hello")
      end
      assert_equal "Expected Hash object as initializer value for map field 'map_string_int32' (given String).", e.message
      e = assert_raises ArgumentError do
        TestMessage.new(:repeated_uint32 => "hello")
      end
      assert_equal "Expected array as initializer value for repeated field 'repeated_uint32' (given String).", e.message
    end

    def test_map_field
      m = MapMessage.new
      assert_empty m.map_string_int32.to_h
      assert_empty m.map_string_msg.to_h

      m = MapMessage.new(
        :map_string_int32 => {"a" => 1, "b" => 2},
        :map_string_msg => {"a" => TestMessage2.new(:foo => 1),
                            "b" => TestMessage2.new(:foo => 2)},
        :map_string_enum => {"a" => :A, "b" => :B})
      assert_equal ["a", "b"], m.map_string_int32.keys.sort
      assert_equal 1, m.map_string_int32["a"]
      assert_equal 2, m.map_string_msg["b"].foo
      assert_equal :A, m.map_string_enum["a"]
      m.map_string_int32["c"] = 3
      assert_equal 3, m.map_string_int32["c"]
      m.map_string_msg["c"] = TestMessage2.new(:foo => 3)
      assert_equal TestMessage2.new(:foo => 3), m.map_string_msg["c"]
      m.map_string_msg.delete("b")
      m.map_string_msg.delete("c")
      assert_equal({ "a" => TestMessage2.new(:foo => 1).to_h }, m.map_string_msg.to_h)
      assert_raises Google::Protobuf::TypeError do
        m.map_string_msg["e"] = TestMessage.new # wrong value type
      end
      # ensure nothing was added by the above
      assert_equal({ "a" => TestMessage2.new(:foo => 1).to_h }, m.map_string_msg.to_h)
      m.map_string_int32 = Google::Protobuf::Map.new(:string, :int32)
      assert_raises Google::Protobuf::TypeError do
        m.map_string_int32 = Google::Protobuf::Map.new(:string, :int64)
      end
      assert_raises Google::Protobuf::TypeError do
        m.map_string_int32 = {}
      end

      assert_raises Google::Protobuf::TypeError do
        m = MapMessage.new(:map_string_int32 => { 1 => "I am not a number" })
      end
    end

    def test_map_field_with_symbol
      m = MapMessage.new
      assert_empty m.map_string_int32.to_h
      assert_empty m.map_string_msg.to_h

      m = MapMessage.new(
        :map_string_int32 => {a: 1, "b" => 2},
        :map_string_msg => {a: TestMessage2.new(:foo => 1),
                            b: TestMessage2.new(:foo => 10)})
      assert_equal 1, m.map_string_int32[:a]
      assert_equal 2, m.map_string_int32[:b]
      assert_equal 10, m.map_string_msg[:b].foo
    end

    def test_map_inspect
      m = MapMessage.new(
        :map_string_int32 => {"a" => 1, "b" => 2},
        :map_string_msg => {"a" => TestMessage2.new(:foo => 1),
                            "b" => TestMessage2.new(:foo => 2)},
        :map_string_enum => {"a" => :A, "b" => :B})

      # JRuby doesn't keep consistent ordering so check for either version
      expected_a = "<BasicTest::MapMessage: map_string_int32: {\"b\"=>2, \"a\"=>1}, map_string_msg: {\"b\"=><BasicTest::TestMessage2: foo: 2>, \"a\"=><BasicTest::TestMessage2: foo: 1>}, map_string_enum: {\"b\"=>:B, \"a\"=>:A}>"
      expected_b = "<BasicTest::MapMessage: map_string_int32: {\"a\"=>1, \"b\"=>2}, map_string_msg: {\"a\"=><BasicTest::TestMessage2: foo: 1>, \"b\"=><BasicTest::TestMessage2: foo: 2>}, map_string_enum: {\"a\"=>:A, \"b\"=>:B}>"
      inspect_result = m.inspect
      assert_includes [expected_a, expected_b], inspect_result
    end

    def test_map_corruption
      # This pattern led to a crash in a previous version of upb/protobuf.
      m = MapMessage.new(map_string_int32: { "aaa" => 1 })
      m.map_string_int32['podid'] = 2
      m.map_string_int32['aaa'] = 3
    end

    def test_map_wrappers
      run_asserts = ->(m) {
        assert_equal 2.0, m.map_double[0].value
        assert_equal 4.0, m.map_float[0].value
        assert_equal 3, m.map_int32[0].value
        assert_equal 4, m.map_int64[0].value
        assert_equal 5, m.map_uint32[0].value
        assert_equal 6, m.map_uint64[0].value
        assert m.map_bool[0].value
        assert_equal 'str', m.map_string[0].value
        assert_equal 'fun', m.map_bytes[0].value
      }

      m = proto_module::Wrapper.new(
        map_double: {0 => Google::Protobuf::DoubleValue.new(value: 2.0)},
        map_float: {0 => Google::Protobuf::FloatValue.new(value: 4.0)},
        map_int32: {0 => Google::Protobuf::Int32Value.new(value: 3)},
        map_int64: {0 => Google::Protobuf::Int64Value.new(value: 4)},
        map_uint32: {0 => Google::Protobuf::UInt32Value.new(value: 5)},
        map_uint64: {0 => Google::Protobuf::UInt64Value.new(value: 6)},
        map_bool: {0 => Google::Protobuf::BoolValue.new(value: true)},
        map_string: {0 => Google::Protobuf::StringValue.new(value: 'str')},
        map_bytes: {0 => Google::Protobuf::BytesValue.new(value: 'fun')},
      )

      run_asserts.call(m)
      serialized = proto_module::Wrapper::encode(m)
      m2 = proto_module::Wrapper::decode(serialized)
      run_asserts.call(m2)

      # Test the case where we are serializing directly from the parsed form
      # (before anything lazy is materialized).
      m3 = proto_module::Wrapper::decode(serialized)
      serialized2 = proto_module::Wrapper::encode(m3)
      m4 = proto_module::Wrapper::decode(serialized2)
      run_asserts.call(m4)

      # Test that the lazy form compares equal to the expanded form.
      m5 = proto_module::Wrapper::decode(serialized2)
      assert_equal m5, m
    end

    def test_map_wrappers_with_default_values
      run_asserts = ->(m) {
        assert_equal 0.0, m.map_double[0].value
        assert_equal 0.0, m.map_float[0].value
        assert_equal 0, m.map_int32[0].value
        assert_equal 0, m.map_int64[0].value
        assert_equal 0, m.map_uint32[0].value
        assert_equal 0, m.map_uint64[0].value
        refute m.map_bool[0].value
        assert_empty m.map_string[0].value
        assert_empty m.map_bytes[0].value
      }

      m = proto_module::Wrapper.new(
        map_double: {0 => Google::Protobuf::DoubleValue.new(value: 0.0)},
        map_float: {0 => Google::Protobuf::FloatValue.new(value: 0.0)},
        map_int32: {0 => Google::Protobuf::Int32Value.new(value: 0)},
        map_int64: {0 => Google::Protobuf::Int64Value.new(value: 0)},
        map_uint32: {0 => Google::Protobuf::UInt32Value.new(value: 0)},
        map_uint64: {0 => Google::Protobuf::UInt64Value.new(value: 0)},
        map_bool: {0 => Google::Protobuf::BoolValue.new(value: false)},
        map_string: {0 => Google::Protobuf::StringValue.new(value: '')},
        map_bytes: {0 => Google::Protobuf::BytesValue.new(value: '')},
      )

      run_asserts.call(m)
      serialized = proto_module::Wrapper::encode(m)
      m2 = proto_module::Wrapper::decode(serialized)
      run_asserts.call(m2)

      # Test the case where we are serializing directly from the parsed form
      # (before anything lazy is materialized).
      m3 = proto_module::Wrapper::decode(serialized)
      serialized2 = proto_module::Wrapper::encode(m3)
      m4 = proto_module::Wrapper::decode(serialized2)
      run_asserts.call(m4)

      # Test that the lazy form compares equal to the expanded form.
      m5 = proto_module::Wrapper::decode(serialized2)
      assert_equal m5, m
    end

    def test_map_wrappers_with_no_value
      run_asserts = ->(m) {
        assert_equal 0.0, m.map_double[0].value
        assert_equal 0.0, m.map_float[0].value
        assert_equal 0, m.map_int32[0].value
        assert_equal 0, m.map_int64[0].value
        assert_equal 0, m.map_uint32[0].value
        assert_equal 0, m.map_uint64[0].value
        refute m.map_bool[0].value
        assert_empty m.map_string[0].value
        assert_empty m.map_bytes[0].value
      }

      m = proto_module::Wrapper.new(
        map_double: {0 => Google::Protobuf::DoubleValue.new()},
        map_float: {0 => Google::Protobuf::FloatValue.new()},
        map_int32: {0 => Google::Protobuf::Int32Value.new()},
        map_int64: {0 => Google::Protobuf::Int64Value.new()},
        map_uint32: {0 => Google::Protobuf::UInt32Value.new()},
        map_uint64: {0 => Google::Protobuf::UInt64Value.new()},
        map_bool: {0 => Google::Protobuf::BoolValue.new()},
        map_string: {0 => Google::Protobuf::StringValue.new()},
        map_bytes: {0 => Google::Protobuf::BytesValue.new()},
      )
      run_asserts.call(m)

      serialized = proto_module::Wrapper::encode(m)
      m2 = proto_module::Wrapper::decode(serialized)
      run_asserts.call(m2)

      # Test the case where we are serializing directly from the parsed form
      # (before anything lazy is materialized).
      m3 = proto_module::Wrapper::decode(serialized)
      serialized2 = proto_module::Wrapper::encode(m3)
      m4 = proto_module::Wrapper::decode(serialized2)
      run_asserts.call(m4)
    end

    def test_concurrent_decoding
      o = Outer.new
      o.items[0] = Inner.new
      raw = Outer.encode(o)

      thds = 2.times.map do
        Thread.new do
          100000.times do
            assert_equal o, Outer.decode(raw)
          end
        end
      end
      thds.map(&:join)
    end

    def test_map_encode_decode
      m = MapMessage.new(
        :map_string_int32 => {"a" => 1, "b" => 2},
        :map_string_msg => {"a" => TestMessage2.new(:foo => 1),
                            "b" => TestMessage2.new(:foo => 2)},
        :map_string_enum => {"a" => :A, "b" => :B})
      m2 = MapMessage.decode(MapMessage.encode(m))
      assert_equal m, m2
      m3 = MapMessageWireEquiv.decode(MapMessage.encode(m))
      assert_equal 2, m3.map_string_int32.length
      kv = {}
      m3.map_string_int32.map { |msg| kv[msg.key] = msg.value }
      assert_equal({"a" => 1, "b" => 2}, kv)
      kv = {}
      m3.map_string_msg.map { |msg| kv[msg.key] = msg.value }
      assert_equal({"a" => TestMessage2.new(:foo => 1),
                    "b" => TestMessage2.new(:foo => 2)}, kv)
    end

    def test_protobuf_decode_json_ignore_unknown_fields
      m = TestMessage.decode_json({
        optional_string: "foo",
        not_in_message: "some_value"
      }.to_json, { ignore_unknown_fields: true })

      assert_equal "foo", m.optional_string
      e = assert_raises Google::Protobuf::ParseError do
        TestMessage.decode_json({ not_in_message: "some_value" }.to_json)
      end
      assert_match(/No such field: not_in_message/, e.message)
    end

    #def test_json_quoted_string
    #  m = TestMessage.decode_json(%q(
    #    "optionalInt64": "1",,
    #  }))
    #  puts(m)
    #  assert_equal 1, m.optional_int32
    #end

    def test_to_h
      m = TestMessage.new(
        :optional_bool => true,
        :optional_double => -10.100001,
        :optional_string => 'foo',
        :repeated_string => ['bar1', 'bar2'],
        :repeated_msg => [TestMessage2.new(:foo => 100)]
      )
      expected_result = {
        :optional_bool=>true,
        :optional_double=>-10.100001,
        :optional_string=>"foo",
        :repeated_string=>["bar1", "bar2"],
        :repeated_msg=>[{:foo => 100}],
      }
      assert_equal expected_result, m.to_h

      m = MapMessage.new(
        :map_string_int32 => {"a" => 1, "b" => 2},
        :map_string_msg => {"a" => TestMessage2.new(:foo => 1),
                            "b" => TestMessage2.new(:foo => 2)},
        :map_string_enum => {"a" => :A, "b" => :B})
      expected_result = {
        :map_string_int32 => {"a" => 1, "b" => 2},
        :map_string_msg => {"a" => {:foo => 1}, "b" => {:foo => 2}},
        :map_string_enum => {"a" => :A, "b" => :B}
      }
      assert_equal expected_result, m.to_h
    end


    def test_json_maps
      m = MapMessage.new(:map_string_int32 => {"a" => 1})
      expected = {mapStringInt32: {a: 1}, mapStringMsg: {}, mapStringEnum: {}}
      expected_preserve = {map_string_int32: {a: 1}, map_string_msg: {}, map_string_enum: {}}
      assert_equal expected, JSON.parse(MapMessage.encode_json(m, :emit_defaults=>true), :symbolize_names => true)

      json = MapMessage.encode_json(m, :preserve_proto_fieldnames => true, :emit_defaults=>true)
      assert_equal expected_preserve, JSON.parse(json, :symbolize_names => true)

      m2 = MapMessage.decode_json(MapMessage.encode_json(m))
      assert_equal m, m2
    end

    def test_json_maps_emit_defaults_submsg
      m = MapMessage.new(:map_string_msg => {"a" => TestMessage2.new(foo: 0)})
      expected = {mapStringInt32: {}, mapStringMsg: {a: {foo: 0}}, mapStringEnum: {}}

      actual = MapMessage.encode_json(m, :emit_defaults => true)

      assert_equal expected, JSON.parse(actual, :symbolize_names => true)
    end

    def test_json_emit_defaults_submsg
      m = TestSingularFields.new(singular_msg: proto_module::TestMessage2.new)

      expected = {
        singularInt32: 0,
        singularInt64: "0",
        singularUint32: 0,
        singularUint64: "0",
        singularBool: false,
        singularFloat: 0,
        singularDouble: 0,
        singularString: "",
        singularBytes: "",
        singularMsg: {},
        singularEnum: "Default",
      }

      actual = proto_module::TestMessage.encode_json(m, :emit_defaults => true)

      assert_equal expected, JSON.parse(actual, :symbolize_names => true)
    end

    def test_respond_to
      msg = MapMessage.new
      assert_respond_to msg, :map_string_int32
      refute_respond_to msg, :bacon
    end

    def test_file_descriptor
      file_descriptor = TestMessage.descriptor.file_descriptor
      refute_nil file_descriptor
      assert_equal "basic_test.proto", file_descriptor.name

      file_descriptor = TestEnum.descriptor.file_descriptor
      refute_nil file_descriptor
      assert_equal "basic_test.proto", file_descriptor.name
    end

    def test_map_freeze
      m = proto_module::MapMessage.new
      m.map_string_int32['a'] = 5
      m.map_string_msg['b'] = proto_module::TestMessage2.new

      m.map_string_int32.freeze
      m.map_string_msg.freeze

      assert m.map_string_int32.frozen?
      assert m.map_string_msg.frozen?

      assert_raises(FrozenError) { m.map_string_int32['foo'] = 1 }
      assert_raises(FrozenError) { m.map_string_msg['bar'] = proto_module::TestMessage2.new }
      assert_raises(FrozenError) { m.map_string_int32.delete('a') }
      assert_raises(FrozenError) { m.map_string_int32.clear }
    end

    def test_map_length
      m = proto_module::MapMessage.new
      assert_equal 0, m.map_string_int32.length
      assert_equal 0, m.map_string_msg.length
      assert_equal 0, m.map_string_int32.size
      assert_equal 0, m.map_string_msg.size

      m.map_string_int32['a'] = 1
      m.map_string_int32['b'] = 2
      m.map_string_msg['a'] = proto_module::TestMessage2.new
      assert_equal 2, m.map_string_int32.length
      assert_equal 1, m.map_string_msg.length
      assert_equal 2, m.map_string_int32.size
      assert_equal 1, m.map_string_msg.size
    end

    def test_string_with_singleton_class_enabled
      str = 'foobar'
      # NOTE: Accessing a singleton class of an object changes its low level class representation
      #       as far as the C API's CLASS_OF() method concerned, exposing the issue
      str.singleton_class
      m = proto_module::TestMessage.new(
        optional_string: str,
        optional_bytes: str
      )

      assert_equal str, m.optional_string
      assert_equal str, m.optional_bytes
    end

    def test_utf8
      m = proto_module::TestMessage.new(
        optional_string: "µpb",
      )
      m2 = proto_module::TestMessage.decode(proto_module::TestMessage.encode(m))
      assert_equal m2, m
    end

    def test_map_fields_respond_to? # regression test for issue 9202
      msg = proto_module::MapMessage.new
      assert_respond_to msg, :map_string_int32=
      msg.map_string_int32 = Google::Protobuf::Map.new(:string, :int32)
      assert_respond_to msg, :map_string_int32
      assert_equal( Google::Protobuf::Map.new(:string, :int32), msg.map_string_int32 )
      assert_respond_to msg, :clear_map_string_int32
      msg.clear_map_string_int32

      refute_respond_to msg, :has_map_string_int32?
      assert_raises NoMethodError do
        msg.has_map_string_int32?
      end
      refute_respond_to msg, :map_string_int32_as_value
      assert_raises NoMethodError do
        msg.map_string_int32_as_value
      end
      refute_respond_to msg, :map_string_int32_as_value=
      assert_raises NoMethodError do
        msg.map_string_int32_as_value = :boom
      end
    end

    def test_has_presence
      assert_true TestMessage.descriptor.lookup("optional_int32").has_presence?
      assert_false TestMessage.descriptor.lookup("repeated_int32").has_presence?
      assert_false TestSingularFields.descriptor.lookup("singular_int32").has_presence?
    end

    def test_is_packed
      assert_false TestMessage.descriptor.lookup("optional_int32").is_packed?
      assert_true TestMessage.descriptor.lookup("repeated_int32").is_packed?
    end

    def test_file_descriptor_options
      file_descriptor = TestMessage.descriptor.file_descriptor

      assert_instance_of Google::Protobuf::FileOptions, file_descriptor.options
      assert file_descriptor.options.deprecated
    end

    def test_field_descriptor_options
      field_descriptor = TestDeprecatedMessage.descriptor.lookup("foo")

      assert_instance_of Google::Protobuf::FieldOptions, field_descriptor.options
      assert field_descriptor.options.deprecated
    end

    def test_descriptor_options
      descriptor = TestDeprecatedMessage.descriptor

      assert_instance_of Google::Protobuf::MessageOptions, descriptor.options
      assert descriptor.options.deprecated
    end

    def test_enum_descriptor_options
      enum_descriptor = TestDeprecatedEnum.descriptor

      assert_instance_of Google::Protobuf::EnumOptions, enum_descriptor.options
      assert enum_descriptor.options.deprecated
    end

    def test_oneof_descriptor_options
      descriptor = TestDeprecatedMessage.descriptor
      oneof_descriptor = descriptor.lookup_oneof("test_deprecated_message_oneof")

      assert_instance_of Google::Protobuf::OneofOptions, oneof_descriptor.options
      test_top_level_option = Google::Protobuf::DescriptorPool.generated_pool.lookup 'basic_test.test_top_level_option'
      assert_instance_of Google::Protobuf::FieldDescriptor, test_top_level_option
      assert_equal "Custom option value", test_top_level_option.get(oneof_descriptor.options)
    end

    def test_nested_extension
      descriptor = TestDeprecatedMessage.descriptor
      oneof_descriptor = descriptor.lookup_oneof("test_deprecated_message_oneof")

      assert_instance_of Google::Protobuf::OneofOptions, oneof_descriptor.options
      test_nested_option = Google::Protobuf::DescriptorPool.generated_pool.lookup 'basic_test.TestDeprecatedMessage.test_nested_option'
      assert_instance_of Google::Protobuf::FieldDescriptor, test_nested_option
      assert_equal "Another custom option value", test_nested_option.get(oneof_descriptor.options)
    end

    def test_options_deep_freeze
      descriptor = TestDeprecatedMessage.descriptor

      assert_raise FrozenError do
        descriptor.options.uninterpreted_option.push \
          Google::Protobuf::UninterpretedOption.new
      end
    end

    def test_message_freeze
      message = TestDeprecatedMessage.new
      nested_message_2 = TestMessage2.new

      message.map_string_msg["message"] = TestMessage2.new
      message.repeated_msg.push(TestMessage2.new)

      message.freeze

      assert_raise FrozenError do
        message.map_string_msg["message"].foo = "bar"
      end

      assert_raise FrozenError do
        message.repeated_msg[0].foo = "bar"
      end
    end
<<<<<<< HEAD

    def test_repeated_field_each_without_block # regression test for issue 5999
      Google::Protobuf::DescriptorPool.generated_pool.build do
        add_file("repeated_string.proto", :syntax => :proto3) do
          add_message "RepeatedString" do
            repeated :things, :string, 1
          end
        end
      end

      proto = ::Google::Protobuf::DescriptorPool.generated_pool.lookup("RepeatedString").msgclass.new
      proto.things << "a"
      proto.things << "b"
      proto.things << "c"

      # should not throw.
      proto.things.each.with_index { |item, index| puts(item, index) }
    end
  end
=======
>>>>>>> 1f6580dd

    def test_oneof_fields_respond_to? # regression test for issue 9202
      msg = proto_module::OneofMessage.new
      # `has_` prefix + "?" suffix actions should work for oneofs fields and members.
      assert_false msg.has_my_oneof?
      assert msg.respond_to? :has_my_oneof?
      assert_respond_to msg, :has_a?
      refute msg.has_a?
      assert_respond_to msg, :has_b?
      refute msg.has_b?
      assert_respond_to msg, :has_c?
      refute msg.has_c?
      assert_respond_to msg, :has_d?
      refute msg.has_d?
    end

    def test_string_subclass
      str = "hello"
      myString = Class.new(String)

      m = proto_module::TestMessage.new(
        optional_string: myString.new(str),
      )

      assert_equal str, m.optional_string
    end

    def test_proto3_explicit_presence
      descriptor = TestMessage.descriptor.lookup("optional_int32")
      assert_true descriptor.has_presence?
      assert_false descriptor.options.has_features?
    end

    def test_proto3_implicit_presence
      descriptor = TestSingularFields.descriptor.lookup("singular_int32")
      assert_false descriptor.has_presence?
      assert_false descriptor.options.has_features?
    end

    def test_proto3_packed_encoding
      descriptor = TestMessage.descriptor.lookup("repeated_int32")
      assert_true descriptor.is_packed?
      assert_false descriptor.options.has_features?
    end

    def test_proto3_expanded_encoding
      descriptor = TestUnpackedMessage.descriptor.lookup("repeated_int32")
      assert_false descriptor.is_packed?
      assert_false descriptor.options.has_features?
    end

    def test_proto3_expanded_encoding_unpackable
      descriptor = TestMessage.descriptor.lookup("optional_msg")
      assert_false descriptor.is_packed?
      assert_false descriptor.options.has_features?
    end

    def test_editions_explicit_presence
      descriptor = TestFeaturesMessage.descriptor.lookup("explicit")
      assert_true descriptor.has_presence?
      assert_false descriptor.options.has_features?
    end

    def test_editions_implicit_presence
      descriptor = TestFeaturesMessage.descriptor.lookup("implicit")
      assert_false descriptor.has_presence?
      assert_false descriptor.options.has_features?
    end

    def test_editions_required_presence
      descriptor = TestFeaturesMessage.descriptor.lookup("legacy_required")
      assert_equal :required, descriptor.label
      assert_false descriptor.options.has_features?
    end

    def test_editions_packed_encoding
      descriptor = TestFeaturesMessage.descriptor.lookup("packed")
      assert_true descriptor.is_packed?
      assert_false descriptor.options.has_features?
    end

    def test_editions_expanded_encoding
      descriptor = TestFeaturesMessage.descriptor.lookup("expanded")
      assert_false descriptor.is_packed?
      assert_false descriptor.options.has_features?
    end

    def test_editions_expanded_encoding_unpackable
      descriptor = TestFeaturesMessage.descriptor.lookup("unpackable")
      assert_false descriptor.is_packed?
      assert_false descriptor.options.has_features?
    end

    def test_field_delimited_encoding
      descriptor = TestFeaturesMessage.descriptor.lookup("delimited")
      assert_equal :group, descriptor.type
      assert_false descriptor.options.has_features?
    end

    def test_field_length_prefixed_encoding
      descriptor = TestFeaturesMessage.descriptor.lookup("length_prefixed")
      assert_equal :message, descriptor.type
      assert_false descriptor.options.has_features?
    end

  end
end<|MERGE_RESOLUTION|>--- conflicted
+++ resolved
@@ -723,7 +723,6 @@
         message.repeated_msg[0].foo = "bar"
       end
     end
-<<<<<<< HEAD
 
     def test_repeated_field_each_without_block # regression test for issue 5999
       Google::Protobuf::DescriptorPool.generated_pool.build do
@@ -742,9 +741,6 @@
       # should not throw.
       proto.things.each.with_index { |item, index| puts(item, index) }
     end
-  end
-=======
->>>>>>> 1f6580dd
 
     def test_oneof_fields_respond_to? # regression test for issue 9202
       msg = proto_module::OneofMessage.new
