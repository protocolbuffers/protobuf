################################################################################
# Protocol Buffers: C++ Runtime and common proto files
################################################################################

load("@rules_cc//cc:defs.bzl", "cc_library", "cc_proto_library", "cc_test")
load("@rules_pkg//:mappings.bzl", "pkg_files", "strip_prefix")
load("@rules_proto//proto:defs.bzl", "proto_library")
load("//build_defs:cpp_opts.bzl", "COPTS", "LINK_OPTS")

package(
    default_visibility = [
        "//:__pkg__",  # "public" targets are alias rules in //.
    ],
)

proto_library(
    name = "any_proto",
    srcs = ["any.proto"],
    strip_import_prefix = "/src",
)

proto_library(
    name = "api_proto",
    srcs = ["api.proto"],
    strip_import_prefix = "/src",
    deps = [
        "//:source_context_proto",
        "//:type_proto",
    ],
)

proto_library(
    name = "duration_proto",
    srcs = ["duration.proto"],
    strip_import_prefix = "/src",
)

proto_library(
    name = "empty_proto",
    srcs = ["empty.proto"],
    strip_import_prefix = "/src",
)

proto_library(
    name = "field_mask_proto",
    srcs = ["field_mask.proto"],
    strip_import_prefix = "/src",
)

proto_library(
    name = "source_context_proto",
    srcs = ["source_context.proto"],
    strip_import_prefix = "/src",
)

proto_library(
    name = "struct_proto",
    srcs = ["struct.proto"],
    strip_import_prefix = "/src",
)

proto_library(
    name = "timestamp_proto",
    srcs = ["timestamp.proto"],
    strip_import_prefix = "/src",
)

proto_library(
    name = "type_proto",
    srcs = ["type.proto"],
    strip_import_prefix = "/src",
    deps = [
        "//:any_proto",
        "//:source_context_proto",
    ],
)

proto_library(
    name = "wrappers_proto",
    srcs = ["wrappers.proto"],
    strip_import_prefix = "/src",
)

# Built-in runtime types

proto_library(
    name = "descriptor_proto",
    srcs = ["descriptor.proto"],
    strip_import_prefix = "/src",
    visibility = [
        "//:__pkg__",
        "//pkg:__pkg__",
    ],
)

################################################################################
# C++ Runtime Library
################################################################################

cc_library(
    name = "port_def",
    hdrs = [
        "port.h",
        "port_def.inc",
        "port_undef.inc",
    ],
    include_prefix = "google/protobuf",
    visibility = [
        "//:__subpackages__",
        "//src/google/protobuf:__subpackages__",
    ],
)

cc_library(
    name = "arena",
    srcs = [
        "arena.cc",
    ],
    hdrs = [
        "arena.h",
        "arena_impl.h",
        "arenaz_sampler.h",
    ],
    include_prefix = "google/protobuf",
    visibility = [
        "//:__subpackages__",
        "//src/google/protobuf:__subpackages__",
    ],
    deps = [
        "//src/google/protobuf/stubs:lite",
        "@com_google_absl//absl/synchronization",
    ],
)

cc_library(
    name = "protobuf_lite",
    srcs = [
        "any_lite.cc",
        "arenastring.cc",
        "arenaz_sampler.cc",
        "extension_set.cc",
        "generated_enum_util.cc",
        "generated_message_tctable_lite.cc",
        "generated_message_util.cc",
        "implicit_weak_message.cc",
        "inlined_string_field.cc",
        "map.cc",
        "message_lite.cc",
        "parse_context.cc",
        "repeated_field.cc",
        "repeated_ptr_field.cc",
        "wire_format_lite.cc",
    ],
    hdrs = [
        "any.h",
        "arena.h",
        "arena_impl.h",
        "arenastring.h",
        "arenaz_sampler.h",
        "endian.h",
        "explicitly_constructed.h",
        "extension_set.h",
        "extension_set_inl.h",
        "generated_enum_util.h",
        "generated_message_tctable_decl.h",
        "generated_message_tctable_impl.h",
        "generated_message_util.h",
        "has_bits.h",
        "implicit_weak_message.h",
        "inlined_string_field.h",
        "map.h",
        "map_entry_lite.h",
        "map_field_lite.h",
        "map_type_handler.h",
        "message_lite.h",
        "metadata_lite.h",
        "parse_context.h",
        "port.h",
        "repeated_field.h",
        "repeated_ptr_field.h",
        "wire_format_lite.h",
    ],
    copts = COPTS + select({
        "//build_defs:config_msvc": [],
        "//conditions:default": [
            "-Wno-error",
        ],
    }),
    include_prefix = "google/protobuf",
    linkopts = LINK_OPTS,
    visibility = [
        "//:__pkg__",
        "//pkg:__pkg__",
        "//src/google/protobuf:__subpackages__",
    ],
    # In Bazel 6.0+, these will be `interface_deps`:
    deps = [
        ":arena",
        "//src/google/protobuf/io",
        "//src/google/protobuf/stubs:lite",
<<<<<<< HEAD
        "@com_google_absl//absl/synchronization",
=======
        "@com_google_absl//absl/container:flat_hash_set",
        "@com_google_absl//absl/synchronization",
        "@com_google_absl//absl/time",
>>>>>>> f8017bb5
    ],
)

cc_library(
    name = "protobuf",
    srcs = [
        "any.cc",
        "any.pb.cc",
        "api.pb.cc",
        "descriptor.cc",
        "descriptor.pb.cc",
        "descriptor_database.cc",
        "duration.pb.cc",
        "dynamic_message.cc",
        "empty.pb.cc",
        "extension_set_heavy.cc",
        "field_mask.pb.cc",
        "generated_message_bases.cc",
        "generated_message_reflection.cc",
        "generated_message_tctable_full.cc",
        "generated_message_tctable_gen.cc",
        "map_field.cc",
        "message.cc",
        "reflection_ops.cc",
        "service.cc",
        "source_context.pb.cc",
        "struct.pb.cc",
        "text_format.cc",
        "timestamp.pb.cc",
        "type.pb.cc",
        "unknown_field_set.cc",
        "wire_format.cc",
        "wrappers.pb.cc",
    ],
    hdrs = [
        "any.pb.h",
        "api.pb.h",
        "descriptor.h",
        "descriptor.pb.h",
        "descriptor_database.h",
        "duration.pb.h",
        "dynamic_message.h",
        "empty.pb.h",
        "field_access_listener.h",
        "field_mask.pb.h",
        "generated_enum_reflection.h",
        "generated_message_bases.h",
        "generated_message_reflection.h",
        "generated_message_tctable_gen.h",
        "map_entry.h",
        "map_field.h",
        "map_field_inl.h",
        "message.h",
        "metadata.h",
        "reflection.h",
        "reflection_internal.h",
        "reflection_ops.h",
        "service.h",
        "source_context.pb.h",
        "struct.pb.h",
        "text_format.h",
        "timestamp.pb.h",
        "type.pb.h",
        "unknown_field_set.h",
        "wire_format.h",
        "wrappers.pb.h",
    ],
    copts = COPTS,
    include_prefix = "google/protobuf",
    linkopts = LINK_OPTS,
    visibility = [
        "//:__pkg__",
        "//pkg:__pkg__",
        "//src/google/protobuf:__subpackages__",
    ],
    deps = [
        ":protobuf_lite",
        "//src/google/protobuf/io",
        "//src/google/protobuf/io:gzip_stream",
        "//src/google/protobuf/io:printer",
        "//src/google/protobuf/io:tokenizer",
        "//src/google/protobuf/stubs",
<<<<<<< HEAD
        "@com_google_absl//absl/synchronization",
=======
        "@com_google_absl//absl/base",
        "@com_google_absl//absl/base:dynamic_annotations",
        "@com_google_absl//absl/container:flat_hash_map",
        "@com_google_absl//absl/container:flat_hash_set",
        "@com_google_absl//absl/hash",
        "@com_google_absl//absl/synchronization",
        "@com_google_absl//absl/time",
>>>>>>> f8017bb5
    ],
)

# This provides just the header files for use in projects that need to build
# shared libraries for dynamic loading. This target is available until Bazel
# adds native support for such use cases.
# TODO(keveman): Remove this target once the support gets added to Bazel.
cc_library(
    name = "protobuf_headers",
    hdrs = glob([
        "**/*.h",
        "**/*.inc",
    ]),
)

filegroup(
    name = "well_known_type_protos",
    srcs = [
        "any.proto",
        "api.proto",
        "duration.proto",
        "empty.proto",
        "field_mask.proto",
        "source_context.proto",
        "struct.proto",
        "timestamp.proto",
        "type.proto",
        "wrappers.proto",
    ],
    visibility = ["//:__subpackages__"],
)

filegroup(
    name = "descriptor_proto_srcs",
    srcs = ["descriptor.proto"],
    visibility = ["//:__subpackages__"],
)

filegroup(
    name = "testdata",
    srcs = glob(["testdata/**/*"]) + [
        "descriptor.cc",
    ],
    visibility = [
        "//:__subpackages__",
        "@upb//:__subpackages__",
    ],
)

proto_library(
    name = "lite_test_protos",
    srcs = [
        "map_lite_unittest.proto",
        "unittest_import_lite.proto",
        "unittest_import_public_lite.proto",
        "unittest_lite.proto",
    ],
    strip_import_prefix = "/src",
    visibility = ["//:__subpackages__"],
    deps = [
        ":any_proto",
        ":api_proto",
        ":descriptor_proto",
        ":duration_proto",
        ":empty_proto",
        ":field_mask_proto",
        ":source_context_proto",
        ":struct_proto",
        ":timestamp_proto",
        ":type_proto",
        ":wrappers_proto",
    ],
)

filegroup(
    name = "test_proto_srcs",
    srcs = [
        "any_test.proto",
        "map_proto2_unittest.proto",
        "map_unittest.proto",
        "unittest.proto",
        "unittest_arena.proto",
        "unittest_custom_options.proto",
        "unittest_drop_unknown_fields.proto",
        "unittest_embed_optimize_for.proto",
        "unittest_empty.proto",
        "unittest_enormous_descriptor.proto",
        "unittest_import.proto",
        "unittest_import_public.proto",
        "unittest_lazy_dependencies.proto",
        "unittest_lazy_dependencies_custom_option.proto",
        "unittest_lazy_dependencies_enum.proto",
        "unittest_lite_imports_nonlite.proto",
        "unittest_mset.proto",
        "unittest_mset_wire_format.proto",
        "unittest_no_field_presence.proto",
        "unittest_no_generic_services.proto",
        "unittest_optimize_for.proto",
        "unittest_preserve_unknown_enum.proto",
        "unittest_preserve_unknown_enum2.proto",
        "unittest_proto3.proto",
        "unittest_proto3_arena.proto",
        "unittest_proto3_arena_lite.proto",
        "unittest_proto3_lite.proto",
        "unittest_proto3_optional.proto",
        "unittest_well_known_types.proto",
    ],
    visibility = ["//:__subpackages__"],
)

proto_library(
    name = "test_protos",
    srcs = [":test_proto_srcs"],
    strip_import_prefix = "/src",
    visibility = ["//:__subpackages__"],
    deps = [
        ":any_proto",
        ":api_proto",
        ":descriptor_proto",
        ":duration_proto",
        ":empty_proto",
        ":field_mask_proto",
        ":source_context_proto",
        ":struct_proto",
        ":timestamp_proto",
        ":type_proto",
        ":wrappers_proto",
    ],
)

proto_library(
    name = "generic_test_protos",
    srcs = [
        "map_proto2_unittest.proto",
        "map_unittest.proto",
        "unittest.proto",
        "unittest_arena.proto",
        "unittest_custom_options.proto",
        "unittest_drop_unknown_fields.proto",
        "unittest_embed_optimize_for.proto",
        "unittest_empty.proto",
        "unittest_enormous_descriptor.proto",
        "unittest_import.proto",
        "unittest_import_public.proto",
        "unittest_lazy_dependencies.proto",
        "unittest_lazy_dependencies_custom_option.proto",
        "unittest_lazy_dependencies_enum.proto",
        "unittest_lite_imports_nonlite.proto",
        "unittest_mset.proto",
        "unittest_mset_wire_format.proto",
        "unittest_no_field_presence.proto",
        "unittest_no_generic_services.proto",
        "unittest_optimize_for.proto",
        "unittest_preserve_unknown_enum.proto",
        "unittest_preserve_unknown_enum2.proto",
        "unittest_proto3.proto",
        "unittest_proto3_arena.proto",
        "unittest_proto3_arena_lite.proto",
        "unittest_proto3_lite.proto",
        "unittest_proto3_optional.proto",
        "unittest_well_known_types.proto",
    ],
    strip_import_prefix = "/src",
    visibility = ["//:__subpackages__"],
    deps = [
        ":any_proto",
        ":api_proto",
        ":descriptor_proto",
        ":duration_proto",
        ":empty_proto",
        ":field_mask_proto",
        ":source_context_proto",
        ":struct_proto",
        ":timestamp_proto",
        ":type_proto",
        ":wrappers_proto",
    ],
)

exports_files(
    [
        "test_messages_proto2.proto",
        "test_messages_proto3.proto",
    ],
    visibility = [
        "//:__pkg__",
        "//python:__pkg__",
    ],
)

proto_library(
    name = "test_messages_proto2_proto",
    srcs = ["test_messages_proto2.proto"],
    strip_import_prefix = "/src",
    visibility = [
        "//:__pkg__",
        "//conformance:__pkg__",
    ],
)

proto_library(
    name = "test_messages_proto3_proto",
    srcs = ["test_messages_proto3.proto"],
    strip_import_prefix = "/src",
    visibility = [
        "//:__pkg__",
        "//conformance:__pkg__",
    ],
    deps = [
        ":any_proto",
        ":duration_proto",
        ":field_mask_proto",
        ":struct_proto",
        ":timestamp_proto",
        ":wrappers_proto",
    ],
)

cc_proto_library(
    name = "cc_lite_test_protos",
    deps = [":lite_test_protos"],
)

cc_proto_library(
    name = "cc_test_protos",
    visibility = ["//src/google/protobuf:__subpackages__"],
    deps = [":test_protos"],
)

# Filegroup for golden comparison test:
filegroup(
    name = "descriptor_cc_srcs",
    testonly = 1,
    data = [
        "descriptor.pb.cc",
        "descriptor.pb.h",
    ],
    visibility = ["//src/google/protobuf/compiler/cpp:__pkg__"],
)

cc_library(
    name = "lite_test_util",
    testonly = 1,
    srcs = [
        "arena_test_util.cc",
        "map_lite_test_util.cc",
        "test_util_lite.cc",
    ],
    hdrs = [
        "arena_test_util.h",
        "map_lite_test_util.h",
        "map_test_util_impl.h",
        "proto3_lite_unittest.inc",
        "test_util_lite.h",
    ],
    strip_include_prefix = "/src",
    visibility = ["//:__subpackages__"],
    deps = [
        ":cc_lite_test_protos",
        ":test_util2",
        "@com_google_googletest//:gtest",
    ],
)

cc_library(
    name = "test_util",
    testonly = 1,
    srcs = [
        "reflection_tester.cc",
        "test_util.cc",
    ],
    hdrs = [
        "map_test.inc",
        "map_test_util.h",
        "map_test_util.inc",
        "message_unittest.inc",
        "reflection_tester.h",
        "test_util.h",
        "test_util.inc",
        "test_util_lite.h",
        "wire_format_unittest.inc",
    ],
    copts = COPTS + select({
        "//build_defs:config_msvc": [],
        "//conditions:default": [
            "-Wno-error=sign-compare",
        ],
    }),
    strip_include_prefix = "/src",
    visibility = ["//:__subpackages__"],
    deps = [
        ":cc_lite_test_protos",
        ":cc_test_protos",
        ":lite_test_util",
        "//src/google/protobuf/testing",
        "@com_google_googletest//:gtest",
    ],
)

cc_library(
    name = "test_util2",
    testonly = 1,
    hdrs = ["test_util2.h"],
    strip_include_prefix = "/src",
    textual_hdrs = ["test_util.inc"],
    visibility = ["//:__subpackages__"],
    deps = [
        "//src/google/protobuf/io",
        "@com_google_googletest//:gtest",
    ],
)

cc_test(
    name = "any_test",
    srcs = ["any_test.cc"],
    deps = [
        ":protobuf",
        ":test_util",
        "@com_google_googletest//:gtest",
        "@com_google_googletest//:gtest_main",
    ],
)

cc_test(
    name = "arena_unittest",
    srcs = ["arena_unittest.cc"],
    copts = COPTS + select({
        "//build_defs:config_msvc": [],
        "//conditions:default": [
            "-Wno-error=sign-compare",
        ],
    }),
    deps = [
        ":cc_test_protos",
        ":lite_test_util",
        ":protobuf",
        ":test_util",
        "@com_google_googletest//:gtest",
        "@com_google_googletest//:gtest_main",
    ],
)

cc_test(
    name = "arenastring_unittest",
    srcs = ["arenastring_unittest.cc"],
    deps = [
        ":protobuf",
        "//src/google/protobuf/io",
        "//src/google/protobuf/stubs",
        "@com_google_googletest//:gtest",
        "@com_google_googletest//:gtest_main",
    ],
)

cc_test(
    name = "arenaz_sampler_test",
    srcs = ["arenaz_sampler_test.cc"],
    deps = [
        ":protobuf",
        "//src/google/protobuf/stubs",
        "@com_google_googletest//:gtest",
        "@com_google_googletest//:gtest_main",
    ],
)

cc_test(
    name = "descriptor_database_unittest",
    srcs = ["descriptor_database_unittest.cc"],
    deps = [
        ":protobuf",
        "//src/google/protobuf/testing",
        "@com_google_googletest//:gtest",
        "@com_google_googletest//:gtest_main",
    ],
)

cc_test(
    name = "descriptor_unittest",
    srcs = ["descriptor_unittest.cc"],
    copts = COPTS + select({
        "//build_defs:config_msvc": [],
        "//conditions:default": [
            "-Wno-error=sign-compare",
        ],
    }),
    deps = [
        ":cc_test_protos",
        ":protobuf",
        "//src/google/protobuf/compiler:importer",
        "//src/google/protobuf/testing",
        "@com_google_googletest//:gtest",
        "@com_google_googletest//:gtest_main",
    ],
)

cc_test(
    name = "drop_unknown_fields_test",
    srcs = ["drop_unknown_fields_test.cc"],
    deps = [
        ":cc_test_protos",
        ":protobuf",
        "@com_google_googletest//:gtest",
        "@com_google_googletest//:gtest_main",
    ],
)

cc_test(
    name = "dynamic_message_unittest",
    srcs = ["dynamic_message_unittest.cc"],
    copts = COPTS + select({
        "//build_defs:config_msvc": [],
        "//conditions:default": [
            "-Wno-error=sign-compare",
        ],
    }),
    deps = [
        ":cc_test_protos",
        ":protobuf",
        ":test_util",
        "//src/google/protobuf/stubs",
        "//src/google/protobuf/testing",
        "@com_google_googletest//:gtest",
        "@com_google_googletest//:gtest_main",
    ],
)

cc_test(
    name = "extension_set_unittest",
    srcs = ["extension_set_unittest.cc"],
    copts = COPTS + select({
        "//build_defs:config_msvc": [],
        "//conditions:default": [
            "-Wno-error=sign-compare",
        ],
    }),
    deps = [
        ":cc_test_protos",
        ":protobuf",
        ":test_util",
        "//src/google/protobuf/io",
        "//src/google/protobuf/stubs",
        "//src/google/protobuf/testing",
        "@com_google_googletest//:gtest",
        "@com_google_googletest//:gtest_main",
    ],
)

cc_test(
    name = "generated_message_reflection_unittest",
    srcs = ["generated_message_reflection_unittest.cc"],
    copts = COPTS + select({
        "//build_defs:config_msvc": [],
        "//conditions:default": [
            "-Wno-error=sign-compare",
        ],
    }),
    deps = [
        ":cc_test_protos",
        ":protobuf",
        ":test_util",
        "//src/google/protobuf/stubs",
        "//src/google/protobuf/testing",
        "@com_google_googletest//:gtest",
        "@com_google_googletest//:gtest_main",
    ],
)

cc_test(
    name = "generated_message_tctable_lite_test",
    srcs = ["generated_message_tctable_lite_test.cc"],
    copts = COPTS + select({
        "//build_defs:config_msvc": [],
        "//conditions:default": [
            "-Wno-error=sign-compare",
        ],
    }),
    deps = [
        ":protobuf_lite",
        "@com_google_googletest//:gtest",
        "@com_google_googletest//:gtest_main",
    ],
)

cc_test(
    name = "inlined_string_field_unittest",
    srcs = ["inlined_string_field_unittest.cc"],
    deps = [
        ":cc_test_protos",
        ":protobuf",
        "//src/google/protobuf/io",
        "//src/google/protobuf/stubs",
        "@com_google_googletest//:gtest",
        "@com_google_googletest//:gtest_main",
    ],
)

cc_test(
    name = "lite_arena_unittest",
    srcs = ["lite_arena_unittest.cc"],
    copts = COPTS + select({
        "//build_defs:config_msvc": [],
        "//conditions:default": [
            "-Wno-error=sign-compare",
        ],
    }),
    deps = [
        ":lite_test_util",
        ":protobuf",
        ":test_util",
        "@com_google_googletest//:gtest",
        "@com_google_googletest//:gtest_main",
    ],
)

cc_test(
    name = "lite_unittest",
    srcs = ["lite_unittest.cc"],
    deps = [
        ":cc_lite_test_protos",
        ":lite_test_util",
        ":protobuf",
        "//src/google/protobuf/io",
        "//src/google/protobuf/stubs",
        "@com_google_googletest//:gtest",
        "@com_google_googletest//:gtest_main",
    ],
)

cc_test(
    name = "map_field_test",
    srcs = ["map_field_test.cc"],
    deps = [
        ":cc_test_protos",
        ":protobuf",
        ":test_util",
        "//src/google/protobuf/stubs",
        "@com_google_googletest//:gtest",
        "@com_google_googletest//:gtest_main",
    ],
)

cc_test(
    name = "map_test",
    srcs = [
        "map_test.cc",
        "map_test.inc",
    ],
    copts = COPTS + select({
        "//build_defs:config_msvc": [],
        "//conditions:default": [
            "-Wno-deprecated-declarations",
        ],
    }),
    data = [":testdata"],
    deps = [
        ":cc_test_protos",
        ":protobuf",
        ":test_util",
        "@com_google_googletest//:gtest",
        "@com_google_googletest//:gtest_main",
    ],
)

cc_test(
    name = "message_unittest",
    srcs = [
        "message_unittest.cc",
        "message_unittest.inc",
    ],
    data = [":testdata"],
    deps = [
        ":cc_test_protos",
        ":protobuf",
        ":test_util",
        "//src/google/protobuf/io",
        "//src/google/protobuf/stubs",
        "//src/google/protobuf/testing",
        "@com_google_googletest//:gtest",
        "@com_google_googletest//:gtest_main",
    ],
)

cc_test(
    name = "no_field_presence_test",
    srcs = ["no_field_presence_test.cc"],
    deps = [
        ":cc_test_protos",
        ":protobuf",
        "@com_google_googletest//:gtest",
        "@com_google_googletest//:gtest_main",
    ],
)

cc_test(
    name = "preserve_unknown_enum_test",
    srcs = ["preserve_unknown_enum_test.cc"],
    deps = [
        ":cc_test_protos",
        ":protobuf",
        "@com_google_googletest//:gtest",
        "@com_google_googletest//:gtest_main",
    ],
)

cc_test(
    name = "proto3_arena_lite_unittest",
    srcs = ["proto3_arena_lite_unittest.cc"],
    deps = [
        ":cc_test_protos",
        ":protobuf",
        "//src/google/protobuf/testing",
        "@com_google_googletest//:gtest",
        "@com_google_googletest//:gtest_main",
    ],
)

cc_test(
    name = "proto3_arena_unittest",
    srcs = ["proto3_arena_unittest.cc"],
    copts = COPTS + select({
        "//build_defs:config_msvc": [],
        "//conditions:default": [
            "-Wno-error=sign-compare",
        ],
    }),
    deps = [
        ":cc_test_protos",
        ":protobuf",
        ":test_util",
        "//src/google/protobuf/stubs",
        "//src/google/protobuf/testing",
        "@com_google_googletest//:gtest",
        "@com_google_googletest//:gtest_main",
    ],
)

cc_test(
    name = "proto3_lite_unittest",
    srcs = [
        "proto3_lite_unittest.cc",
        "proto3_lite_unittest.inc",
    ],
    copts = COPTS + select({
        "//build_defs:config_msvc": [],
        "//conditions:default": [
            "-Wno-deprecated-declarations",
        ],
    }),
    deps = [
        ":cc_test_protos",
        ":lite_test_util",
        ":protobuf",
        "//src/google/protobuf/testing",
        "@com_google_googletest//:gtest",
        "@com_google_googletest//:gtest_main",
    ],
)

cc_test(
    name = "reflection_ops_unittest",
    srcs = ["reflection_ops_unittest.cc"],
    copts = COPTS + select({
        "//build_defs:config_msvc": [],
        "//conditions:default": [
            "-Wno-error=sign-compare",
        ],
    }),
    deps = [
        ":cc_test_protos",
        ":protobuf",
        ":test_util",
        "//src/google/protobuf/stubs",
        "//src/google/protobuf/testing",
        "@com_google_googletest//:gtest",
        "@com_google_googletest//:gtest_main",
    ],
)

cc_test(
    name = "repeated_field_reflection_unittest",
    srcs = ["repeated_field_reflection_unittest.cc"],
    copts = COPTS + select({
        "//build_defs:config_msvc": [],
        "//conditions:default": [
            "-Wno-deprecated-declarations",
        ],
    }),
    deps = [
        ":cc_test_protos",
        ":protobuf",
        ":test_util",
        "//src/google/protobuf/stubs",
        "@com_google_googletest//:gtest",
        "@com_google_googletest//:gtest_main",
    ],
)

cc_test(
    name = "repeated_field_unittest",
    srcs = ["repeated_field_unittest.cc"],
    copts = COPTS + select({
        "//build_defs:config_msvc": [],
        "//conditions:default": [
            "-Wno-deprecated-declarations",
        ],
    }),
    deps = [
        ":cc_test_protos",
        ":protobuf",
        "//src/google/protobuf/stubs",
        "//src/google/protobuf/testing",
        "@com_google_googletest//:gtest",
        "@com_google_googletest//:gtest_main",
    ],
)

cc_test(
    name = "text_format_unittest",
    srcs = ["text_format_unittest.cc"],
    copts = COPTS + select({
        "//build_defs:config_msvc": [],
        "//conditions:default": [
            "-Wno-deprecated-declarations",
        ],
    }),
    data = [":testdata"],
    deps = [
        ":cc_test_protos",
        ":protobuf",
        ":test_util",
        "//src/google/protobuf/io",
        "//src/google/protobuf/stubs",
        "//src/google/protobuf/testing",
        "@com_google_googletest//:gtest",
        "@com_google_googletest//:gtest_main",
    ],
)

cc_test(
    name = "unknown_field_set_unittest",
    srcs = ["unknown_field_set_unittest.cc"],
    copts = COPTS + select({
        "//build_defs:config_msvc": [],
        "//conditions:default": [
            "-Wno-error=sign-compare",
        ],
    }),
    deps = [
        ":cc_lite_test_protos",
        ":protobuf",
        ":test_util",
        "//src/google/protobuf/io",
        "//src/google/protobuf/stubs",
        "//src/google/protobuf/testing",
        "@com_google_absl//absl/synchronization",
        "@com_google_googletest//:gtest",
        "@com_google_googletest//:gtest_main",
    ],
)

cc_test(
    name = "well_known_types_unittest",
    srcs = ["well_known_types_unittest.cc"],
    copts = COPTS + select({
        "//build_defs:config_msvc": [],
        "//conditions:default": [
            "-Wno-deprecated-declarations",
        ],
    }),
    deps = [
        ":cc_test_protos",
        ":protobuf",
        "//src/google/protobuf/stubs",
        "//src/google/protobuf/testing",
        "@com_google_googletest//:gtest",
        "@com_google_googletest//:gtest_main",
    ],
)

cc_test(
    name = "wire_format_unittest",
    srcs = [
        "wire_format_unittest.cc",
        "wire_format_unittest.inc",
    ],
    deps = [
        ":cc_test_protos",
        ":protobuf",
        ":test_util",
        ":test_util2",
        "//src/google/protobuf/io",
        "//src/google/protobuf/stubs",
        "//src/google/protobuf/testing",
        "@com_google_googletest//:gtest",
        "@com_google_googletest//:gtest_main",
    ],
)

################################################################################
# Helper targets for Kotlin tests
################################################################################

proto_library(
    name = "kt_unittest_protos",
    srcs = [
        "map_proto2_unittest.proto",
        "unittest.proto",
        "unittest_import.proto",
        "unittest_import_public.proto",
    ],
    strip_import_prefix = "/src",
    visibility = ["//java/kotlin:__pkg__"],
)

proto_library(
    name = "kt_proto3_unittest_protos",
    srcs = [
        "unittest_import.proto",
        "unittest_import_public.proto",
        "unittest_proto3.proto",
    ],
    strip_import_prefix = "/src",
    visibility = [
        "//java/kotlin:__pkg__",
        "//java/kotlin-lite:__pkg__",
    ],
)

################################################################################
# Packaging rules
################################################################################

pkg_files(
    name = "dist_files",
    srcs = glob(["**"]),
    strip_prefix = strip_prefix.from_root(""),
    visibility = ["//src:__pkg__"],
)

filegroup(
    name = "full_test_srcs",
    srcs = glob(
        include = [
            "*_test.cc",
            "*unittest.cc",
        ],
        exclude = [
            "lite_unittest.cc",
            "lite_arena_unittest.cc",
        ],
    ),
    visibility = ["//pkg:__pkg__"],
)

filegroup(
    name = "lite_test_srcs",
    srcs = [
        "lite_arena_unittest.cc",
        "lite_unittest.cc",
    ],
    visibility = ["//pkg:__pkg__"],
)<|MERGE_RESOLUTION|>--- conflicted
+++ resolved
@@ -198,13 +198,9 @@
         ":arena",
         "//src/google/protobuf/io",
         "//src/google/protobuf/stubs:lite",
-<<<<<<< HEAD
-        "@com_google_absl//absl/synchronization",
-=======
         "@com_google_absl//absl/container:flat_hash_set",
         "@com_google_absl//absl/synchronization",
         "@com_google_absl//absl/time",
->>>>>>> f8017bb5
     ],
 )
 
@@ -287,9 +283,6 @@
         "//src/google/protobuf/io:printer",
         "//src/google/protobuf/io:tokenizer",
         "//src/google/protobuf/stubs",
-<<<<<<< HEAD
-        "@com_google_absl//absl/synchronization",
-=======
         "@com_google_absl//absl/base",
         "@com_google_absl//absl/base:dynamic_annotations",
         "@com_google_absl//absl/container:flat_hash_map",
@@ -297,7 +290,6 @@
         "@com_google_absl//absl/hash",
         "@com_google_absl//absl/synchronization",
         "@com_google_absl//absl/time",
->>>>>>> f8017bb5
     ],
 )
 
