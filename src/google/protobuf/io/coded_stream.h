--- conflicted
+++ resolved
@@ -851,11 +851,7 @@
   }
 
   static bool IsDefaultSerializationDeterministic() {
-<<<<<<< HEAD
-    return google::protobuf::internal::NoBarrier_Load(&default_serialization_deterministic_) != 0;
-=======
-    return default_serialization_deterministic_.load(std::memory_order_relaxed);
->>>>>>> ed4321d1
+    return default_serialization_deterministic_.load(std::memory_order_relaxed) != 0;
   }
 
  private:
