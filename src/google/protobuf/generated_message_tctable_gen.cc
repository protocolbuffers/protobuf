--- conflicted
+++ resolved
@@ -77,134 +77,6 @@
          options.lazy_opt != 0;
 }
 
-<<<<<<< HEAD
-=======
-TailCallTableInfo::FastFieldInfo::Field MakeFastFieldEntry(
-    const TailCallTableInfo::FieldEntryInfo& entry,
-    const TailCallTableInfo::MessageOptions& message_options,
-    const TailCallTableInfo::PerFieldOptions& options) {
-  TailCallTableInfo::FastFieldInfo::Field info{};
-#define PROTOBUF_PICK_FUNCTION(fn) \
-  (field->number() < 16 ? TcParseFunction::fn##1 : TcParseFunction::fn##2)
-
-#define PROTOBUF_PICK_SINGLE_FUNCTION(fn) PROTOBUF_PICK_FUNCTION(fn##S)
-
-#define PROTOBUF_PICK_REPEATABLE_FUNCTION(fn)           \
-  (field->is_repeated() ? PROTOBUF_PICK_FUNCTION(fn##R) \
-                        : PROTOBUF_PICK_FUNCTION(fn##S))
-
-#define PROTOBUF_PICK_PACKABLE_FUNCTION(fn)               \
-  (field->is_packed()     ? PROTOBUF_PICK_FUNCTION(fn##P) \
-   : field->is_repeated() ? PROTOBUF_PICK_FUNCTION(fn##R) \
-                          : PROTOBUF_PICK_FUNCTION(fn##S))
-
-#define PROTOBUF_PICK_STRING_FUNCTION(fn)                       \
-  (field->options().ctype() == FieldOptions::CORD               \
-       ? PROTOBUF_PICK_FUNCTION(fn##cS)                         \
-   : options.is_string_inlined ? PROTOBUF_PICK_FUNCTION(fn##iS) \
-                               : PROTOBUF_PICK_REPEATABLE_FUNCTION(fn))
-
-  const FieldDescriptor* field = entry.field;
-  info.aux_idx = static_cast<uint8_t>(entry.aux_idx);
-  if (field->type() == FieldDescriptor::TYPE_BYTES ||
-      field->type() == FieldDescriptor::TYPE_STRING) {
-    if (options.is_string_inlined) {
-      ABSL_CHECK(!field->is_repeated());
-      info.aux_idx = static_cast<uint8_t>(entry.inlined_string_idx);
-    }
-  }
-
-  TcParseFunction picked = TcParseFunction::kNone;
-  switch (field->type()) {
-    case FieldDescriptor::TYPE_BOOL:
-      picked = PROTOBUF_PICK_PACKABLE_FUNCTION(kFastV8);
-      break;
-    case FieldDescriptor::TYPE_INT32:
-    case FieldDescriptor::TYPE_UINT32:
-      picked = PROTOBUF_PICK_PACKABLE_FUNCTION(kFastV32);
-      break;
-    case FieldDescriptor::TYPE_SINT32:
-      picked = PROTOBUF_PICK_PACKABLE_FUNCTION(kFastZ32);
-      break;
-    case FieldDescriptor::TYPE_INT64:
-    case FieldDescriptor::TYPE_UINT64:
-      picked = PROTOBUF_PICK_PACKABLE_FUNCTION(kFastV64);
-      break;
-    case FieldDescriptor::TYPE_SINT64:
-      picked = PROTOBUF_PICK_PACKABLE_FUNCTION(kFastZ64);
-      break;
-    case FieldDescriptor::TYPE_FLOAT:
-    case FieldDescriptor::TYPE_FIXED32:
-    case FieldDescriptor::TYPE_SFIXED32:
-      picked = PROTOBUF_PICK_PACKABLE_FUNCTION(kFastF32);
-      break;
-    case FieldDescriptor::TYPE_DOUBLE:
-    case FieldDescriptor::TYPE_FIXED64:
-    case FieldDescriptor::TYPE_SFIXED64:
-      picked = PROTOBUF_PICK_PACKABLE_FUNCTION(kFastF64);
-      break;
-    case FieldDescriptor::TYPE_ENUM:
-      if (TreatEnumAsInt(field)) {
-        picked = PROTOBUF_PICK_PACKABLE_FUNCTION(kFastV32);
-      } else {
-        switch (GetEnumRangeInfo(field, info.aux_idx)) {
-          case EnumRangeInfo::kNone:
-            picked = PROTOBUF_PICK_PACKABLE_FUNCTION(kFastEv);
-            break;
-          case EnumRangeInfo::kContiguous:
-            picked = PROTOBUF_PICK_PACKABLE_FUNCTION(kFastEr);
-            break;
-          case EnumRangeInfo::kContiguous0:
-            picked = PROTOBUF_PICK_PACKABLE_FUNCTION(kFastEr0);
-            break;
-          case EnumRangeInfo::kContiguous1:
-            picked = PROTOBUF_PICK_PACKABLE_FUNCTION(kFastEr1);
-            break;
-        }
-      }
-      break;
-    case FieldDescriptor::TYPE_BYTES:
-      picked = PROTOBUF_PICK_STRING_FUNCTION(kFastB);
-      break;
-    case FieldDescriptor::TYPE_STRING:
-      switch (internal::cpp::GetUtf8CheckMode(field, message_options.is_lite)) {
-        case internal::cpp::Utf8CheckMode::kStrict:
-          picked = PROTOBUF_PICK_STRING_FUNCTION(kFastU);
-          break;
-        case internal::cpp::Utf8CheckMode::kVerify:
-          picked = PROTOBUF_PICK_STRING_FUNCTION(kFastS);
-          break;
-        case internal::cpp::Utf8CheckMode::kNone:
-          picked = PROTOBUF_PICK_STRING_FUNCTION(kFastB);
-          break;
-      }
-      break;
-    case FieldDescriptor::TYPE_MESSAGE:
-      picked =
-          (HasLazyRep(field, options) ? PROTOBUF_PICK_SINGLE_FUNCTION(kFastMl)
-           : options.use_direct_tcparser_table
-               ? PROTOBUF_PICK_REPEATABLE_FUNCTION(kFastMt)
-               : PROTOBUF_PICK_REPEATABLE_FUNCTION(kFastMd));
-      break;
-    case FieldDescriptor::TYPE_GROUP:
-      picked = (options.use_direct_tcparser_table
-                    ? PROTOBUF_PICK_REPEATABLE_FUNCTION(kFastGt)
-                    : PROTOBUF_PICK_REPEATABLE_FUNCTION(kFastGd));
-      break;
-  }
-
-  ABSL_CHECK(picked != TcParseFunction::kNone);
-  info.func = picked;
-  return info;
-
-#undef PROTOBUF_PICK_FUNCTION
-#undef PROTOBUF_PICK_SINGLE_FUNCTION
-#undef PROTOBUF_PICK_REPEATABLE_FUNCTION
-#undef PROTOBUF_PICK_PACKABLE_FUNCTION
-#undef PROTOBUF_PICK_STRING_FUNCTION
-}
-
->>>>>>> c320e112
 bool IsFieldEligibleForFastParsing(
     const TailCallTableInfo::FieldEntryInfo& entry,
     const TailCallTableInfo::MessageOptions& message_options,
@@ -212,14 +84,8 @@
   const auto* field = entry.field;
   const auto options = option_provider.GetForField(field);
   // Map, oneof, weak, and split fields are not handled on the fast path.
-<<<<<<< HEAD
-  if (field->is_map() || field->real_containing_oneof() || field->is_packed() ||
+  if (field->is_map() || field->real_containing_oneof() || field->is_packed() || field->options().weak() || 
       options.is_implicitly_weak || options.should_split) {
-=======
-  if (field->is_map() || field->real_containing_oneof() ||
-      field->options().weak() || options.is_implicitly_weak ||
-      options.should_split) {
->>>>>>> c320e112
     return false;
   }
 
@@ -252,133 +118,14 @@
       break;
   }
 
-<<<<<<< HEAD
   if (cpp::HasHasbit(field)) {
-    // The tailcall parser can only update the first 32 hasbits. Fields with
-    // has-bits beyond the first 32 are handled by mini parsing/fallback.
     ABSL_CHECK_GE(entry.hasbit_idx, 0) << field->DebugString();
     using FFE = TcParseTableBase::FastFieldEntry;
     if (entry.hasbit_idx >= (1 << FFE::kHasBitBits)) return false;
-=======
-  // The tailcall parser can only update the first 32 hasbits. Fields with
-  // has-bits beyond the first 32 are handled by mini parsing/fallback.
-  if (entry.hasbit_idx >= 32) return false;
-
-  // If the field needs auxiliary data, then the aux index is needed. This
-  // must fit in a uint8_t.
-  if (aux_idx > std::numeric_limits<uint8_t>::max()) {
-    return false;
->>>>>>> c320e112
   }
   return true;
 }
 
-<<<<<<< HEAD
-=======
-absl::optional<uint32_t> GetEndGroupTag(const Descriptor* descriptor) {
-  auto* parent = descriptor->containing_type();
-  if (parent == nullptr) return absl::nullopt;
-  for (int i = 0; i < parent->field_count(); ++i) {
-    auto* field = parent->field(i);
-    if (field->type() == field->TYPE_GROUP &&
-        field->message_type() == descriptor) {
-      return WireFormatLite::MakeTag(field->number(),
-                                     WireFormatLite::WIRETYPE_END_GROUP);
-    }
-  }
-  return absl::nullopt;
-}
-
-uint32_t RecodeTagForFastParsing(uint32_t tag) {
-  ABSL_DCHECK_LE(tag, 0x3FFF);
-  // Construct the varint-coded tag. If it is more than 7 bits, we need to
-  // shift the high bits and add a continue bit.
-  if (uint32_t hibits = tag & 0xFFFFFF80) {
-    // hi = tag & ~0x7F
-    // lo = tag & 0x7F
-    // This shifts hi to the left by 1 to the next byte and sets the
-    // continuation bit.
-    tag = tag + hibits + 128;
-  }
-  return tag;
-}
-
-std::vector<TailCallTableInfo::FastFieldInfo> SplitFastFieldsForSize(
-    absl::optional<uint32_t> end_group_tag,
-    const std::vector<TailCallTableInfo::FieldEntryInfo>& field_entries,
-    int table_size_log2,
-    const TailCallTableInfo::MessageOptions& message_options,
-    const TailCallTableInfo::OptionProvider& option_provider) {
-  std::vector<TailCallTableInfo::FastFieldInfo> result(1 << table_size_log2);
-  const uint32_t idx_mask = static_cast<uint32_t>(result.size() - 1);
-  const auto tag_to_idx = [&](uint32_t tag) {
-    // The field index is determined by the low bits of the field number, where
-    // the table size determines the width of the mask. The largest table
-    // supported is 32 entries. The parse loop uses these bits directly, so that
-    // the dispatch does not require arithmetic:
-    //        byte 0   byte 1
-    //   tag: 1nnnnttt 0nnnnnnn
-    //        ^^^^^
-    //         idx (table_size_log2=5)
-    // This means that any field number that does not fit in the lower 4 bits
-    // will always have the top bit of its table index asserted.
-    return (tag >> 3) & idx_mask;
-  };
-
-  if (end_group_tag.has_value() && (*end_group_tag >> 14) == 0) {
-    // Fits in 1 or 2 varint bytes.
-    const uint32_t tag = RecodeTagForFastParsing(*end_group_tag);
-    const uint32_t fast_idx = tag_to_idx(tag);
-
-    TailCallTableInfo::FastFieldInfo& info = result[fast_idx];
-    info.data = TailCallTableInfo::FastFieldInfo::NonField{
-        *end_group_tag < 128 ? TcParseFunction::kFastEndG1
-                             : TcParseFunction::kFastEndG2,
-        static_cast<uint16_t>(tag),
-        static_cast<uint16_t>(*end_group_tag),
-    };
-  }
-
-  for (const auto& entry : field_entries) {
-    if (!IsFieldEligibleForFastParsing(entry, message_options,
-                                       option_provider)) {
-      continue;
-    }
-
-    const auto* field = entry.field;
-    const auto options = option_provider.GetForField(field);
-    const uint32_t tag = RecodeTagForFastParsing(WireFormat::MakeTag(field));
-    const uint32_t fast_idx = tag_to_idx(tag);
-
-    TailCallTableInfo::FastFieldInfo& info = result[fast_idx];
-    if (info.AsNonField() != nullptr) {
-      // Null field means END_GROUP which is guaranteed to be present.
-      continue;
-    }
-    if (auto* as_field = info.AsField()) {
-      // This field entry is already filled. Skip if previous entry is more
-      // likely present.
-      const auto prev_options = option_provider.GetForField(as_field->field);
-      if (prev_options.presence_probability >= options.presence_probability) {
-        continue;
-      }
-    }
-
-    // We reset the entry even if it had a field already.
-    // Fill in this field's entry:
-    auto& fast_field =
-        info.data.emplace<TailCallTableInfo::FastFieldInfo::Field>(
-            MakeFastFieldEntry(entry, message_options, options));
-    fast_field.field = field;
-    fast_field.coded_tag = tag;
-    // If this field does not have presence, then it can set an out-of-bounds
-    // bit (tailcall parsing uses a uint64_t for hasbits, but only stores 32).
-    fast_field.hasbit_idx = entry.hasbit_idx >= 0 ? entry.hasbit_idx : 63;
-  }
-  return result;
-}
-
->>>>>>> c320e112
 // We only need field names for reporting UTF-8 parsing errors, so we only
 // emit them for string fields with Utf8 transform specified.
 bool NeedsFieldNameForTable(const FieldDescriptor* field, bool is_lite) {
