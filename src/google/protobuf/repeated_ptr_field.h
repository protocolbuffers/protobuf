--- conflicted
+++ resolved
@@ -2195,17 +2195,12 @@
 template <typename Element>
 class RepeatedPtrOverPtrsIterator {
  private:
-<<<<<<< HEAD
-  using traits =
-      std::iterator_traits<std::remove_const_t<Element>*>;
-=======
   using traits = std::iterator_traits<Element**>;
 
   using ElementPtr =
       std::conditional_t<std::is_const_v<Element>, Element* const, Element*>;
   using VoidPtr =
       std::conditional_t<std::is_const_v<Element>, const void* const, void*>;
->>>>>>> a6fbd40d
 
  public:
   using value_type = typename traits::value_type;
@@ -2220,20 +2215,10 @@
   RepeatedPtrOverPtrsIterator() : it_(nullptr) {}
   explicit RepeatedPtrOverPtrsIterator(VoidPtr* it) : it_(it) {}
 
-<<<<<<< HEAD
-  // Allows "upcasting" from RepeatedPtrOverPtrsIterator<T**> to
-  // RepeatedPtrOverPtrsIterator<const T*const*>.
-  template <
-      typename OtherElement, typename OtherVoidPtr,
-      std::enable_if_t<
-          std::is_convertible_v<OtherElement*, pointer> &&
-          std::is_convertible_v<OtherVoidPtr, VoidPtr>>* = nullptr>
-=======
   // Allow "upcasting" from RepeatedPtrOverPtrsIterator<T> to
   // RepeatedPtrOverPtrsIterator<const T>.
   template <typename E = Element,
             typename = std::enable_if_t<std::is_const_v<E>>>
->>>>>>> a6fbd40d
   RepeatedPtrOverPtrsIterator(
       const RepeatedPtrOverPtrsIterator<std::remove_const_t<Element>>& other)
       : it_(other.it_) {}
