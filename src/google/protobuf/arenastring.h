--- conflicted
+++ resolved
@@ -200,17 +200,12 @@
   void* ptr_;
 };
 
-<<<<<<< HEAD
-static_assert(std::is_trivial_v<TaggedStringPtr>,
-              "TaggedStringPtr must be trivial");
-=======
 static_assert(std::is_trivially_default_constructible<TaggedStringPtr>::value,
               "TaggedStringPtr must be trivially default-constructible");
 static_assert(std::is_trivially_destructible<TaggedStringPtr>::value,
               "TaggedStringPtr must be trivially destructible");
 static_assert(std::is_standard_layout<TaggedStringPtr>::value,
               "TaggedStringPtr must be standard layout");
->>>>>>> 2f270c49
 
 // This class encapsulates a pointer to a std::string with or without arena
 // owned contents, tagged by the bottom bits of the string pointer. It is a
