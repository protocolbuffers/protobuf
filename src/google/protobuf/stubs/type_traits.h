// Copyright (c) 2006, Google Inc.
// All rights reserved.
//
// Redistribution and use in source and binary forms, with or without
// modification, are permitted provided that the following conditions are
// met:
//
//     * Redistributions of source code must retain the above copyright
// notice, this list of conditions and the following disclaimer.
//     * Redistributions in binary form must reproduce the above
// copyright notice, this list of conditions and the following disclaimer
// in the documentation and/or other materials provided with the
// distribution.
//     * Neither the name of Google Inc. nor the names of its
// contributors may be used to endorse or promote products derived from
// this software without specific prior written permission.
//
// THIS SOFTWARE IS PROVIDED BY THE COPYRIGHT HOLDERS AND CONTRIBUTORS
// "AS IS" AND ANY EXPRESS OR IMPLIED WARRANTIES, INCLUDING, BUT NOT
// LIMITED TO, THE IMPLIED WARRANTIES OF MERCHANTABILITY AND FITNESS FOR
// A PARTICULAR PURPOSE ARE DISCLAIMED. IN NO EVENT SHALL THE COPYRIGHT
// OWNER OR CONTRIBUTORS BE LIABLE FOR ANY DIRECT, INDIRECT, INCIDENTAL,
// SPECIAL, EXEMPLARY, OR CONSEQUENTIAL DAMAGES (INCLUDING, BUT NOT
// LIMITED TO, PROCUREMENT OF SUBSTITUTE GOODS OR SERVICES; LOSS OF USE,
// DATA, OR PROFITS; OR BUSINESS INTERRUPTION) HOWEVER CAUSED AND ON ANY
// THEORY OF LIABILITY, WHETHER IN CONTRACT, STRICT LIABILITY, OR TORT
// (INCLUDING NEGLIGENCE OR OTHERWISE) ARISING IN ANY WAY OUT OF THE USE
// OF THIS SOFTWARE, EVEN IF ADVISED OF THE POSSIBILITY OF SUCH DAMAGE.

// ----
// Author: Matt Austern
//
// This code is compiled directly on many platforms, including client
// platforms like Windows, Mac, and embedded systems.  Before making
// any changes here, make sure that you're not breaking any platforms.
//
// Define a small subset of tr1 type traits. The traits we define are:
//   enable_if
//   is_integral
//   is_floating_point
//   is_pointer
//   is_enum
//   is_reference
//   is_pod
//   has_trivial_constructor
//   has_trivial_copy
//   has_trivial_assign
//   has_trivial_destructor
//   remove_const
//   remove_volatile
//   remove_cv
//   remove_reference
//   add_reference
//   remove_pointer
//   is_same
//   is_convertible
// We can add more type traits as required.

#ifndef GOOGLE_PROTOBUF_TYPE_TRAITS_H_
#define GOOGLE_PROTOBUF_TYPE_TRAITS_H_

#include <utility>                  // For pair

#include <google/protobuf/stubs/common.h>
#include <google/protobuf/stubs/template_util.h>  // For true_type and false_type

namespace google {
namespace protobuf {
namespace internal {

template<typename B, typename D>
struct is_base_of {
  typedef char (&yes)[1];
  typedef char (&no)[2];

  static yes check(const B*);
  static no check(const void*);

  enum {
    value = sizeof(check(static_cast<const D*>(NULL))) == sizeof(yes),
  };
};

#if !(defined(_MSC_VER) && _MSC_VER < 1800 ) && !(defined(__GNUC__) && __GNUC__ <= 3)
#define OUTDATED_COMPILER 1
#endif

template <bool cond, class T = void> struct enable_if;
template <class T> struct is_integral;
template <class T> struct is_floating_point;
template <class T> struct is_pointer;
// MSVC can't compile this correctly, and neither can gcc 3.3.5 (at least)
#if OUTDATED_COMPILER
// is_enum uses is_convertible, which is not available on MSVC.
template <class T> struct is_enum;
#endif
template <class T> struct is_reference;
template <class T> struct is_pod;
template <class T> struct has_trivial_constructor;
template <class T> struct has_trivial_copy;
template <class T> struct has_trivial_assign;
template <class T> struct has_trivial_destructor;
template <class T> struct remove_const;
template <class T> struct remove_volatile;
template <class T> struct remove_cv;
template <class T> struct remove_reference;
template <class T> struct add_reference;
template <class T> struct remove_pointer;
template <class T, class U> struct is_same;
<<<<<<< HEAD
#if OUTDATED_COMPILER
=======
#if !(defined(__GNUC__) && __GNUC__ <= 3)
>>>>>>> cb0ba5f0
template <class From, class To> struct is_convertible;
#endif

// enable_if, equivalent semantics to c++11 std::enable_if, specifically:
//   "If B is true, the member typedef type shall equal T; otherwise, there
//    shall be no member typedef type."
// Specified by 20.9.7.6 [Other transformations]

template<bool cond, class T> struct enable_if { typedef T type; };
template<class T> struct enable_if<false, T> {};
// is_integral is false except for the built-in integer types. A
// cv-qualified type is integral if and only if the underlying type is.
template <class T> struct is_integral : false_type { };
template<> struct is_integral<bool> : true_type { };
template<> struct is_integral<char> : true_type { };
template<> struct is_integral<unsigned char> : true_type { };
template<> struct is_integral<signed char> : true_type { };
#if defined(_MSC_VER)
// wchar_t is not by default a distinct type from unsigned short in
// Microsoft C.
// See http://msdn2.microsoft.com/en-us/library/dh8che7s(VS.80).aspx
template<> struct is_integral<__wchar_t> : true_type { };
#else
template<> struct is_integral<wchar_t> : true_type { };
#endif
template<> struct is_integral<short> : true_type { };
template<> struct is_integral<unsigned short> : true_type { };
template<> struct is_integral<int> : true_type { };
template<> struct is_integral<unsigned int> : true_type { };
template<> struct is_integral<long> : true_type { };
template<> struct is_integral<unsigned long> : true_type { };
#ifdef HAVE_LONG_LONG
template<> struct is_integral<long long> : true_type { };
template<> struct is_integral<unsigned long long> : true_type { };
#endif
template <class T> struct is_integral<const T> : is_integral<T> { };
template <class T> struct is_integral<volatile T> : is_integral<T> { };
template <class T> struct is_integral<const volatile T> : is_integral<T> { };

// is_floating_point is false except for the built-in floating-point types.
// A cv-qualified type is integral if and only if the underlying type is.
template <class T> struct is_floating_point : false_type { };
template<> struct is_floating_point<float> : true_type { };
template<> struct is_floating_point<double> : true_type { };
template<> struct is_floating_point<long double> : true_type { };
template <class T> struct is_floating_point<const T>
    : is_floating_point<T> { };
template <class T> struct is_floating_point<volatile T>
    : is_floating_point<T> { };
template <class T> struct is_floating_point<const volatile T>
    : is_floating_point<T> { };

// is_pointer is false except for pointer types. A cv-qualified type (e.g.
// "int* const", as opposed to "int const*") is cv-qualified if and only if
// the underlying type is.
template <class T> struct is_pointer : false_type { };
template <class T> struct is_pointer<T*> : true_type { };
template <class T> struct is_pointer<const T> : is_pointer<T> { };
template <class T> struct is_pointer<volatile T> : is_pointer<T> { };
template <class T> struct is_pointer<const volatile T> : is_pointer<T> { };

#if OUTDATED_COMPILER

namespace type_traits_internal {

template <class T> struct is_class_or_union {
  template <class U> static small_ tester(void (U::*)());
  template <class U> static big_ tester(...);
  static const bool value = sizeof(tester<T>(0)) == sizeof(small_);
};

// is_convertible chokes if the first argument is an array. That's why
// we use add_reference here.
template <bool NotUnum, class T> struct is_enum_impl
    : is_convertible<typename add_reference<T>::type, int> { };

template <class T> struct is_enum_impl<true, T> : false_type { };

}  // namespace type_traits_internal

// Specified by TR1 [4.5.1] primary type categories.

// Implementation note:
//
// Each type is either void, integral, floating point, array, pointer,
// reference, member object pointer, member function pointer, enum,
// union or class. Out of these, only integral, floating point, reference,
// class and enum types are potentially convertible to int. Therefore,
// if a type is not a reference, integral, floating point or class and
// is convertible to int, it's a enum. Adding cv-qualification to a type
// does not change whether it's an enum.
//
// Is-convertible-to-int check is done only if all other checks pass,
// because it can't be used with some types (e.g. void or classes with
// inaccessible conversion operators).
template <class T> struct is_enum
    : type_traits_internal::is_enum_impl<
          is_same<T, void>::value ||
              is_integral<T>::value ||
              is_floating_point<T>::value ||
              is_reference<T>::value ||
              type_traits_internal::is_class_or_union<T>::value,
          T> { };

template <class T> struct is_enum<const T> : is_enum<T> { };
template <class T> struct is_enum<volatile T> : is_enum<T> { };
template <class T> struct is_enum<const volatile T> : is_enum<T> { };

#endif

// is_reference is false except for reference types.
template<typename T> struct is_reference : false_type {};
template<typename T> struct is_reference<T&> : true_type {};


// We can't get is_pod right without compiler help, so fail conservatively.
// We will assume it's false except for arithmetic types, enumerations,
// pointers and cv-qualified versions thereof. Note that std::pair<T,U>
// is not a POD even if T and U are PODs.
template <class T> struct is_pod
 : integral_constant<bool, (is_integral<T>::value ||
                            is_floating_point<T>::value ||
#if OUTDATED_COMPILER
                            // is_enum is not available on MSVC.
                            is_enum<T>::value ||
#endif
                            is_pointer<T>::value)> { };
template <class T> struct is_pod<const T> : is_pod<T> { };
template <class T> struct is_pod<volatile T> : is_pod<T> { };
template <class T> struct is_pod<const volatile T> : is_pod<T> { };


// We can't get has_trivial_constructor right without compiler help, so
// fail conservatively. We will assume it's false except for: (1) types
// for which is_pod is true. (2) std::pair of types with trivial
// constructors. (3) array of a type with a trivial constructor.
// (4) const versions thereof.
template <class T> struct has_trivial_constructor : is_pod<T> { };
template <class T, class U> struct has_trivial_constructor<std::pair<T, U> >
  : integral_constant<bool,
                      (has_trivial_constructor<T>::value &&
                       has_trivial_constructor<U>::value)> { };
template <class A, int N> struct has_trivial_constructor<A[N]>
  : has_trivial_constructor<A> { };
template <class T> struct has_trivial_constructor<const T>
  : has_trivial_constructor<T> { };

// We can't get has_trivial_copy right without compiler help, so fail
// conservatively. We will assume it's false except for: (1) types
// for which is_pod is true. (2) std::pair of types with trivial copy
// constructors. (3) array of a type with a trivial copy constructor.
// (4) const versions thereof.
template <class T> struct has_trivial_copy : is_pod<T> { };
template <class T, class U> struct has_trivial_copy<std::pair<T, U> >
  : integral_constant<bool,
                      (has_trivial_copy<T>::value &&
                       has_trivial_copy<U>::value)> { };
template <class A, int N> struct has_trivial_copy<A[N]>
  : has_trivial_copy<A> { };
template <class T> struct has_trivial_copy<const T> : has_trivial_copy<T> { };

// We can't get has_trivial_assign right without compiler help, so fail
// conservatively. We will assume it's false except for: (1) types
// for which is_pod is true. (2) std::pair of types with trivial copy
// constructors. (3) array of a type with a trivial assign constructor.
template <class T> struct has_trivial_assign : is_pod<T> { };
template <class T, class U> struct has_trivial_assign<std::pair<T, U> >
  : integral_constant<bool,
                      (has_trivial_assign<T>::value &&
                       has_trivial_assign<U>::value)> { };
template <class A, int N> struct has_trivial_assign<A[N]>
  : has_trivial_assign<A> { };

// We can't get has_trivial_destructor right without compiler help, so
// fail conservatively. We will assume it's false except for: (1) types
// for which is_pod is true. (2) std::pair of types with trivial
// destructors. (3) array of a type with a trivial destructor.
// (4) const versions thereof.
template <class T> struct has_trivial_destructor : is_pod<T> { };
template <class T, class U> struct has_trivial_destructor<std::pair<T, U> >
  : integral_constant<bool,
                      (has_trivial_destructor<T>::value &&
                       has_trivial_destructor<U>::value)> { };
template <class A, int N> struct has_trivial_destructor<A[N]>
  : has_trivial_destructor<A> { };
template <class T> struct has_trivial_destructor<const T>
  : has_trivial_destructor<T> { };

// Specified by TR1 [4.7.1]
template<typename T> struct remove_const { typedef T type; };
template<typename T> struct remove_const<T const> { typedef T type; };
template<typename T> struct remove_volatile { typedef T type; };
template<typename T> struct remove_volatile<T volatile> { typedef T type; };
template<typename T> struct remove_cv {
  typedef typename remove_const<typename remove_volatile<T>::type>::type type;
};


// Specified by TR1 [4.7.2] Reference modifications.
template<typename T> struct remove_reference { typedef T type; };
template<typename T> struct remove_reference<T&> { typedef T type; };

template <typename T> struct add_reference { typedef T& type; };
template <typename T> struct add_reference<T&> { typedef T& type; };

// Specified by TR1 [4.7.4] Pointer modifications.
template<typename T> struct remove_pointer { typedef T type; };
template<typename T> struct remove_pointer<T*> { typedef T type; };
template<typename T> struct remove_pointer<T* const> { typedef T type; };
template<typename T> struct remove_pointer<T* volatile> { typedef T type; };
template<typename T> struct remove_pointer<T* const volatile> {
  typedef T type; };

// Specified by TR1 [4.6] Relationships between types
template<typename T, typename U> struct is_same : public false_type { };
template<typename T> struct is_same<T, T> : public true_type { };

// Specified by TR1 [4.6] Relationships between types
<<<<<<< HEAD
#if OUTDATED_COMPILER
=======
#if !(defined(__GNUC__) && __GNUC__ <= 3)
>>>>>>> cb0ba5f0
namespace type_traits_internal {

// This class is an implementation detail for is_convertible, and you
// don't need to know how it works to use is_convertible. For those
// who care: we declare two different functions, one whose argument is
// of type To and one with a variadic argument list. We give them
// return types of different size, so we can use sizeof to trick the
// compiler into telling us which function it would have chosen if we
// had called it with an argument of type From.  See Alexandrescu's
// _Modern C++ Design_ for more details on this sort of trick.

template <typename From, typename To>
struct ConvertHelper {
  static small_ Test(To);
  static big_ Test(...);
  static From Create();
  enum {
    value = sizeof(Test(Create())) == sizeof(small_)
  };
};
}  // namespace type_traits_internal

// Inherits from true_type if From is convertible to To, false_type otherwise.
template <typename From, typename To>
struct is_convertible
    : integral_constant<bool,
                        type_traits_internal::ConvertHelper<From, To>::value> {
};
#endif

}  // namespace internal
}  // namespace protobuf
}  // namespace google

#endif  // GOOGLE_PROTOBUF_TYPE_TRAITS_H_<|MERGE_RESOLUTION|>--- conflicted
+++ resolved
@@ -107,11 +107,8 @@
 template <class T> struct add_reference;
 template <class T> struct remove_pointer;
 template <class T, class U> struct is_same;
-<<<<<<< HEAD
-#if OUTDATED_COMPILER
-=======
-#if !(defined(__GNUC__) && __GNUC__ <= 3)
->>>>>>> cb0ba5f0
+
+#if OUTDATED_COMPILER
 template <class From, class To> struct is_convertible;
 #endif
 
@@ -330,11 +327,7 @@
 template<typename T> struct is_same<T, T> : public true_type { };
 
 // Specified by TR1 [4.6] Relationships between types
-<<<<<<< HEAD
-#if OUTDATED_COMPILER
-=======
-#if !(defined(__GNUC__) && __GNUC__ <= 3)
->>>>>>> cb0ba5f0
+#if OUTDATED_COMPILER
 namespace type_traits_internal {
 
 // This class is an implementation detail for is_convertible, and you
