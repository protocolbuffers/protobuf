--- conflicted
+++ resolved
@@ -100,15 +100,11 @@
   template<typename U> friend class StatusOr;
 
  public:
-<<<<<<< HEAD
   using value_type = T;
 
-  // Construct a new StatusOr with Status::UNKNOWN status
+  // Construct a new StatusOr with Status::UNKNOWN status.
+  // Construct a new StatusOr with UnknownError() status.
   explicit StatusOr();
-=======
-  // Construct a new StatusOr with UnknownError() status.
-  StatusOr();
->>>>>>> 146d5797
 
   // Construct a new StatusOr with the given non-ok status. After calling
   // this constructor, calls to value() will CHECK-fail.
@@ -204,13 +200,8 @@
 
 template<typename T>
 inline StatusOr<T>::StatusOr(const T& value) {
-<<<<<<< HEAD
   if (StatusOrHelper::Specialize<T>::IsValueNull(value)) {
-    status_ = Status(StatusCode::kInternal, "nullptr is not a valid argument.");
-=======
-  if (internal::StatusOrHelper::Specialize<T>::IsValueNull(value)) {
     status_ = util::InternalError("nullptr is not a valid argument.");
->>>>>>> 146d5797
   } else {
     status_ = util::OkStatus();
     value_ = value;
