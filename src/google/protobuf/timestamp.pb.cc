--- conflicted
+++ resolved
@@ -207,19 +207,14 @@
 
 void Timestamp::Clear() {
 // @@protoc_insertion_point(message_clear_start:google.protobuf.Timestamp)
-<<<<<<< HEAD
   ::google::protobuf::uint32 cached_has_bits = 0;
   // Prevent compiler warnings about cached_has_bits being unused
   (void) cached_has_bits;
 
-  ::memset(&seconds_, 0, reinterpret_cast<char*>(&nanos_) -
-    reinterpret_cast<char*>(&seconds_) + sizeof(nanos_));
-  _internal_metadata_.Clear();
-=======
   ::memset(&seconds_, 0, static_cast<size_t>(
       reinterpret_cast<char*>(&nanos_) -
       reinterpret_cast<char*>(&seconds_)) + sizeof(nanos_));
->>>>>>> 942a29ce
+  _internal_metadata_.Clear();
 }
 
 bool Timestamp::MergePartialFromCodedStream(
