--- conflicted
+++ resolved
@@ -50,13 +50,8 @@
 #include <iostream>
 #include <ctype.h>
 
-<<<<<<< HEAD
 #if HAVE_LIMITS_H
 #include <limits.h>
-=======
-#ifdef GOOGLE_PROTOBUF_ARCH_SPARC
-#include <limits.h> //For PATH_MAX
->>>>>>> 2fe0556c
 #endif
 
 #include <memory>
