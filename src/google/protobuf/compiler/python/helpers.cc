// Protocol Buffers - Google's data interchange format
// Copyright 2008 Google Inc.  All rights reserved.
// https://developers.google.com/protocol-buffers/
//
// Redistribution and use in source and binary forms, with or without
// modification, are permitted provided that the following conditions are
// met:
//
//     * Redistributions of source code must retain the above copyright
// notice, this list of conditions and the following disclaimer.
//     * Redistributions in binary form must reproduce the above
// copyright notice, this list of conditions and the following disclaimer
// in the documentation and/or other materials provided with the
// distribution.
//     * Neither the name of Google Inc. nor the names of its
// contributors may be used to endorse or promote products derived from
// this software without specific prior written permission.
//
// THIS SOFTWARE IS PROVIDED BY THE COPYRIGHT HOLDERS AND CONTRIBUTORS
// "AS IS" AND ANY EXPRESS OR IMPLIED WARRANTIES, INCLUDING, BUT NOT
// LIMITED TO, THE IMPLIED WARRANTIES OF MERCHANTABILITY AND FITNESS FOR
// A PARTICULAR PURPOSE ARE DISCLAIMED. IN NO EVENT SHALL THE COPYRIGHT
// OWNER OR CONTRIBUTORS BE LIABLE FOR ANY DIRECT, INDIRECT, INCIDENTAL,
// SPECIAL, EXEMPLARY, OR CONSEQUENTIAL DAMAGES (INCLUDING, BUT NOT
// LIMITED TO, PROCUREMENT OF SUBSTITUTE GOODS OR SERVICES; LOSS OF USE,
// DATA, OR PROFITS; OR BUSINESS INTERRUPTION) HOWEVER CAUSED AND ON ANY
// THEORY OF LIABILITY, WHETHER IN CONTRACT, STRICT LIABILITY, OR TORT
// (INCLUDING NEGLIGENCE OR OTHERWISE) ARISING IN ANY WAY OUT OF THE USE
// OF THIS SOFTWARE, EVEN IF ADVISED OF THE POSSIBILITY OF SUCH DAMAGE.

#include <google/protobuf/compiler/python/helpers.h>

#include <algorithm>

#include <google/protobuf/stubs/strutil.h>
#include "absl/strings/escaping.h"
#include <google/protobuf/compiler/code_generator.h>
#include <google/protobuf/descriptor.h>
#include <google/protobuf/descriptor.pb.h>

namespace google {
namespace protobuf {
namespace compiler {
namespace python {

// Returns the Python module name expected for a given .proto filename.
std::string ModuleName(const std::string& filename) {
  std::string basename = StripProto(filename);
  ReplaceCharacters(&basename, "-", '_');
  ReplaceCharacters(&basename, "/", '.');
  return basename + "_pb2";
}

std::string StrippedModuleName(const std::string& filename) {
  std::string module_name = ModuleName(filename);
  return module_name;
}

// Keywords reserved by the Python language.
const char* const kKeywords[] = {
    "False",  "None",     "True",  "and",    "as",       "assert",
    "async",  "await",    "break", "class",  "continue", "def",
    "del",    "elif",     "else",  "except", "finally",  "for",
    "from",   "global",   "if",    "import", "in",       "is",
    "lambda", "nonlocal", "not",   "or",     "pass",     "raise",
    "return", "try",      "while", "with",   "yield",
};
const char* const* kKeywordsEnd =
    kKeywords + (sizeof(kKeywords) / sizeof(kKeywords[0]));

bool ContainsPythonKeyword(const std::string& module_name) {
  std::vector<std::string> tokens = Split(module_name, ".");
  for (int i = 0; i < static_cast<int>(tokens.size()); ++i) {
    if (std::find(kKeywords, kKeywordsEnd, tokens[i]) != kKeywordsEnd) {
      return true;
    }
  }
  return false;
}

bool IsPythonKeyword(const std::string& name) {
  return (std::find(kKeywords, kKeywordsEnd, name) != kKeywordsEnd);
}

std::string ResolveKeyword(const std::string& name) {
  if (IsPythonKeyword(name)) {
    return "globals()['" + name + "']";
  }
  return name;
}

std::string GetFileName(const FileDescriptor* file_des,
                        const std::string& suffix) {
  std::string module_name = ModuleName(file_des->name());
  std::string filename = module_name;
  ReplaceCharacters(&filename, ".", '/');
  filename += suffix;
  return filename;
}

bool HasGenericServices(const FileDescriptor* file) {
  return file->service_count() > 0 && file->options().py_generic_services();
}

std::string GeneratedCodeToBase64(const GeneratedCodeInfo& annotations) {
  std::string result;
<<<<<<< HEAD
  Base64Escape(annotations.SerializeAsString(), &result);
=======
  absl::Base64Escape(annotations.SerializeAsString(), &result);
>>>>>>> f8017bb5
  return result;
}

template <typename DescriptorT>
std::string NamePrefixedWithNestedTypes(const DescriptorT& descriptor,
                                        const std::string& separator) {
  std::string name = descriptor.name();
  const Descriptor* parent = descriptor.containing_type();
  if (parent != nullptr) {
    std::string prefix = NamePrefixedWithNestedTypes(*parent, separator);
    if (separator == "." && IsPythonKeyword(name)) {
      return "getattr(" + prefix + ", '" + name + "')";
    } else {
      return prefix + separator + name;
    }
  }
  if (separator == ".") {
    name = ResolveKeyword(name);
  }
  return name;
}

template std::string NamePrefixedWithNestedTypes<Descriptor>(
    const Descriptor& descriptor, const std::string& separator);
template std::string NamePrefixedWithNestedTypes<EnumDescriptor>(
    const EnumDescriptor& descriptor, const std::string& separator);

}  // namespace python
}  // namespace compiler
}  // namespace protobuf
}  // namespace google<|MERGE_RESOLUTION|>--- conflicted
+++ resolved
@@ -104,11 +104,7 @@
 
 std::string GeneratedCodeToBase64(const GeneratedCodeInfo& annotations) {
   std::string result;
-<<<<<<< HEAD
-  Base64Escape(annotations.SerializeAsString(), &result);
-=======
   absl::Base64Escape(annotations.SerializeAsString(), &result);
->>>>>>> f8017bb5
   return result;
 }
 
