--- conflicted
+++ resolved
@@ -44,27 +44,8 @@
 namespace cpp {
 
 namespace {
-<<<<<<< HEAD
+
 string ReinterpretCast(const string& type, const string& expression,
-=======
-
-// When we are generating code for implicit weak fields, we need to insert some
-// additional casts. These functions return the casted expression if
-// implicit_weak_field is true but otherwise return the original expression.
-// Ordinarily a static_cast is enough to cast google::protobuf::MessageLite* to a class
-// deriving from it, but we need a reinterpret_cast in cases where the generated
-// message is forward-declared but its full definition is not visible.
-string StaticCast(const std::string& type, const std::string& expression,
-                  bool implicit_weak_field) {
-  if (implicit_weak_field) {
-    return "static_cast< " + type + " >(" + expression + ")";
-  } else {
-    return expression;
-  }
-}
-
-string ReinterpretCast(const std::string& type, const std::string& expression,
->>>>>>> 8e5b2f1b
                        bool implicit_weak_field) {
   if (implicit_weak_field) {
     return "reinterpret_cast< " + type + " >(" + expression + ")";
