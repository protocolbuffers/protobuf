// Protocol Buffers - Google's data interchange format
// Copyright 2008 Google Inc.  All rights reserved.
// https://developers.google.com/protocol-buffers/
//
// Redistribution and use in source and binary forms, with or without
// modification, are permitted provided that the following conditions are
// met:
//
//     * Redistributions of source code must retain the above copyright
// notice, this list of conditions and the following disclaimer.
//     * Redistributions in binary form must reproduce the above
// copyright notice, this list of conditions and the following disclaimer
// in the documentation and/or other materials provided with the
// distribution.
//     * Neither the name of Google Inc. nor the names of its
// contributors may be used to endorse or promote products derived from
// this software without specific prior written permission.
//
// THIS SOFTWARE IS PROVIDED BY THE COPYRIGHT HOLDERS AND CONTRIBUTORS
// "AS IS" AND ANY EXPRESS OR IMPLIED WARRANTIES, INCLUDING, BUT NOT
// LIMITED TO, THE IMPLIED WARRANTIES OF MERCHANTABILITY AND FITNESS FOR
// A PARTICULAR PURPOSE ARE DISCLAIMED. IN NO EVENT SHALL THE COPYRIGHT
// OWNER OR CONTRIBUTORS BE LIABLE FOR ANY DIRECT, INDIRECT, INCIDENTAL,
// SPECIAL, EXEMPLARY, OR CONSEQUENTIAL DAMAGES (INCLUDING, BUT NOT
// LIMITED TO, PROCUREMENT OF SUBSTITUTE GOODS OR SERVICES; LOSS OF USE,
// DATA, OR PROFITS; OR BUSINESS INTERRUPTION) HOWEVER CAUSED AND ON ANY
// THEORY OF LIABILITY, WHETHER IN CONTRACT, STRICT LIABILITY, OR TORT
// (INCLUDING NEGLIGENCE OR OTHERWISE) ARISING IN ANY WAY OUT OF THE USE
// OF THIS SOFTWARE, EVEN IF ADVISED OF THE POSSIBILITY OF SUCH DAMAGE.

// Author: kenton@google.com (Kenton Varda)
//  Based on original Protocol Buffers design by
//  Sanjay Ghemawat, Jeff Dean, and others.

#include <google/protobuf/compiler/cpp/cpp_file.h>
#include <map>
#include <memory>
#ifndef _SHARED_PTR_H
#include <google/protobuf/stubs/shared_ptr.h>
#endif
#include <set>

#include <google/protobuf/compiler/cpp/cpp_enum.h>
#include <google/protobuf/compiler/cpp/cpp_service.h>
#include <google/protobuf/compiler/cpp/cpp_extension.h>
#include <google/protobuf/compiler/cpp/cpp_helpers.h>
#include <google/protobuf/compiler/cpp/cpp_message.h>
#include <google/protobuf/compiler/cpp/cpp_field.h>
#include <google/protobuf/io/printer.h>
#include <google/protobuf/descriptor.pb.h>
#include <google/protobuf/stubs/strutil.h>

namespace google {
namespace protobuf {
namespace compiler {
namespace cpp {

// ===================================================================

FileGenerator::FileGenerator(const FileDescriptor* file, const Options& options)
    : file_(file),
      options_(options),
      message_generators_owner_(
          new google::protobuf::scoped_ptr<MessageGenerator>[ file->message_type_count() ]),
      enum_generators_owner_(
          new google::protobuf::scoped_ptr<EnumGenerator>[ file->enum_type_count() ]),
      service_generators_owner_(
          new google::protobuf::scoped_ptr<ServiceGenerator>[ file->service_count() ]),
      extension_generators_owner_(
          new google::protobuf::scoped_ptr<ExtensionGenerator>[ file->extension_count() ]) {

  for (int i = 0; i < file->message_type_count(); i++) {
    message_generators_owner_[i].reset(
        new MessageGenerator(file->message_type(i), options));
    message_generators_owner_[i]->Flatten(&message_generators_);
  }

  for (int i = 0; i < message_generators_.size(); i++) {
    message_generators_[i]->AddGenerators(&enum_generators_,
                                          &extension_generators_);
  }

  for (int i = 0; i < file->enum_type_count(); i++) {
    enum_generators_owner_[i].reset(
        new EnumGenerator(file->enum_type(i), options));
    enum_generators_.push_back(enum_generators_owner_[i].get());
  }

  for (int i = 0; i < file->service_count(); i++) {
    service_generators_owner_[i].reset(
        new ServiceGenerator(file->service(i), options));
    service_generators_.push_back(service_generators_owner_[i].get());
  }

  for (int i = 0; i < file->extension_count(); i++) {
    extension_generators_owner_[i].reset(
        new ExtensionGenerator(file->extension(i), options));
    extension_generators_.push_back(extension_generators_owner_[i].get());
  }

  package_parts_ = Split(file_->package(), ".", true);
}

FileGenerator::~FileGenerator() {}

void FileGenerator::GenerateHeader(io::Printer* printer) {
  printer->Print(
    "// @@protoc_insertion_point(includes)\n");


  GenerateForwardDeclarations(printer);

  // Open namespace.
  GenerateNamespaceOpeners(printer);

  GenerateGlobalStateFunctionDeclarations(printer);

  printer->Print("\n");

  GenerateEnumDefinitions(printer);

  printer->Print(kThickSeparator);
  printer->Print("\n");

  GenerateMessageDefinitions(printer);

  printer->Print("\n");
  printer->Print(kThickSeparator);
  printer->Print("\n");

  GenerateServiceDefinitions(printer);

  GenerateExtensionIdentifiers(printer);

  printer->Print("\n");
  printer->Print(kThickSeparator);
  printer->Print("\n");

  GenerateInlineFunctionDefinitions(printer);

  printer->Print(
    "\n"
    "// @@protoc_insertion_point(namespace_scope)\n"
    "\n");

  // Close up namespace.
  GenerateNamespaceClosers(printer);

  // We need to specialize some templates in the ::google::protobuf namespace:
  GenerateProto2NamespaceEnumSpecializations(printer);

  printer->Print(
    "\n"
    "// @@protoc_insertion_point(global_scope)\n"
    "\n");
}

void FileGenerator::GenerateProtoHeader(io::Printer* printer,
                                        const string& info_path) {
  if (!options_.proto_h) {
    return;
  }

  string filename_identifier = FilenameIdentifier(file_->name());
  GenerateTopHeaderGuard(printer, filename_identifier);


  GenerateLibraryIncludes(printer);

  for (int i = 0; i < file_->public_dependency_count(); i++) {
    const FileDescriptor* dep = file_->public_dependency(i);
    const char* extension = ".proto.h";
    string dependency = StripProto(dep->name()) + extension;
    printer->Print(
      "#include \"$dependency$\"  // IWYU pragma: export\n",
      "dependency", dependency);
  }

  GenerateMetadataPragma(printer, info_path);

  GenerateHeader(printer);

  GenerateBottomHeaderGuard(printer, filename_identifier);
}

void FileGenerator::GeneratePBHeader(io::Printer* printer,
                                     const string& info_path) {
  string filename_identifier =
      FilenameIdentifier(file_->name() + (options_.proto_h ? ".pb.h" : ""));
  GenerateTopHeaderGuard(printer, filename_identifier);

  if (options_.proto_h) {
    printer->Print("#include \"$basename$.proto.h\"  // IWYU pragma: export\n",
                   "basename", StripProto(file_->name()));
  } else {
    GenerateLibraryIncludes(printer);
  }
  GenerateDependencyIncludes(printer);
  GenerateMetadataPragma(printer, info_path);

  if (!options_.proto_h) {
    GenerateHeader(printer);
  } else {
    // This is unfortunately necessary for some plugins. I don't see why we
    // need two of the same insertion points.
    // TODO(gerbens) remove this.
    printer->Print(
      "// @@protoc_insertion_point(includes)\n");

    // Open namespace.
    GenerateNamespaceOpeners(printer);
    printer->Print(
      "\n"
      "// @@protoc_insertion_point(namespace_scope)\n");
    // Close up namespace.
    GenerateNamespaceClosers(printer);

    printer->Print(
      "\n"
      "// @@protoc_insertion_point(global_scope)\n"
      "\n");
  }

  GenerateBottomHeaderGuard(printer, filename_identifier);
}

void FileGenerator::GenerateSource(io::Printer* printer) {
  const bool use_system_include = IsWellKnownMessage(file_);
  string header =
      StripProto(file_->name()) + (options_.proto_h ? ".proto.h" : ".pb.h");
  printer->Print(
    "// Generated by the protocol buffer compiler.  DO NOT EDIT!\n"
    "// source: $filename$\n"
    "\n"
    // The generated code calls accessors that might be deprecated. We don't
    // want the compiler to warn in generated code.
    "#define INTERNAL_SUPPRESS_PROTOBUF_FIELD_DEPRECATION\n"
    "#include $left$$header$$right$\n"
    "\n"
    "#include <algorithm>\n"    // for swap()
    "\n"
    "#include <google/protobuf/stubs/common.h>\n"
    "#include <google/protobuf/stubs/port.h>\n"
    "#include <google/protobuf/stubs/once.h>\n"
    "#include <google/protobuf/io/coded_stream.h>\n"
    "#include <google/protobuf/wire_format_lite_inl.h>\n",
    "filename", file_->name(),
    "header", header,
    "left", use_system_include ? "<" : "\"",
    "right", use_system_include ? ">" : "\"");

  // Unknown fields implementation in lite mode uses StringOutputStream
  if (!UseUnknownFieldSet(file_, options_) && !message_generators_.empty()) {
    printer->Print(
      "#include <google/protobuf/io/zero_copy_stream_impl_lite.h>\n");
  }

  if (HasDescriptorMethods(file_, options_)) {
    printer->Print(
      "#include <google/protobuf/descriptor.h>\n"
      "#include <google/protobuf/generated_message_reflection.h>\n"
      "#include <google/protobuf/reflection_ops.h>\n"
      "#include <google/protobuf/wire_format.h>\n");
  }

  if (options_.proto_h) {
    // Use the smaller .proto.h files.
    for (int i = 0; i < file_->dependency_count(); i++) {
      const FileDescriptor* dep = file_->dependency(i);
      const char* extension = ".proto.h";
      string dependency = StripProto(dep->name()) + extension;
      printer->Print(
          "#include \"$dependency$\"\n",
          "dependency", dependency);
    }
  }

  printer->Print(
    "// @@protoc_insertion_point(includes)\n");

  GenerateNamespaceOpeners(printer);

  for (int i = 0; i < message_generators_.size(); i++) {
    if (IsMapEntryMessage(message_generators_[i]->descriptor_)) continue;
    printer->Print(
        "class $classname$DefaultTypeInternal : "
        "public ::google::protobuf::internal::ExplicitlyConstructed<$classname$> {\n",
        "classname", message_generators_[i]->classname_);
    printer->Indent();
    message_generators_[i]->GenerateExtraDefaultFields(printer);
    printer->Outdent();
    printer->Print(
        "} _$classname$_default_instance_;\n",
        "classname", message_generators_[i]->classname_);
  }

<<<<<<< HEAD
  for (int i = 0; i < message_generators_.size(); i++) {
    message_generators_[i]->index_in_metadata_ = i;
  }
  for (int i = 0; i < enum_generators_.size(); i++) {
    enum_generators_[i]->index_in_metadata_ = i;
  }
  if (HasGenericServices(file_, options_)) {
    for (int i = 0; i < service_generators_.size(); i++) {
      service_generators_[i]->index_in_metadata_ = i;
    }
  }
=======
  printer->Print(
      "\n"
      "namespace $file_namespace$ {\n"
      "\n",
      "file_namespace", FileLevelNamespace(file_->name()));
>>>>>>> 593e917c

  if (HasDescriptorMethods(file_, options_)) {
    printer->Print(
      "\n"
      "namespace {\n"
      "\n");

    if (!message_generators_.empty()) {
      printer->Print("::google::protobuf::Metadata file_level_metadata[$size$];\n",
                     "size", SimpleItoa(message_generators_.size()));
    }
    if (!enum_generators_.empty()) {
      printer->Print(
          "const ::google::protobuf::EnumDescriptor* "
          "file_level_enum_descriptors[$size$];\n",
          "size", SimpleItoa(enum_generators_.size()));
    }
    if (HasGenericServices(file_, options_) && file_->service_count() > 0) {
      printer->Print(
          "const ::google::protobuf::ServiceDescriptor* "
          "file_level_service_descriptors[$size$];\n",
          "size", SimpleItoa(file_->service_count()));
    }

    for (int i = 0; i < message_generators_.size(); i++) {
<<<<<<< HEAD
      message_generators_[i]->GenerateDescriptorDeclarations(printer);
=======
      message_generators_[i]->index_in_metadata_ = i;
>>>>>>> 593e917c
    }

    printer->Print(
      "\n"
      "}  // namespace\n"
      "\n");
  }

  // Define our externally-visible BuildDescriptors() function.  (For the lite
  // library, all this does is initialize default instances.)
  GenerateBuildDescriptors(printer);

  printer->Print(
      "\n"
      "}  // namespace $file_namespace$\n"
      "\n",
      "file_namespace", FileLevelNamespace(file_->name()));

  // Generate enums.
  for (int i = 0; i < enum_generators_.size(); i++) {
    enum_generators_[i]->GenerateMethods(printer);
  }

  // Generate classes.
  for (int i = 0; i < message_generators_.size(); i++) {
    printer->Print("\n");
    printer->Print(kThickSeparator);
    printer->Print("\n");
    message_generators_[i]->GenerateClassMethods(printer);

    printer->Print("#if PROTOBUF_INLINE_NOT_IN_HEADERS\n");
    // Generate class inline methods.
    message_generators_[i]->GenerateInlineMethods(printer,
                                                  /* is_inline = */ false);
    printer->Print("#endif  // PROTOBUF_INLINE_NOT_IN_HEADERS\n");
  }

  if (HasGenericServices(file_, options_)) {
    // Generate services.
    for (int i = 0; i < service_generators_.size(); i++) {
      if (i == 0) printer->Print("\n");
      printer->Print(kThickSeparator);
      printer->Print("\n");
      service_generators_[i]->GenerateImplementation(printer);
    }
  }

  // Define extensions.
  for (int i = 0; i < extension_generators_.size(); i++) {
    extension_generators_[i]->GenerateDefinition(printer);
  }

  printer->Print(
    "\n"
    "// @@protoc_insertion_point(namespace_scope)\n");

  GenerateNamespaceClosers(printer);

  printer->Print(
    "\n"
    "// @@protoc_insertion_point(global_scope)\n");
}

class FileGenerator::ForwardDeclarations {
 public:
  ~ForwardDeclarations() {
    for (std::map<string, ForwardDeclarations*>::iterator
             it = namespaces_.begin(),
             end = namespaces_.end();
         it != end; ++it) {
      delete it->second;
    }
    namespaces_.clear();
  }

  ForwardDeclarations* AddOrGetNamespace(const string& ns_name) {
    ForwardDeclarations*& ns = namespaces_[ns_name];
    if (ns == NULL) {
      ns = new ForwardDeclarations;
    }
    return ns;
  }

  std::map<string, const Descriptor*>& classes() { return classes_; }
  std::map<string, const EnumDescriptor*>& enums() { return enums_; }

  void Print(io::Printer* printer, const Options& options) const {
    for (std::map<string, const EnumDescriptor *>::const_iterator
             it = enums_.begin(),
             end = enums_.end();
         it != end; ++it) {
      printer->Print("enum $enumname$ : int;\n", "enumname", it->first);
      printer->Annotate("enumname", it->second);
      printer->Print("bool $enumname$_IsValid(int value);\n", "enumname",
                     it->first);
    }
    for (std::map<string, const Descriptor*>::const_iterator
             it = classes_.begin(),
             end = classes_.end();
         it != end; ++it) {
      printer->Print("class $classname$;\n", "classname", it->first);
      printer->Annotate("classname", it->second);

      printer->Print(
          "class $classname$DefaultTypeInternal;\n"
          "$dllexport_decl$"
          "extern $classname$DefaultTypeInternal "
          "_$classname$_default_instance_;\n",  // NOLINT
          "dllexport_decl",
          options.dllexport_decl.empty() ? "" : options.dllexport_decl + " ",
          "classname",
          it->first);
    }
    for (std::map<string, ForwardDeclarations *>::const_iterator
             it = namespaces_.begin(),
             end = namespaces_.end();
         it != end; ++it) {
      printer->Print("namespace $nsname$ {\n",
                     "nsname", it->first);
      it->second->Print(printer, options);
      printer->Print("}  // namespace $nsname$\n",
                     "nsname", it->first);
    }
  }


 private:
  std::map<string, ForwardDeclarations*> namespaces_;
  std::map<string, const Descriptor*> classes_;
  std::map<string, const EnumDescriptor*> enums_;
};

void FileGenerator::GenerateBuildDescriptors(io::Printer* printer) {
  // AddDescriptors() is a file-level procedure which adds the encoded
  // FileDescriptorProto for this .proto file to the global DescriptorPool for
  // generated files (DescriptorPool::generated_pool()). It either runs at
  // static initialization time (by default) or when default_instance() is
  // called for the first time (in LITE_RUNTIME mode with
  // GOOGLE_PROTOBUF_NO_STATIC_INITIALIZER flag enabled). This procedure also
  // constructs default instances and registers extensions.
  //
  // Its sibling, AssignDescriptors(), actually pulls the compiled
  // FileDescriptor from the DescriptorPool and uses it to populate all of
  // the global variables which store pointers to the descriptor objects.
  // It also constructs the reflection objects.  It is called the first time
  // anyone calls descriptor() or GetReflection() on one of the types defined
  // in the file.

  // In optimize_for = LITE_RUNTIME mode, we don't generate AssignDescriptors()
  // and we only use AddDescriptors() to allocate default instances.

  if (HasDescriptorMethods(file_, options_)) {
    if (!message_generators_.empty()) {
      printer->Print("const ::google::protobuf::uint32 TableStruct::offsets[] = {\n");
      printer->Indent();
      std::vector<std::pair<size_t, size_t> > pairs;
      for (int i = 0; i < message_generators_.size(); i++) {
        pairs.push_back(message_generators_[i]->GenerateOffsets(printer));
      }
      printer->Outdent();
      printer->Print(
          "};\n"
          "\n"
          "static const ::google::protobuf::internal::MigrationSchema schemas[] = {\n");
      printer->Indent();
      {
        int offset = 0;
        for (int i = 0; i < message_generators_.size(); i++) {
          message_generators_[i]->GenerateSchema(printer, offset,
                                                 pairs[i].second);
          offset += pairs[i].first;
        }
      }
      printer->Outdent();
      printer->Print(
          "};\n"
          "\nstatic "
          "::google::protobuf::Message const * const file_default_instances[] = {\n");
      printer->Indent();
      for (int i = 0; i < message_generators_.size(); i++) {
        const Descriptor* descriptor = message_generators_[i]->descriptor_;
        if (IsMapEntryMessage(descriptor)) continue;

        printer->Print(
            "reinterpret_cast<const "
            "::google::protobuf::Message*>(&_$classname$_default_instance_),\n",
            "classname", ClassName(descriptor, false));
      }
      printer->Outdent();
      printer->Print(
          "};\n"
          "\n");
    } else {
      // we still need these symbols to exist
      printer->Print(
          // MSVC doesn't like empty arrays, so we add a dummy.
          "const ::google::protobuf::uint32 TableStruct::offsets[] = { ~0u };\n"
          "static const ::google::protobuf::internal::MigrationSchema* schemas = NULL;\n"
          "static const ::google::protobuf::Message* const* "
          "file_default_instances = NULL;\n");
    }

    // ---------------------------------------------------------------

    // protobuf_AssignDescriptorsOnce():  The first time it is called, calls
    // AssignDescriptors().  All later times, waits for the first call to
    // complete and then returns.
    string message_factory = "NULL";
    printer->Print(
        "namespace {\n"
        "\n"
        "void protobuf_AssignDescriptors() {\n"
        // Make sure the file has found its way into the pool.  If a descriptor
        // is requested *during* static init then AddDescriptors() may not have
        // been called yet, so we call it manually.  Note that it's fine if
        // AddDescriptors() is called multiple times.
        "  AddDescriptors();\n"
        "  ::google::protobuf::MessageFactory* factory = $factory$;\n"
        "  AssignDescriptors(\n"
        "      \"$filename$\", schemas, file_default_instances, "
        "TableStruct::offsets, factory,\n"
        "      $metadata$, $enum_descriptors$, $service_descriptors$);\n"
        "}\n"
        "\n"
        "void protobuf_AssignDescriptorsOnce() {\n"
        "  static GOOGLE_PROTOBUF_DECLARE_ONCE(once);\n"
        "  ::google::protobuf::GoogleOnceInit(&once, &protobuf_AssignDescriptors);\n"
        "}\n"
        "\n",
        "filename", file_->name(), "metadata",
        !message_generators_.empty() ? "file_level_metadata" : "NULL",
        "enum_descriptors",
        !enum_generators_.empty() ? "file_level_enum_descriptors" : "NULL",
        "service_descriptors",
        HasGenericServices(file_, options_) && file_->service_count() > 0
            ? "file_level_service_descriptors"
            : "NULL",
        "factory", message_factory);

    // Only here because of useless string reference that we don't want in
    // protobuf_AssignDescriptorsOnce, because that is called from all the
    // GetMetadata member methods.
    printer->Print(
        "void protobuf_RegisterTypes(const ::std::string&) GOOGLE_ATTRIBUTE_COLD;\n"
        "void protobuf_RegisterTypes(const ::std::string&) {\n"
        "  protobuf_AssignDescriptorsOnce();\n");
    printer->Indent();

    // All normal messages can be done generically
    if (!message_generators_.empty()) {
      printer->Print(
        "::google::protobuf::internal::RegisterAllTypes(file_level_metadata, $size$);\n",
        "size", SimpleItoa(message_generators_.size()));
    }

    // Map types are treated special
    // TODO(gerbens) find a way to treat maps more like normal messages.
    for (int i = 0; i < message_generators_.size(); i++) {
      message_generators_[i]->GenerateTypeRegistrations(printer);
    }

    printer->Outdent();
    printer->Print(
      "}\n"
      "\n"
      "}  // namespace\n");
  }

  // -----------------------------------------------------------------

  // ShutdownFile():  Deletes descriptors, default instances, etc. on shutdown.
  printer->Print(
    "\n"
    "void TableStruct::Shutdown() {\n");
  printer->Indent();

  for (int i = 0; i < message_generators_.size(); i++) {
    message_generators_[i]->GenerateShutdownCode(printer);
  }

  printer->Outdent();
  printer->Print(
    "}\n\n");

  // -----------------------------------------------------------------

  // Now generate the InitDefaultsImpl() function.
  printer->Print(
      "void TableStruct::InitDefaultsImpl() {\n"
      "  GOOGLE_PROTOBUF_VERIFY_VERSION;\n\n"
      // Force initialization of primitive values we depend on.
      "  ::google::protobuf::internal::InitProtobufDefaults();\n");

  printer->Indent();

  // Call the InitDefaults() methods for all of our dependencies, to make
  // sure they get added first.
  for (int i = 0; i < file_->dependency_count(); i++) {
    const FileDescriptor* dependency = file_->dependency(i);
    // Print the namespace prefix for the dependency.
    string file_namespace = QualifiedFileLevelSymbol(
        dependency->package(), FileLevelNamespace(dependency->name()));
    // Call its AddDescriptors function.
    printer->Print("$file_namespace$::InitDefaults();\n", "file_namespace",
                   file_namespace);
  }

  // Allocate and initialize default instances.  This can't be done lazily
  // since default instances are returned by simple accessors and are used with
  // extensions.  Speaking of which, we also register extensions at this time.
  for (int i = 0; i < message_generators_.size(); i++) {
    message_generators_[i]->GenerateDefaultInstanceAllocator(printer);
  }
  for (int i = 0; i < extension_generators_.size(); i++) {
    extension_generators_[i]->GenerateRegistration(printer);
  }
  for (int i = 0; i < message_generators_.size(); i++) {
    message_generators_[i]->GenerateDefaultInstanceInitializer(printer);
  }
  printer->Outdent();
  printer->Print(
      "}\n"
      "\n"
      "void InitDefaults() {\n"
      "  static GOOGLE_PROTOBUF_DECLARE_ONCE(once);\n"
      "  ::google::protobuf::GoogleOnceInit(&once, &TableStruct::InitDefaultsImpl);\n"
      "}\n");

  // -----------------------------------------------------------------

  // Now generate the AddDescriptors() function.
  printer->Print(
      "void AddDescriptorsImpl() {\n"
      "  InitDefaults();\n");

  printer->Indent();
  if (HasDescriptorMethods(file_, options_)) {
    // Embed the descriptor.  We simply serialize the entire
    // FileDescriptorProto
    // and embed it as a string literal, which is parsed and built into real
    // descriptors at initialization time.
    FileDescriptorProto file_proto;
    file_->CopyTo(&file_proto);
    string file_data;
    file_proto.SerializeToString(&file_data);

    printer->Print("static const char descriptor[] = {\n");
    printer->Indent();

    if (file_data.size() > 66535) {
      // Workaround for MSVC: "Error C1091: compiler limit: string exceeds 65535
      // bytes in length". Declare a static array of characters rather than use
      // a string literal. Only write 25 bytes per line.
      static const int kBytesPerLine = 25;
      for (int i = 0; i < file_data.size();) {
        for (int j = 0; j < kBytesPerLine && i < file_data.size(); ++i, ++j) {
          printer->Print("'$char$', ", "char",
                         CEscape(file_data.substr(i, 1)));
        }
        printer->Print("\n");
      }
    } else {
      // Only write 40 bytes per line.
      static const int kBytesPerLine = 40;
      for (int i = 0; i < file_data.size(); i += kBytesPerLine) {
        printer->Print("  \"$data$\"\n", "data",
                       EscapeTrigraphs(CEscape(
                           file_data.substr(i, kBytesPerLine))));
      }
    }

    printer->Outdent();
    printer->Print("};\n");
    printer->Print(
        "::google::protobuf::DescriptorPool::InternalAddGeneratedFile(\n"
        "    descriptor, $size$);\n",
        "size", SimpleItoa(file_data.size()));

    // Call MessageFactory::InternalRegisterGeneratedFile().
    printer->Print(
      "::google::protobuf::MessageFactory::InternalRegisterGeneratedFile(\n"
      "  \"$filename$\", &protobuf_RegisterTypes);\n",
      "filename", file_->name());
  }

  // Call the AddDescriptors() methods for all of our dependencies, to make
  // sure they get added first.
  for (int i = 0; i < file_->dependency_count(); i++) {
    const FileDescriptor* dependency = file_->dependency(i);
    // Print the namespace prefix for the dependency.
    string file_namespace = QualifiedFileLevelSymbol(
        dependency->package(), FileLevelNamespace(dependency->name()));
    // Call its AddDescriptors function.
    printer->Print("$file_namespace$::AddDescriptors();\n", "file_namespace",
                   file_namespace);
  }

  printer->Print(
      "::google::protobuf::internal::OnShutdown(&TableStruct::Shutdown);\n");

  printer->Outdent();
  printer->Print(
      "}\n"
      "\n"
      "void AddDescriptors() {\n"
      "  static GOOGLE_PROTOBUF_DECLARE_ONCE(once);\n"
      "  ::google::protobuf::GoogleOnceInit(&once, &AddDescriptorsImpl);\n"
      "}\n");

  if (!StaticInitializersForced(file_, options_)) {
    printer->Print("#ifdef GOOGLE_PROTOBUF_NO_STATIC_INITIALIZER\n");
  }
  printer->Print(
      // With static initializers.
      "// Force AddDescriptors() to be called at static initialization time.\n"
      "struct StaticDescriptorInitializer {\n"
      "  StaticDescriptorInitializer() {\n"
      "    AddDescriptors();\n"
      "  }\n"
      "} static_descriptor_initializer;\n");
  if (!StaticInitializersForced(file_, options_)) {
    printer->Print("#endif  // GOOGLE_PROTOBUF_NO_STATIC_INITIALIZER\n");
  }
}

void FileGenerator::GenerateNamespaceOpeners(io::Printer* printer) {
  if (package_parts_.size() > 0) printer->Print("\n");

  for (int i = 0; i < package_parts_.size(); i++) {
    printer->Print("namespace $part$ {\n",
                   "part", package_parts_[i]);
  }
}

void FileGenerator::GenerateNamespaceClosers(io::Printer* printer) {
  if (package_parts_.size() > 0) printer->Print("\n");

  for (int i = package_parts_.size() - 1; i >= 0; i--) {
    printer->Print("}  // namespace $part$\n",
                   "part", package_parts_[i]);
  }
}

void FileGenerator::GenerateForwardDeclarations(io::Printer* printer) {
  ForwardDeclarations decls;
  for (int i = 0; i < file_->dependency_count(); i++) {
    FileGenerator dependency(file_->dependency(i), options_);
    dependency.FillForwardDeclarations(&decls);
  }
  FillForwardDeclarations(&decls);
  decls.Print(printer, options_);
}

void FileGenerator::FillForwardDeclarations(ForwardDeclarations* decls) {
  for (int i = 0; i < file_->public_dependency_count(); i++) {
    FileGenerator dependency(file_->public_dependency(i), options_);
    dependency.FillForwardDeclarations(decls);
  }
  for (int i = 0; i < package_parts_.size(); i++) {
    decls = decls->AddOrGetNamespace(package_parts_[i]);
  }
  // Generate enum definitions.
  for (int i = 0; i < enum_generators_.size(); i++) {
    enum_generators_[i]->FillForwardDeclaration(&decls->enums());
  }
  // Generate forward declarations of classes.
  for (int i = 0; i < message_generators_.size(); i++) {
    message_generators_[i]->FillMessageForwardDeclarations(
        &decls->classes());
  }
}

void FileGenerator::GenerateTopHeaderGuard(io::Printer* printer,
                                           const string& filename_identifier) {
  // Generate top of header.
  printer->Print(
      "// Generated by the protocol buffer compiler.  DO NOT EDIT!\n"
      "// source: $filename$\n"
      "\n"
      "#ifndef PROTOBUF_$filename_identifier$__INCLUDED\n"
      "#define PROTOBUF_$filename_identifier$__INCLUDED\n"
      "\n"
      "#include <string>\n",
      "filename", file_->name(), "filename_identifier", filename_identifier);
  printer->Print("\n");
}

void FileGenerator::GenerateBottomHeaderGuard(
    io::Printer* printer, const string& filename_identifier) {
  printer->Print(
    "#endif  // PROTOBUF_$filename_identifier$__INCLUDED\n",
    "filename_identifier", filename_identifier);
}

void FileGenerator::GenerateLibraryIncludes(io::Printer* printer) {

  printer->Print(
    "#include <google/protobuf/stubs/common.h>\n"
    "\n");

  // Verify the protobuf library header version is compatible with the protoc
  // version before going any further.
  printer->Print(
    "#if GOOGLE_PROTOBUF_VERSION < $min_header_version$\n"
    "#error This file was generated by a newer version of protoc which is\n"
    "#error incompatible with your Protocol Buffer headers.  Please update\n"
    "#error your headers.\n"
    "#endif\n"
    "#if $protoc_version$ < GOOGLE_PROTOBUF_MIN_PROTOC_VERSION\n"
    "#error This file was generated by an older version of protoc which is\n"
    "#error incompatible with your Protocol Buffer headers.  Please\n"
    "#error regenerate this file with a newer version of protoc.\n"
    "#endif\n"
    "\n",
    "min_header_version",
      SimpleItoa(protobuf::internal::kMinHeaderVersionForProtoc),
    "protoc_version", SimpleItoa(GOOGLE_PROTOBUF_VERSION));

  // OK, it's now safe to #include other files.
  printer->Print(
      "#include <google/protobuf/io/coded_stream.h>\n"
      "#include <google/protobuf/arena.h>\n"
      "#include <google/protobuf/arenastring.h>\n"
      "#include <google/protobuf/generated_message_util.h>\n"
      "#include <google/protobuf/metadata.h>\n");

  if (!message_generators_.empty()) {
    if (HasDescriptorMethods(file_, options_)) {
      printer->Print(
        "#include <google/protobuf/message.h>\n");
    } else {
      printer->Print(
        "#include <google/protobuf/message_lite.h>\n");
    }
  }
  printer->Print(
    "#include <google/protobuf/repeated_field.h>"
    "  // IWYU pragma: export\n"
    "#include <google/protobuf/extension_set.h>"
    "  // IWYU pragma: export\n");
  if (HasMapFields(file_)) {
    printer->Print(
        "#include <google/protobuf/map.h>\n");
    if (HasDescriptorMethods(file_, options_)) {
      printer->Print(
          "#include <google/protobuf/map_field_inl.h>\n");
    } else {
      printer->Print(
          "#include <google/protobuf/map_field_lite.h>\n");
    }
  }

  if (HasEnumDefinitions(file_)) {
    if (HasDescriptorMethods(file_, options_)) {
      printer->Print(
          "#include <google/protobuf/generated_enum_reflection.h>\n");
    } else {
      printer->Print(
          "#include <google/protobuf/generated_enum_util.h>\n");
    }
  }

  if (HasGenericServices(file_, options_)) {
    printer->Print(
      "#include <google/protobuf/service.h>\n");
  }

  if (UseUnknownFieldSet(file_, options_) && !message_generators_.empty()) {
    printer->Print(
      "#include <google/protobuf/unknown_field_set.h>\n");
  }


  if (IsAnyMessage(file_)) {
    printer->Print(
      "#include <google/protobuf/any.h>\n");
  }
}

void FileGenerator::GenerateMetadataPragma(io::Printer* printer,
                                           const string& info_path) {
  if (!info_path.empty() && !options_.annotation_pragma_name.empty() &&
      !options_.annotation_guard_name.empty()) {
    printer->Print(
        "#ifdef $guard$\n"
        "#pragma $pragma$ \"$info_path$\"\n"
        "#endif  // $guard$\n",
        "guard", options_.annotation_guard_name, "pragma",
        options_.annotation_pragma_name, "info_path", info_path);
  }
}

void FileGenerator::GenerateDependencyIncludes(io::Printer* printer) {
  std::set<string> public_import_names;
  for (int i = 0; i < file_->public_dependency_count(); i++) {
    public_import_names.insert(file_->public_dependency(i)->name());
  }

  for (int i = 0; i < file_->dependency_count(); i++) {
    const bool use_system_include = IsWellKnownMessage(file_->dependency(i));
    const string& name = file_->dependency(i)->name();
    bool public_import = (public_import_names.count(name) != 0);


    printer->Print(
      "#include $left$$dependency$.pb.h$right$$iwyu$\n",
      "dependency", StripProto(name),
      "iwyu", (public_import) ? "  // IWYU pragma: export" : "",
      "left", use_system_include ? "<" : "\"",
      "right", use_system_include ? ">" : "\"");
  }
}

void FileGenerator::GenerateGlobalStateFunctionDeclarations(
    io::Printer* printer) {
  // Forward-declare the AddDescriptors, AssignDescriptors, and ShutdownFile
  // functions, so that we can declare them to be friends of each class.
  printer->Print(
      "\n"
      "namespace $file_namespace$ {\n"
      "// Internal implementation detail -- do not call these.\n"
      "struct $dllexport_decl$TableStruct {\n"
      "  static const ::google::protobuf::uint32 offsets[];\n"
      // The following function(s) need to be able to access private members of
      // the messages defined in the file. So we make them static members.
      // This is the internal implementation of InitDefaults. It should only
      // be called by InitDefaults which makes sure it will be called only once.
      "  static void InitDefaultsImpl();\n"
      "  static void Shutdown();\n"
      "};\n"
      "void $dllexport_decl$AddDescriptors();\n"
      "void $dllexport_decl$InitDefaults();\n"
      "}  // namespace $file_namespace$\n",
      "file_namespace", FileLevelNamespace(file_->name()), "dllexport_decl",
      options_.dllexport_decl.empty() ? "" : options_.dllexport_decl + " ");
}

void FileGenerator::GenerateMessageDefinitions(io::Printer* printer) {
  // Generate class definitions.
  for (int i = 0; i < message_generators_.size(); i++) {
    if (i > 0) {
      printer->Print("\n");
      printer->Print(kThinSeparator);
      printer->Print("\n");
    }
    message_generators_[i]->GenerateClassDefinition(printer);
  }
}

void FileGenerator::GenerateEnumDefinitions(io::Printer* printer) {
  // Generate enum definitions.
  for (int i = 0; i < enum_generators_.size(); i++) {
    enum_generators_[i]->GenerateDefinition(printer);
  }
}

void FileGenerator::GenerateServiceDefinitions(io::Printer* printer) {
  if (HasGenericServices(file_, options_)) {
    // Generate service definitions.
    for (int i = 0; i < service_generators_.size(); i++) {
      if (i > 0) {
        printer->Print("\n");
        printer->Print(kThinSeparator);
        printer->Print("\n");
      }
      service_generators_[i]->GenerateDeclarations(printer);
    }

    printer->Print("\n");
    printer->Print(kThickSeparator);
    printer->Print("\n");
  }
}

void FileGenerator::GenerateExtensionIdentifiers(io::Printer* printer) {
  // Declare extension identifiers. These are in global scope and so only
  // the global scope extensions.
  for (int i = 0; i < file_->extension_count(); i++) {
    extension_generators_owner_[i]->GenerateDeclaration(printer);
  }
}

void FileGenerator::GenerateInlineFunctionDefinitions(io::Printer* printer) {
  // An aside about inline functions in .proto.h mode:
  //
  // The PROTOBUF_INLINE_NOT_IN_HEADERS symbol controls conditionally
  // moving much of the inline functions to the .pb.cc file, which can be a
  // significant performance benefit for compilation time, at the expense
  // of non-inline function calls.
  //
  // However, in .proto.h mode, the definition of the internal dependent
  // base class must remain in the header, and can never be out-lined. The
  // dependent base class also needs access to has-bit manipuation
  // functions, so the has-bit functions must be unconditionally inlined in
  // proto_h mode.
  //
  // This gives us three flavors of functions:
  //
  //  1. Functions on the message not used by the internal dependent base
  //     class: in .proto.h mode, only some functions are defined on the
  //     message class; others are defined on the dependent base class.
  //     These are guarded and can be out-lined. These are generated by
  //     GenerateInlineMethods, and include has_* bit functions in
  //     non-proto_h mode.
  //
  //  2. Functions on the internal dependent base class: these functions
  //     are dependent on a template parameter, so they always need to
  //     remain in the header.
  //
  //  3. Functions on the message that are used by the dependent base: the
  //     dependent base class down casts itself to the message
  //     implementation class to access these functions (the has_* bit
  //     manipulation functions). Unlike #1, these functions must
  //     unconditionally remain in the header. These are emitted by
  //     GenerateDependentInlineMethods, even though they are not actually
  //     dependent.

  printer->Print("#if !PROTOBUF_INLINE_NOT_IN_HEADERS\n");
  // Generate class inline methods.
  for (int i = 0; i < message_generators_.size(); i++) {
    if (i > 0) {
      printer->Print(kThinSeparator);
      printer->Print("\n");
    }
    message_generators_[i]->GenerateInlineMethods(printer,
                                                  /* is_inline = */ true);
  }
  printer->Print("#endif  // !PROTOBUF_INLINE_NOT_IN_HEADERS\n");

  for (int i = 0; i < message_generators_.size(); i++) {
    if (i > 0) {
      printer->Print(kThinSeparator);
      printer->Print("\n");
    }
    // Methods of the dependent base class must always be inline in the header.
    message_generators_[i]->GenerateDependentInlineMethods(printer);
  }
}

void FileGenerator::GenerateProto2NamespaceEnumSpecializations(
    io::Printer* printer) {
  // Emit GetEnumDescriptor specializations into google::protobuf namespace:
  if (HasEnumDefinitions(file_)) {
    // The SWIG conditional is to avoid a null-pointer dereference
    // (bug 1984964) in swig-1.3.21 resulting from the following syntax:
    //   namespace X { void Y<Z::W>(); }
    // which appears in GetEnumDescriptor() specializations.
    printer->Print(
        "\n"
        "#ifndef SWIG\n"
        "namespace google {\nnamespace protobuf {\n"
        "\n");
    for (int i = 0; i < enum_generators_.size(); i++) {
      enum_generators_[i]->GenerateGetEnumDescriptorSpecializations(printer);
    }
    printer->Print(
        "\n"
        "}  // namespace protobuf\n}  // namespace google\n"
        "#endif  // SWIG\n");
  }
}

}  // namespace cpp
}  // namespace compiler
}  // namespace protobuf
}  // namespace google<|MERGE_RESOLUTION|>--- conflicted
+++ resolved
@@ -294,7 +294,6 @@
         "classname", message_generators_[i]->classname_);
   }
 
-<<<<<<< HEAD
   for (int i = 0; i < message_generators_.size(); i++) {
     message_generators_[i]->index_in_metadata_ = i;
   }
@@ -306,13 +305,12 @@
       service_generators_[i]->index_in_metadata_ = i;
     }
   }
-=======
+
   printer->Print(
       "\n"
       "namespace $file_namespace$ {\n"
       "\n",
       "file_namespace", FileLevelNamespace(file_->name()));
->>>>>>> 593e917c
 
   if (HasDescriptorMethods(file_, options_)) {
     printer->Print(
@@ -335,14 +333,6 @@
           "const ::google::protobuf::ServiceDescriptor* "
           "file_level_service_descriptors[$size$];\n",
           "size", SimpleItoa(file_->service_count()));
-    }
-
-    for (int i = 0; i < message_generators_.size(); i++) {
-<<<<<<< HEAD
-      message_generators_[i]->GenerateDescriptorDeclarations(printer);
-=======
-      message_generators_[i]->index_in_metadata_ = i;
->>>>>>> 593e917c
     }
 
     printer->Print(
