--- conflicted
+++ resolved
@@ -2494,11 +2494,7 @@
       "  &reinterpret_cast<$classname$*>(16)->f)\n"
       "#endif\n\n"
       "#define ZR_(first, last) do {\\\n"
-<<<<<<< HEAD
-      "  ::memset(&first, 0, \\\n"
-=======
       "  ::memset(&(first), 0,\\\n"
->>>>>>> b5bbdb09
       "           ZR_HELPER_(last) - ZR_HELPER_(first) + sizeof(last));\\\n"
       "} while (0)\n\n";
   for (int i = 0; i < runs_of_fields_.size(); i++) {
