// Protocol Buffers - Google's data interchange format
// Copyright 2008 Google Inc.  All rights reserved.
//
// Use of this source code is governed by a BSD-style
// license that can be found in the LICENSE file or at
// https://developers.google.com/open-source/licenses/bsd

// Author: kenton@google.com (Kenton Varda)
//  Based on original Protocol Buffers design by
//  Sanjay Ghemawat, Jeff Dean, and others.

#include "google/protobuf/compiler/cpp/message.h"

#include <algorithm>
#include <cmath>
#include <cstddef>
#include <cstdint>
#include <functional>
#include <iterator>
#include <limits>
#include <memory>
#include <string>
#include <utility>
#include <vector>

#include "absl/algorithm/container.h"
#include "absl/container/flat_hash_map.h"
#include "absl/container/flat_hash_set.h"
#include "absl/functional/any_invocable.h"
#include "absl/log/absl_check.h"
#include "absl/log/absl_log.h"
#include "absl/strings/ascii.h"
#include "absl/strings/escaping.h"
#include "absl/strings/match.h"
#include "absl/strings/str_cat.h"
#include "absl/strings/str_format.h"
#include "absl/strings/str_join.h"
#include "absl/strings/string_view.h"
#include "absl/types/optional.h"
#include "absl/types/span.h"
#include "google/protobuf/compiler/cpp/enum.h"
#include "google/protobuf/compiler/cpp/extension.h"
#include "google/protobuf/compiler/cpp/field.h"
#include "google/protobuf/compiler/cpp/field_chunk.h"
#include "google/protobuf/compiler/cpp/helpers.h"
#include "google/protobuf/compiler/cpp/names.h"
#include "google/protobuf/compiler/cpp/options.h"
#include "google/protobuf/compiler/cpp/padding_optimizer.h"
#include "google/protobuf/compiler/cpp/parse_function_generator.h"
#include "google/protobuf/compiler/cpp/tracker.h"
#include "google/protobuf/descriptor.h"
#include "google/protobuf/descriptor.pb.h"
#include "google/protobuf/has_bits.h"
#include "google/protobuf/io/printer.h"
#include "google/protobuf/port.h"
#include "google/protobuf/wire_format.h"
#include "google/protobuf/wire_format_lite.h"


// Must be included last.
#include "google/protobuf/port_def.inc"

namespace google {
namespace protobuf {
namespace compiler {
namespace cpp {
namespace {
using ::google::protobuf::internal::kNoHasbit;
using ::google::protobuf::internal::WireFormat;
using ::google::protobuf::internal::WireFormatLite;
using ::google::protobuf::internal::cpp::HasbitMode;
using Semantic = ::google::protobuf::io::AnnotationCollector::Semantic;
using Sub = ::google::protobuf::io::Printer::Sub;

template <typename T>
inline std::string PrintUnsignedLiteral(T value) {
  return absl::StrCat(value, "u");
}

// Create an expression that evaluates to
//  "for all i, (_has_bits_[i] & masks[i]) == masks[i]"
// masks is allowed to be shorter than _has_bits_, but at least one element of
// masks must be non-zero.
std::string ConditionalToCheckBitmasks(
    const std::vector<uint32_t>& masks, bool return_success = true,
    absl::string_view has_bits_var = "_impl_._has_bits_") {
  std::vector<std::string> parts;
  for (size_t i = 0; i < masks.size(); ++i) {
    if (masks[i] == 0) continue;
    std::string m = absl::StrCat("0x", absl::Hex(masks[i], absl::kZeroPad8));
    // Each xor evaluates to 0 if the expected bits are present.
    parts.push_back(
        absl::StrCat("((", has_bits_var, "[", i, "] & ", m, ") ^ ", m, ")"));
  }
  ABSL_CHECK(!parts.empty());
  // If we have multiple parts, each expected to be 0, then bitwise-or them.
  std::string result =
      parts.size() == 1
          ? parts[0]
          : absl::StrCat("(", absl::StrJoin(parts, "\n       | "), ")");
  return result + (return_success ? " == 0" : " != 0");
}

template <typename PredicateT>
void DebugAssertUniform(const std::vector<const FieldDescriptor*>& fields,
                        const Options& options, PredicateT&& pred) {
  ABSL_DCHECK(!fields.empty() && absl::c_all_of(fields, [&](const auto* f) {
    return pred(f) == pred(fields.front());
  }));
}

void DebugAssertUniformLikelyPresence(
    const std::vector<const FieldDescriptor*>& fields, const Options& options) {
  DebugAssertUniform(fields, options, [&](const FieldDescriptor* f) {
    return IsLikelyPresent(f, options);
  });
}

// Returns true if any field in the message uses arena offsets. If this is true,
// the message will generate two `ClassData`s, one for use when the arena offset
// feature is disabled, and one for when it is enabled.
//
// The reason for generating two different `ClassData`s is that fields using
// arena offsets are initialized differently than they are currently. If a field
// uses arena offsets, it no longer needs arena seeding, and it is not
// zero-initializable.
bool MessageHasFieldUsingArenaOffset(const Descriptor* descriptor) {
  return absl::c_any_of(
             FieldRange(descriptor),
             [](const FieldDescriptor* field) {
               return field->is_repeated() || field->is_map();
             }) ||
         descriptor->extension_range_count() > 0;
}

// Generates a condition that checks presence of a field. If probability is
// provided, the condition will be wrapped with
// PROTOBUF_EXPECT_TRUE_WITH_PROBABILITY.
//
// If use_cached_has_bits is true, the condition will be generated based on
// cached_has_bits. Otherwise, the condition will be generated based on the
// _has_bits_ array, with has_array_index indicating which element of the array
// to use.
std::string GenerateConditionMaybeWithProbability(
    uint32_t mask, absl::optional<float> probability, bool use_cached_has_bits,
    absl::optional<int> has_array_index, bool is_batch, bool is_repeated) {
  ABSL_DCHECK(!is_batch || !is_repeated);
  std::string condition;
  if (use_cached_has_bits) {
    condition = absl::StrFormat("%sCheckHasBit%s(cached_has_bits, 0x%08xU)",
                                (is_batch ? "Batch" : ""),
                                (is_repeated ? "ForRepeated" : ""), mask);
  } else {
    // We only use has_array_index when use_cached_has_bits is false, make sure
    // we pas a valid index when we need it.
    ABSL_DCHECK(has_array_index.has_value());
    condition = absl::StrFormat(
        "%sCheckHasBit%s(this_._impl_._has_bits_[%d], 0x%08xU)",
        (is_batch ? "Batch" : ""), (is_repeated ? "ForRepeated" : ""),
        *has_array_index, mask);
  }
  // TODO: b/393587858 - Remove the experimental flag once the ablation
  // experiment is complete.
  if constexpr (internal::EnableProtoFieldPresenceHints()) {
    if (probability.has_value()) {
      return absl::StrFormat("PROTOBUF_EXPECT_TRUE_WITH_PROBABILITY(%s, %.3f)",
                             condition, *probability);
    }
  }
  return condition;
}

std::string GenerateConditionMaybeWithProbabilityForField(
    int has_bit_index, const FieldDescriptor* field, const Options& options,
    bool is_repeated) {
  auto prob = GetPresenceProbability(field, options);
  return GenerateConditionMaybeWithProbability(
      1u << (has_bit_index % 32), prob,
      /*use_cached_has_bits*/ true,
      /*has_array_index*/ absl::nullopt,
      /*is_batch=*/false, is_repeated);
}

std::string GenerateConditionMaybeWithProbabilityForGroup(
    uint32_t mask, const std::vector<const FieldDescriptor*>& fields,
    const Options& options) {
  auto prob = GetFieldGroupPresenceProbability(fields, options);
  return GenerateConditionMaybeWithProbability(
      mask, prob,
      /*use_cached_has_bits*/ true,
      /*has_array_index*/ absl::nullopt,
      /*is_batch*/ true,
      /*is_repeated*/ false);
}

void PrintPresenceCheck(const FieldDescriptor* field,
                        const std::vector<int>& has_bit_indices, io::Printer* p,
                        int* cached_has_word_index, const Options& options) {
  if (!field->options().weak()) {
    int has_bit_index = has_bit_indices[field->index()];
    if (*cached_has_word_index != (has_bit_index / 32)) {
      *cached_has_word_index = (has_bit_index / 32);
      p->Emit({{"index", *cached_has_word_index}},
              R"cc(
                cached_has_bits = $has_bits$[$index$];
              )cc");
    }
    p->Emit({{"condition",
              GenerateConditionMaybeWithProbabilityForField(
                  has_bit_index, field, options, field->is_repeated())}},
            R"cc(
              if ($condition$) {
            )cc");
  } else {
    p->Emit(R"cc(
      if (has_$name$()) {
    )cc");
  }
}

struct FieldOrderingByNumber {
  inline bool operator()(const FieldDescriptor* a,
                         const FieldDescriptor* b) const {
    return a->number() < b->number();
  }
};

// Sort the fields of the given Descriptor by number into a new[]'d array
// and return it.
std::vector<const FieldDescriptor*> SortFieldsByNumber(
    const Descriptor* descriptor) {
  std::vector<const FieldDescriptor*> fields(descriptor->field_count());
  for (int i = 0; i < descriptor->field_count(); ++i) {
    fields[i] = descriptor->field(i);
  }
  std::sort(fields.begin(), fields.end(), FieldOrderingByNumber());
  return fields;
}

// Functor for sorting extension ranges by their "start" field number.
struct ExtensionRangeSorter {
  bool operator()(const Descriptor::ExtensionRange* left,
                  const Descriptor::ExtensionRange* right) const {
    return left->start_number() < right->start_number();
  }
};

bool IsPOD(const FieldDescriptor* field) {
  if (field->is_repeated() || field->is_extension()) return false;
  switch (field->cpp_type()) {
    case FieldDescriptor::CPPTYPE_ENUM:
    case FieldDescriptor::CPPTYPE_INT32:
    case FieldDescriptor::CPPTYPE_INT64:
    case FieldDescriptor::CPPTYPE_UINT32:
    case FieldDescriptor::CPPTYPE_UINT64:
    case FieldDescriptor::CPPTYPE_FLOAT:
    case FieldDescriptor::CPPTYPE_DOUBLE:
    case FieldDescriptor::CPPTYPE_BOOL:
      return true;
    case FieldDescriptor::CPPTYPE_STRING:
      return false;
    default:
      return false;
  }
}

// Finds runs of fields for which `predicate` is true.
// RunMap maps from fields that start each run to the number of fields in that
// run.  This is optimized for the common case that there are very few runs in
// a message and that most of the eligible fields appear together.
using RunMap = absl::flat_hash_map<const FieldDescriptor*, size_t>;
RunMap FindRuns(const std::vector<const FieldDescriptor*>& fields,
                const std::function<bool(const FieldDescriptor*)>& predicate) {
  RunMap runs;
  const FieldDescriptor* last_start = nullptr;

  for (auto field : fields) {
    if (predicate(field)) {
      if (last_start == nullptr) {
        last_start = field;
      }

      runs[last_start]++;
    } else {
      last_start = nullptr;
    }
  }
  return runs;
}

void EmitNonDefaultCheck(io::Printer* p, absl::string_view prefix,
                         const FieldDescriptor* field, const Options& options) {
  ABSL_CHECK(GetFieldHasbitMode(field, options) != HasbitMode::kTrueHasbit);
  ABSL_CHECK(!field->is_repeated());
  ABSL_CHECK(!field->containing_oneof() || field->real_containing_oneof());

  auto v = p->WithVars({{
      {"prefix", prefix},
      {"name", FieldName(field)},
  }});
  // Merge and serialize semantics: primitive fields are merged/serialized only
  // if non-zero (numeric) or non-empty (string).
  if (!field->containing_oneof()) {
    if (field->cpp_type() == FieldDescriptor::CPPTYPE_STRING) {
      p->Emit("!$prefix$_internal_$name$().empty()");
    } else if (field->cpp_type() == FieldDescriptor::CPPTYPE_MESSAGE) {
      // Message fields still have has_$name$() methods.
      p->Emit("$prefix$_internal_has_$name$()");
    } else if (field->cpp_type() == FieldDescriptor::CPPTYPE_FLOAT) {
      p->Emit("::absl::bit_cast<::uint32_t>($prefix$_internal_$name$()) != 0");
    } else if (field->cpp_type() == FieldDescriptor::CPPTYPE_DOUBLE) {
      p->Emit("::absl::bit_cast<::uint64_t>($prefix$_internal_$name$()) != 0");
    } else {
      p->Emit("$prefix$_internal_$name$() != 0");
    }
  } else if (field->real_containing_oneof()) {
    p->Emit("$prefix$$has_field$");
  }
}

bool ShouldEmitNonDefaultCheck(const FieldDescriptor* field,
                               const Options& options) {
  if (GetFieldHasbitMode(field, options) == HasbitMode::kTrueHasbit) {
    return false;
  }
  return !field->is_repeated();
}

void EmitNonDefaultCheckForString(io::Printer* p, absl::string_view prefix,
                                  const FieldDescriptor* field, bool split,
                                  const Options& opts,
                                  absl::AnyInvocable<void()> emit_body) {
  ABSL_DCHECK(field->cpp_type() == FieldDescriptor::CPPTYPE_STRING);
  ABSL_DCHECK(IsArenaStringPtr(field, opts));
  p->Emit(
      {
          {"condition", [&] { EmitNonDefaultCheck(p, prefix, field, opts); }},
          {"emit_body", [&] { emit_body(); }},
          {"set_empty_string",
           [&] {
             p->Emit(
                 {
                     {"prefix", prefix},
                     {"name", FieldName(field)},
                     {"field", FieldMemberName(field, split)},
                 },
                 // The merge semantic is "overwrite if present". This statement
                 // is emitted when hasbit is set and src proto field is
                 // nonpresent (i.e. an empty string). Now, the destination
                 // string can be either empty or nonempty.
                 // - If dst is empty and pointing to the default instance,
                 //   allocate a new empty instance.
                 // - If dst is already pointing to a nondefault instance,
                 //   do nothing.
                 // This will allow destructors and Clear() to be simpler.
                 R"cc(
                   if (_this->$field$.IsDefault()) {
                     _this->_internal_set_$name$("");
                   }
                 )cc");
           }},
      },
      R"cc(
        if ($condition$) {
          $emit_body$;
        } else {
          $set_empty_string$;
        }
      )cc");
}

// Emits an if-statement with a condition that evaluates to true if |field| is
// considered non-default (will be sent over the wire), for message types
// without true field presence. Should only be called if
// !HasHasbit(field).
// If |with_enclosing_braces_always| is set to true, will generate enclosing
// braces even if nondefault check is not emitted -- i.e. code may look like:
// {
//   // code...
// }
// If |with_enclosing_braces_always| is set to false, enclosing braces will not
// be generated if nondefault check is not emitted.
void MayEmitIfNonDefaultCheck(io::Printer* p, absl::string_view prefix,
                              const FieldDescriptor* field,
                              const Options& options,
                              absl::AnyInvocable<void()> emit_body,
                              bool with_enclosing_braces_always) {
  if (ShouldEmitNonDefaultCheck(field, options)) {
    p->Emit(
        {
            {"condition",
             [&] { EmitNonDefaultCheck(p, prefix, field, options); }},
            {"emit_body", [&] { emit_body(); }},
        },
        R"cc(
          if ($condition$) {
            $emit_body$;
          }
        )cc");
    return;
  }

  if (with_enclosing_braces_always) {
    // In repeated fields, the same variable name may be emitted multiple
    // times, hence the need for emitting braces even when the if condition is
    // not necessary, so that the code looks like:
    // {
    //   int tmpvar = ...;
    //   total += tmpvar;
    // }
    // {
    //   int tmpvar = ...;
    //   total += tmpvar;
    // }
    p->Emit({{"emit_body", [&] { emit_body(); }}},
            R"cc(
              {
                //~ Force newline.
                $emit_body$;
              }
            )cc");
    return;
  }

  // If no enclosing braces need to be emitted, just emit the body directly.
  emit_body();
}

void MayEmitMutableIfNonDefaultCheck(io::Printer* p, absl::string_view prefix,
                                     const FieldDescriptor* field, bool split,
                                     const Options& opts,
                                     absl::AnyInvocable<void()> emit_body,
                                     bool with_enclosing_braces_always) {
  if (ShouldEmitNonDefaultCheck(field, opts)) {
    if (field->cpp_type() == FieldDescriptor::CPPTYPE_STRING &&
        IsArenaStringPtr(field, opts)) {
      // If a field is backed by std::string, when default initialized it will
      // point to a global empty std::string instance. We prefer to spend some
      // extra cycles here to create a local string instance in the else branch,
      // so that we can get rid of a branch when Clear() is called (if we do
      // this, Clear() can always assume string instance is nonglobal).
      EmitNonDefaultCheckForString(p, prefix, field, split, opts,
                                   std::move(emit_body));
      return;
    }
  }

  // Fall back to the default implementation.
  return MayEmitIfNonDefaultCheck(p, prefix, field, opts, std::move(emit_body),
                                  with_enclosing_braces_always);
}

bool HasInternalHasMethod(const FieldDescriptor* field,
                          const Options& options) {
  return !field->is_repeated() && !HasHasbit(field, options) &&
         field->cpp_type() == FieldDescriptor::CPPTYPE_MESSAGE;
}

// Collects map entry message type information.
void CollectMapInfo(
    const Options& options, const Descriptor* descriptor,
    absl::flat_hash_map<absl::string_view, std::string>* variables) {
  ABSL_CHECK(IsMapEntryMessage(descriptor));
  absl::flat_hash_map<absl::string_view, std::string>& vars = *variables;
  const FieldDescriptor* key = descriptor->map_key();
  const FieldDescriptor* val = descriptor->map_value();
  vars["key_cpp"] = PrimitiveTypeName(options, key->cpp_type());
  switch (val->cpp_type()) {
    case FieldDescriptor::CPPTYPE_MESSAGE:
      vars["val_cpp"] =
          absl::StrCat("::", ProtobufNamespace(options), "::Message");
      break;
    case FieldDescriptor::CPPTYPE_ENUM:
      vars["val_cpp"] = ClassName(val->enum_type(), true);
      break;
    default:
      vars["val_cpp"] = PrimitiveTypeName(options, val->cpp_type());
  }
  vars["key_wire_type"] = absl::StrCat(
      "TYPE_", absl::AsciiStrToUpper(DeclaredTypeMethodName(key->type())));
  vars["val_wire_type"] = absl::StrCat(
      "TYPE_", absl::AsciiStrToUpper(DeclaredTypeMethodName(val->type())));
}


// Returns true to make the message serialize in order, decided by the following
// factors in the order of precedence.
// --options().message_set_wire_format() == true
// --the message is in the allowlist (true)
// --GOOGLE_PROTOBUF_SHUFFLE_SERIALIZE is defined (false)
// --a ranage of message names that are allowed to stay in order (true)
bool ShouldSerializeInOrder(const Descriptor* descriptor,
                            const Options& options) {
  return true;
}

bool IsCrossFileMapField(const FieldDescriptor* field) {
  if (!field->is_map()) {
    return false;
  }

  const Descriptor* d = field->message_type();
  const FieldDescriptor* value = d->FindFieldByNumber(2);

  return IsCrossFileMessage(value);
}

bool IsCrossFileMaybeMap(const FieldDescriptor* field) {
  if (IsCrossFileMapField(field)) {
    return true;
  }

  return IsCrossFileMessage(field);
}

bool HasNonSplitOptionalString(const Descriptor* desc, const Options& options) {
  for (const auto* field : FieldRange(desc)) {
    if (IsString(field) && !field->is_repeated() &&
        !field->real_containing_oneof() && !ShouldSplit(field, options)) {
      return true;
    }
  }
  return false;
}

// Returns true if two chunks may be grouped for hasword check to skip multiple
// cold fields at once. They have to share the following traits:
// - whether they have hasbits
// - whether they are rarely present
// - whether they are split
bool MayGroupChunksForHaswordsCheck(const FieldChunk& a, const FieldChunk& b) {
  return a.has_hasbit == b.has_hasbit &&
         a.is_rarely_present == b.is_rarely_present &&
         a.should_split == b.should_split;
}

// Return the number of bits set in n, a non-negative integer.
static int popcnt(uint32_t n) {
  int result = 0;
  while (n != 0) {
    result += (n & 1);
    n = n / 2;
  }
  return result;
}

// Returns true if it emits conditional check against hasbit words. This is
// useful to skip multiple fields that are unlikely present based on profile
// (go/pdproto). Assumes that each chunk is limited to one has "byte".
bool MaybeEmitHaswordsCheck(ChunkIterator it, ChunkIterator end,
                            const Options& options,
                            const std::vector<int>& has_bit_indices,
                            int cached_has_word_index, const std::string& from,
                            io::Printer* p) {
  if (!it->has_hasbit || !IsProfileDriven(options) ||
      std::distance(it, end) < 2 || !it->is_rarely_present) {
    return false;
  }

  auto hasbit_word = [&has_bit_indices](const FieldDescriptor* field) {
    return has_bit_indices[field->index()] / 32;
  };
  auto is_same_hasword = [&](const FieldChunk& a, const FieldChunk& b) {
    // Empty fields are assumed to have the same haswords.
    if (a.fields.empty() || b.fields.empty()) return true;

    return hasbit_word(a.fields.front()) == hasbit_word(b.fields.front());
  };

  struct HasWordMask {
    int word;
    uint32_t mask;
  };

  std::vector<HasWordMask> hasword_masks;
  while (it != end) {
    auto next = FindNextUnequalChunk(it, end, is_same_hasword);
    for (; it != next; ++it) {
      if (!it->fields.empty()) {
        hasword_masks.push_back({hasbit_word(it->fields.front()),
                                 GenChunkMask(it, next, has_bit_indices)});
        break;
      }
    }
    // Jump to the next batch instead.
    it = next;
  }

  if (hasword_masks.empty()) return false;

  // Emit has_bit check for each has_bit_dword index.
  p->Emit({{"cond",
            [&] {
              int first_word = hasword_masks.front().word;
              for (const auto& m : hasword_masks) {
                uint32_t mask = m.mask;
                int this_word = m.word;
                if (this_word != first_word) {
                  p->Emit(R"cc(
                    ||
                  )cc");
                }
                auto v =
                    p->WithVars({{"mask", absl::StrFormat("0x%08xU", mask)}});
                if (this_word == cached_has_word_index) {
                  p->Emit("BatchCheckHasBit(cached_has_bits, $mask$)");
                } else {
                  p->Emit({{"from", from}, {"word", this_word}},
                          "BatchCheckHasBit($from$_impl_._has_bits_[$word$], "
                          "$mask$)");
                }
              }
            }}},
          R"cc(
            if (ABSL_PREDICT_FALSE($cond$)) {
          )cc");
  p->Indent();
  return true;
}


using Sub = ::google::protobuf::io::Printer::Sub;
std::vector<Sub> ClassVars(const Descriptor* desc, Options opts) {
  std::vector<Sub> vars = {
      {"pkg", Namespace(desc, opts)},
      {"Msg", ClassName(desc, false)},
      {"pkg::Msg", QualifiedClassName(desc, opts)},
      {"pkg.Msg", desc->full_name()},

      // Old-style names, to be removed once all usages are gone in this and
      // other files.
      {"classname", ClassName(desc, false)},
      {"classtype", QualifiedClassName(desc, opts)},
      {"full_name", desc->full_name()},
      {"superclass", SuperClassName(desc, opts)},

      Sub("WeakDescriptorSelfPin",
          UsingImplicitWeakDescriptor(desc->file(), opts)
              ? absl::StrCat(StrongReferenceToType(desc, opts), ";")
              : "")
          .WithSuffix(";"),
  };

  for (auto& pair : MessageVars(desc)) {
    vars.push_back({std::string(pair.first), pair.second});
  }

  for (auto& pair : UnknownFieldsVars(desc, opts)) {
    vars.push_back({std::string(pair.first), pair.second});
  }

  return vars;
}

}  // namespace

// ===================================================================

MessageGenerator::MessageGenerator(
    const Descriptor* descriptor,
    const absl::flat_hash_map<absl::string_view, std::string>&,
    int index_in_file_messages, const Options& options,
    MessageSCCAnalyzer* scc_analyzer)
    : descriptor_(descriptor),
      index_in_file_messages_(index_in_file_messages),
      options_(options),
      field_generators_(descriptor),
      scc_analyzer_(scc_analyzer) {

  if (!message_layout_helper_) {
    message_layout_helper_ = std::make_unique<PaddingOptimizer>(descriptor);
  }

  // Compute optimized field order to be used for layout and initialization
  // purposes.
  num_weak_fields_ = CollectFieldsExcludingWeakAndOneof(descriptor_, options_,
                                                        optimized_order_);
  const size_t initial_size = optimized_order_.size();
  optimized_order_ = message_layout_helper_->OptimizeLayout(
      optimized_order_, options_, scc_analyzer_);
  ABSL_CHECK_EQ(initial_size, optimized_order_.size());
  // Verify that all split fields are placed at the end in the optimized order.
  ABSL_CHECK(std::is_sorted(
      optimized_order_.begin(), optimized_order_.end(),
      [this](const FieldDescriptor* a, const FieldDescriptor* b) {
        return static_cast<int>(ShouldSplit(a, options_)) <
               static_cast<int>(ShouldSplit(b, options_));
      }));

  // This message has hasbits iff one or more fields need one.
  for (auto field : optimized_order_) {
    if (HasHasbit(field, options_)) {
      if (has_bit_indices_.empty()) {
        has_bit_indices_.resize(descriptor_->field_count(), kNoHasbit);
      }
      has_bit_indices_[field->index()] = max_has_bit_index_++;
    }
    if (IsStringInlined(field, options_)) {
      if (inlined_string_indices_.empty()) {
        inlined_string_indices_.resize(descriptor_->field_count(), kNoHasbit);
        // The bitset[0] is for arena dtor tracking. Donating states start from
        // bitset[1];
        ++max_inlined_string_index_;
      }

      inlined_string_indices_[field->index()] = max_inlined_string_index_++;
    }
  }
  field_generators_.Build(options_, scc_analyzer_, has_bit_indices_,
                          inlined_string_indices_);

  for (int i = 0; i < descriptor->field_count(); ++i) {
    if (descriptor->field(i)->is_required()) {
      ++num_required_fields_;
    }
  }

  parse_function_generator_ = std::make_unique<ParseFunctionGenerator>(
      descriptor_, max_has_bit_index_, has_bit_indices_,
      inlined_string_indices_, options_, scc_analyzer_, variables_,
      index_in_file_messages_);
}

bool MessageGenerator::ShouldGenerateEnclosingIf(
    const FieldDescriptor& field) const {
  if (HasBitIndex(&field) == kNoHasbit) return false;
  // Always check hasbits for repeated fields since likely repeated fields,
  // which aren't assigned hasbits, would bail in the previous check.
  if (field.is_repeated()) return true;
  // Always check hasbits for message and string fields before clearing them.
  return field.cpp_type() == FieldDescriptor::CPPTYPE_MESSAGE ||
         field.cpp_type() == FieldDescriptor::CPPTYPE_STRING;
}

size_t MessageGenerator::HasBitsSize() const {
  return (max_has_bit_index_ + 31) / 32;
}

size_t MessageGenerator::InlinedStringDonatedSize() const {
  return (max_inlined_string_index_ + 31) / 32;
}

absl::flat_hash_map<absl::string_view, std::string>
MessageGenerator::HasBitVars(const FieldDescriptor* field) const {
  int has_bit_index = HasBitIndex(field);
  ABSL_CHECK_NE(has_bit_index, kNoHasbit);
  return {
      {"has_array_index", absl::StrCat(has_bit_index / 32)},
      {"has_mask", absl::StrFormat("0x%08xU", 1u << (has_bit_index % 32))},
  };
}

int MessageGenerator::HasBitIndex(const FieldDescriptor* field) const {
  return has_bit_indices_.empty() ? kNoHasbit
                                  : has_bit_indices_[field->index()];
}

int MessageGenerator::HasByteIndex(const FieldDescriptor* field) const {
  int hasbit = HasBitIndex(field);
  return hasbit == kNoHasbit ? kNoHasbit : hasbit / 8;
}

int MessageGenerator::HasWordIndex(const FieldDescriptor* field) const {
  int hasbit = HasBitIndex(field);
  return hasbit == kNoHasbit ? kNoHasbit : hasbit / 32;
}

void MessageGenerator::AddGenerators(
    std::vector<std::unique_ptr<EnumGenerator>>* enum_generators,
    std::vector<std::unique_ptr<ExtensionGenerator>>* extension_generators) {
  for (int i = 0; i < descriptor_->enum_type_count(); ++i) {
    enum_generators->emplace_back(
        std::make_unique<EnumGenerator>(descriptor_->enum_type(i), options_));
    enum_generators_.push_back(enum_generators->back().get());
  }
  for (int i = 0; i < descriptor_->extension_count(); ++i) {
    extension_generators->emplace_back(std::make_unique<ExtensionGenerator>(
        descriptor_->extension(i), options_, scc_analyzer_));
    extension_generators_.push_back(extension_generators->back().get());
  }
}

void MessageGenerator::GenerateFieldAccessorDeclarations(io::Printer* p) {
  auto v = p->WithVars(MessageVars(descriptor_));

  // optimized_fields_ does not contain fields where
  //    field->real_containing_oneof()
  // so we need to iterate over those as well.
  //
  // We place the non-oneof fields in optimized_order_, as that controls the
  // order of the _has_bits_ entries and we want GDB's pretty ps to be
  // able to infer these indices from the k[FIELDNAME]FieldNumber order.
  std::vector<const FieldDescriptor*> ordered_fields;
  ordered_fields.reserve(descriptor_->field_count());
  ordered_fields.insert(ordered_fields.begin(), optimized_order_.begin(),
                        optimized_order_.end());

  for (auto field : FieldRange(descriptor_)) {
    if (!field->real_containing_oneof() && !field->options().weak()) {
      continue;
    }
    ordered_fields.push_back(field);
  }

  if (!ordered_fields.empty()) {
    p->Emit({{
                "kFields",
                [&] {
                  for (auto field : ordered_fields) {
                    auto v = p->WithVars(FieldVars(field, options_));
                    p->Emit({Sub("kField", FieldConstantName(field))
                                 .AnnotatedAs(field)},
                            R"cc(
                              $kField$ = $number$,
                            )cc");
                  }
                },
            }},
            R"cc(
              enum : int {
                $kFields$,
              };
            )cc");
  }
  for (auto field : ordered_fields) {
    auto name = FieldName(field);

    auto v = p->WithVars(FieldVars(field, options_));
    auto t = p->WithVars(MakeTrackerCalls(field, options_));
    p->Emit({{"field_comment", FieldComment(field, options_)},
             Sub("const_impl", "const;").WithSuffix(";"),
             Sub("impl", ";").WithSuffix(";"),
             {"sizer",
              [&] {
                if (!field->is_repeated()) return;
                p->Emit({Sub("name_size", absl::StrCat(name, "_size"))
                             .AnnotatedAs(field)},
                        R"cc(
                          [[nodiscard]] $deprecated_attr $int $name_size$()
                              $const_impl$;
                        )cc");

                p->Emit({Sub("_internal_name_size",
                             absl::StrCat("_internal_", name, "_size"))
                             .AnnotatedAs(field)},
                        R"cc(
                          private:
                          int $_internal_name_size$() const;

                          public:
                        )cc");
              }},
             {"hazzer",
              [&] {
                if (!field->has_presence()) return;
                p->Emit({Sub("has_name", absl::StrCat("has_", name))
                             .AnnotatedAs(field)},
                        R"cc(
                          [[nodiscard]] $deprecated_attr $bool $has_name$()
                              $const_impl$;
                        )cc");
              }},
             {"internal_hazzer",
              [&] {
                if (!HasInternalHasMethod(field, options_)) {
                  return;
                }
                p->Emit({Sub("_internal_has_name",
                             absl::StrCat("_internal_has_", name))
                             .AnnotatedAs(field)},
                        R"cc(
                          private:
                          bool $_internal_has_name$() const;

                          public:
                        )cc");
              }},
             {"clearer",
              [&] {
                p->Emit({Sub("clear_name", absl::StrCat("clear_", name))
                             .AnnotatedAs({
                                 field,
                                 Semantic::kSet,
                             })},
                        R"cc(
                          $deprecated_attr $void $clear_name$() $impl$;
                        )cc");
              }},
             {"accessors",
              [&] {
                field_generators_.get(field).GenerateAccessorDeclarations(p);
              }}},
            R"cc(
              // $field_comment$
              $sizer$;
              $hazzer$;
              $internal_hazzer$;
              $clearer$;
              $accessors$;
            )cc");
  }

  if (descriptor_->extension_range_count() > 0) {
    // Generate accessors for extensions.
    // We use "_proto_TypeTraits" as a type name below because "TypeTraits"
    // causes problems if the class has a nested message or enum type with that
    // name and "_TypeTraits" is technically reserved for the C++ library since
    // it starts with an underscore followed by a capital letter.
    //
    // For similar reason, we use "_field_type" and "_is_packed" as parameter
    // names below, so that "field_type" and "is_packed" can be used as field
    // names.
    p->Emit(R"cc(
      template <typename _proto_TypeTraits, $pbi$::FieldType _field_type,
                bool _is_packed,
                typename = typename _proto_TypeTraits::Singular>
      PROTOBUF_FUTURE_ADD_NODISCARD inline bool HasExtension(
          const $pbi$::ExtensionIdentifier<$Msg$, _proto_TypeTraits,
                                           _field_type, _is_packed>& id) const {
        $WeakDescriptorSelfPin$;
        $annotate_extension_has$;
        return $extensions$.Has(id.number());
      }

      template <typename _proto_TypeTraits, $pbi$::FieldType _field_type,
                bool _is_packed>
      inline void ClearExtension(
          const $pbi$::ExtensionIdentifier<$Msg$, _proto_TypeTraits,
                                           _field_type, _is_packed>& id) {
        $WeakDescriptorSelfPin$;
        $extensions$.ClearExtension(id.number());
        $annotate_extension_clear$;
      }

      template <typename _proto_TypeTraits, $pbi$::FieldType _field_type,
                bool _is_packed,
                typename = typename _proto_TypeTraits::Repeated>
      PROTOBUF_FUTURE_ADD_NODISCARD inline int ExtensionSize(
          const $pbi$::ExtensionIdentifier<$Msg$, _proto_TypeTraits,
                                           _field_type, _is_packed>& id) const {
        $WeakDescriptorSelfPin$;
        $annotate_extension_repeated_size$;
        return $extensions$.ExtensionSize(id.number());
      }

      template <typename _proto_TypeTraits, $pbi$::FieldType _field_type,
                bool _is_packed,
                ::std::enable_if_t<!_proto_TypeTraits::kLifetimeBound, int> = 0>
      PROTOBUF_FUTURE_ADD_NODISCARD inline
          typename _proto_TypeTraits::Singular::ConstType
          GetExtension(const $pbi$::ExtensionIdentifier<
                       $Msg$, _proto_TypeTraits, _field_type, _is_packed>& id)
              const {
        $WeakDescriptorSelfPin$;
        $annotate_extension_get$;
        return _proto_TypeTraits::Get(id.number(), $extensions$, id.default_value());
      }

      template <typename _proto_TypeTraits, $pbi$::FieldType _field_type,
                bool _is_packed,
                ::std::enable_if_t<_proto_TypeTraits::kLifetimeBound, int> = 0>
      PROTOBUF_FUTURE_ADD_NODISCARD inline
          typename _proto_TypeTraits::Singular::ConstType
          GetExtension(const $pbi$::ExtensionIdentifier<
                       $Msg$, _proto_TypeTraits, _field_type, _is_packed>& id)
              const ABSL_ATTRIBUTE_LIFETIME_BOUND {
        $WeakDescriptorSelfPin$;
        $annotate_extension_get$;
        return _proto_TypeTraits::Get(GetArena(), id.number(), $extensions$,
                                      id.default_value());
      }

      template <typename _proto_TypeTraits, $pbi$::FieldType _field_type,
                bool _is_packed>
      inline typename _proto_TypeTraits::Singular::MutableType MutableExtension(
          const $pbi$::ExtensionIdentifier<$Msg$, _proto_TypeTraits,
                                           _field_type, _is_packed>& id)
          ABSL_ATTRIBUTE_LIFETIME_BOUND {
        $WeakDescriptorSelfPin$;
        $annotate_extension_mutable$;
        return _proto_TypeTraits::Mutable(GetArena(), id.number(), _field_type,
                                          &$extensions$);
      }

      template <typename _proto_TypeTraits, $pbi$::FieldType _field_type,
                bool _is_packed>
      inline void SetExtension(
          const $pbi$::ExtensionIdentifier<$Msg$, _proto_TypeTraits,
                                           _field_type, _is_packed>& id,
          typename _proto_TypeTraits::Singular::ConstType value) {
        $WeakDescriptorSelfPin$;
        _proto_TypeTraits::Set(GetArena(), id.number(), _field_type, value,
                               &$extensions$);
        $annotate_extension_set$;
      }

      template <typename _proto_TypeTraits, $pbi$::FieldType _field_type,
                bool _is_packed>
      inline void SetAllocatedExtension(
          const $pbi$::ExtensionIdentifier<$Msg$, _proto_TypeTraits,
                                           _field_type, _is_packed>& id,
          typename _proto_TypeTraits::Singular::MutableType value) {
        $WeakDescriptorSelfPin$;
        _proto_TypeTraits::SetAllocated(GetArena(), id.number(), _field_type,
                                        value, &$extensions$);
        $annotate_extension_set$;
      }
      template <typename _proto_TypeTraits, $pbi$::FieldType _field_type,
                bool _is_packed>
      inline void UnsafeArenaSetAllocatedExtension(
          const $pbi$::ExtensionIdentifier<$Msg$, _proto_TypeTraits,
                                           _field_type, _is_packed>& id,
          typename _proto_TypeTraits::Singular::MutableType value) {
        $WeakDescriptorSelfPin$;
        _proto_TypeTraits::UnsafeArenaSetAllocated(
            GetArena(), id.number(), _field_type, value, &$extensions$);
        $annotate_extension_set$;
      }
      template <typename _proto_TypeTraits, $pbi$::FieldType _field_type,
                bool _is_packed>
      [[nodiscard]] inline typename _proto_TypeTraits::Singular::MutableType
      ReleaseExtension(const $pbi$::ExtensionIdentifier<
                       $Msg$, _proto_TypeTraits, _field_type, _is_packed>& id) {
        $WeakDescriptorSelfPin$;
        $annotate_extension_release$;
        return _proto_TypeTraits::Release(GetArena(), id.number(), _field_type,
                                          &$extensions$);
      }
      template <typename _proto_TypeTraits, $pbi$::FieldType _field_type,
                bool _is_packed>
      inline typename _proto_TypeTraits::Singular::MutableType
      UnsafeArenaReleaseExtension(
          const $pbi$::ExtensionIdentifier<$Msg$, _proto_TypeTraits,
                                           _field_type, _is_packed>& id) {
        $WeakDescriptorSelfPin$;
        $annotate_extension_release$;
        return _proto_TypeTraits::UnsafeArenaRelease(
            GetArena(), id.number(), _field_type, &$extensions$);
      }

      template <typename _proto_TypeTraits, $pbi$::FieldType _field_type,
                bool _is_packed,
                ::std::enable_if_t<!_proto_TypeTraits::kLifetimeBound, int> = 0>
      PROTOBUF_FUTURE_ADD_NODISCARD inline
          typename _proto_TypeTraits::Repeated::ConstType
          GetExtension(
              const $pbi$::ExtensionIdentifier<$Msg$, _proto_TypeTraits,
                                               _field_type, _is_packed>& id,
              int index) const {
        $WeakDescriptorSelfPin$;
        $annotate_repeated_extension_get$;
        return _proto_TypeTraits::Get(id.number(), $extensions$, index);
      }

      template <typename _proto_TypeTraits, $pbi$::FieldType _field_type,
                bool _is_packed,
                ::std::enable_if_t<_proto_TypeTraits::kLifetimeBound, int> = 0>
      PROTOBUF_FUTURE_ADD_NODISCARD inline
          typename _proto_TypeTraits::Repeated::ConstType
          GetExtension(
              const $pbi$::ExtensionIdentifier<$Msg$, _proto_TypeTraits,
                                               _field_type, _is_packed>& id,
              int index) const ABSL_ATTRIBUTE_LIFETIME_BOUND {
        $WeakDescriptorSelfPin$;
        $annotate_repeated_extension_get$;
        return _proto_TypeTraits::Get(id.number(), $extensions$, index);
      }

      template <typename _proto_TypeTraits, $pbi$::FieldType _field_type,
                bool _is_packed>
      inline typename _proto_TypeTraits::Repeated::MutableType MutableExtension(
          const $pbi$::ExtensionIdentifier<$Msg$, _proto_TypeTraits,
                                           _field_type, _is_packed>& id,
          int index) ABSL_ATTRIBUTE_LIFETIME_BOUND {
        $WeakDescriptorSelfPin$;
        $annotate_repeated_extension_mutable$;
        return _proto_TypeTraits::Mutable(id.number(), index, &$extensions$);
      }

      template <typename _proto_TypeTraits, $pbi$::FieldType _field_type,
                bool _is_packed>
      inline void SetExtension(
          const $pbi$::ExtensionIdentifier<$Msg$, _proto_TypeTraits,
                                           _field_type, _is_packed>& id,
          int index, typename _proto_TypeTraits::Repeated::ConstType value) {
        $WeakDescriptorSelfPin$;
        _proto_TypeTraits::Set(id.number(), index, value, &$extensions$);
        $annotate_repeated_extension_set$;
      }

      template <typename _proto_TypeTraits, $pbi$::FieldType _field_type,
                bool _is_packed>
      inline typename _proto_TypeTraits::Repeated::MutableType AddExtension(
          const $pbi$::ExtensionIdentifier<$Msg$, _proto_TypeTraits,
                                           _field_type, _is_packed>& id)
          ABSL_ATTRIBUTE_LIFETIME_BOUND {
        $WeakDescriptorSelfPin$;
        typename _proto_TypeTraits::Repeated::MutableType to_add =
            _proto_TypeTraits::Add(GetArena(), id.number(), _field_type,
                                   &$extensions$);
        $annotate_repeated_extension_add_mutable$;
        return to_add;
      }

      template <typename _proto_TypeTraits, $pbi$::FieldType _field_type,
                bool _is_packed>
      inline void AddExtension(
          const $pbi$::ExtensionIdentifier<$Msg$, _proto_TypeTraits,
                                           _field_type, _is_packed>& id,
          typename _proto_TypeTraits::Repeated::ConstType value) {
        $WeakDescriptorSelfPin$;
        _proto_TypeTraits::Add(GetArena(), id.number(), _field_type, _is_packed,
                               value, &$extensions$);
        $annotate_repeated_extension_add$;
      }

      template <typename _proto_TypeTraits, $pbi$::FieldType _field_type,
                bool _is_packed>
      PROTOBUF_FUTURE_ADD_NODISCARD inline const typename _proto_TypeTraits::
          Repeated::RepeatedFieldType&
          GetRepeatedExtension(
              const $pbi$::ExtensionIdentifier<$Msg$, _proto_TypeTraits,
                                               _field_type, _is_packed>& id)
              const ABSL_ATTRIBUTE_LIFETIME_BOUND {
        $WeakDescriptorSelfPin$;
        $annotate_repeated_extension_list$;
        return _proto_TypeTraits::GetRepeated(id.number(), $extensions$);
      }

      template <typename _proto_TypeTraits, $pbi$::FieldType _field_type,
                bool _is_packed>
      inline typename _proto_TypeTraits::Repeated::RepeatedFieldType* $nonnull$
      MutableRepeatedExtension(
          const $pbi$::ExtensionIdentifier<$Msg$, _proto_TypeTraits,
                                           _field_type, _is_packed>& id)
          ABSL_ATTRIBUTE_LIFETIME_BOUND {
        $WeakDescriptorSelfPin$;
        $annotate_repeated_extension_list_mutable$;
        return _proto_TypeTraits::MutableRepeated(
            GetArena(), id.number(), _field_type, _is_packed, &$extensions$);
      }
    )cc");

    // Generate MessageSet specific APIs for proto2 MessageSet.
    // For testing purposes we don't check for bridge.MessageSet, so
    // we don't use IsProto2MessageSet
    if (descriptor_->options().message_set_wire_format() &&
        !options_.opensource_runtime && !options_.lite_implicit_weak_fields) {
      // Special-case MessageSet.
      p->Emit(R"cc(
        GOOGLE_PROTOBUF_EXTENSION_MESSAGE_SET_ACCESSORS($Msg$);
      )cc");
    }
  }

  for (auto oneof : OneOfRange(descriptor_)) {
    p->Emit({{"oneof_name", oneof->name()},
             Sub{"clear_oneof_name", absl::StrCat("clear_", oneof->name())}
                 .AnnotatedAs({oneof, Semantic::kSet}),
             {"OneOfName", UnderscoresToCamelCase(oneof->name(), true)}},
            R"cc(
              void $clear_oneof_name$();
              $OneOfName$Case $oneof_name$_case() const;
            )cc");
  }
}

void MessageGenerator::GenerateSingularFieldHasBits(
    const FieldDescriptor* field, io::Printer* p) {
  auto t = p->WithVars(MakeTrackerCalls(field, options_));
  if (field->options().weak()) {
    p->Emit(
        R"cc(
          inline bool $classname$::has_$name$() const {
            $WeakDescriptorSelfPin$;
            $annotate_has$;
            return $weak_field_map$.Has($number$);
          }
        )cc");
    return;
  }
  if (GetFieldHasbitMode(field, options_) == HasbitMode::kTrueHasbit) {
    auto v = p->WithVars(HasBitVars(field));
    p->Emit(
        {Sub{"ASSUME",
             [&] {
               if (field->cpp_type() == FieldDescriptor::CPPTYPE_MESSAGE &&
                   !IsLazy(field, options_, scc_analyzer_)) {
                 // We maintain the invariant that for a submessage x, has_x()
                 // returning true implies that x_ is not null. By giving this
                 // information to the compiler, we allow it to eliminate
                 // unnecessary null checks later on.
                 p->Emit(
                     R"cc(PROTOBUF_ASSUME(!value || $field$ != nullptr);)cc");
               }
             }}
             .WithSuffix(";")},
        R"cc(
          inline bool $classname$::has_$name$() const {
            $WeakDescriptorSelfPin$;
            $annotate_has$;
            bool value = CheckHasBit($has_bits$[$has_array_index$], $has_mask$);
            $ASSUME$;
            return value;
          }
        )cc");
  }
}

void MessageGenerator::GenerateOneofHasBits(io::Printer* p) {
  for (const auto* oneof : OneOfRange(descriptor_)) {
    p->Emit(
        {
            {"oneof_index", oneof->index()},
            {"oneof_name", oneof->name()},
            {"cap_oneof_name", absl::AsciiStrToUpper(oneof->name())},
        },
        R"cc(
          inline bool $classname$::has_$oneof_name$() const {
            return $oneof_name$_case() != $cap_oneof_name$_NOT_SET;
          }
          inline void $classname$::clear_has_$oneof_name$() {
            $oneof_case$[$oneof_index$] = $cap_oneof_name$_NOT_SET;
          }
        )cc");
  }
}

void MessageGenerator::GenerateOneofMemberHasBits(const FieldDescriptor* field,
                                                  io::Printer* p) {
  // Singular field in a oneof
  // N.B.: Without field presence, we do not use has-bits or generate
  // has_$name$() methods, but oneofs still have set_has_$name$().
  // Oneofs also have private _internal_has_$name$() a helper method.
  if (field->has_presence()) {
    auto t = p->WithVars(MakeTrackerCalls(field, options_));
    p->Emit(R"cc(
      inline bool $classname$::has_$name$() const {
        $WeakDescriptorSelfPin$;
        $annotate_has$;
        return $has_field$;
      }
    )cc");
  }
  if (HasInternalHasMethod(field, options_)) {
    p->Emit(R"cc(
      inline bool $classname$::_internal_has_$name_internal$() const {
        return $has_field$;
      }
    )cc");
  }
  // set_has_$name$() for oneof fields is always private; hence should not be
  // annotated.
  p->Emit(R"cc(
    inline void $classname$::set_has_$name_internal$() {
      $oneof_case$[$oneof_index$] = k$field_name$;
    }
  )cc");
}

void MessageGenerator::GenerateFieldClear(const FieldDescriptor* field,
                                          bool is_inline, io::Printer* p) {
  auto t = p->WithVars(MakeTrackerCalls(field, options_));
  p->Emit({{"inline", is_inline ? "inline" : ""},
           {"body",
            [&] {
              if (field->real_containing_oneof()) {
                // Clear this field only if it is the active field in this
                // oneof, otherwise ignore
                p->Emit(
                    {{"clearing_code",
                      [&] {
                        field_generators_.get(field).GenerateClearingCode(p);
                      }}},
                    R"cc(
                      if ($has_field$) {
                        $clearing_code$;
                        clear_has_$oneof_name$();
                      }
                    )cc");
              } else {
                // TODO: figure out if early return breaks tracking
                if (ShouldSplit(field, options_)) {
                  p->Emit(R"cc(
                    if (ABSL_PREDICT_TRUE(IsSplitMessageDefault()))
                      return;
                  )cc");
                }
                field_generators_.get(field).GenerateClearingCode(p);
                if (HasHasbit(field, options_)) {
                  auto v = p->WithVars(HasBitVars(field));
                  p->Emit({{"clear_has_bit", field->is_repeated()
                                                 ? "ClearHasBitForRepeated"
                                                 : "ClearHasBit"}},
                          R"cc(
                            $clear_has_bit$($has_bits$[$has_array_index$],
                                            $has_mask$);
                          )cc");
                }
              }
            }}},
          R"cc(
            $inline $void $classname$::clear_$name$() {
              $pbi$::TSanWrite(&_impl_);
              $WeakDescriptorSelfPin$;
              $body$;
              $annotate_clear$;
            }
          )cc");
}

void MessageGenerator::GenerateCheckHasBitConsistency(
    io::Printer* p, absl::string_view prefix) {
  p->Emit({{"prefix", prefix}},
          R"cc(
            if constexpr (::_pbi::DebugHardenCheckHasBitConsistency()) {
              $prefix$CheckHasBitConsistency();
            }
          )cc");
}

namespace {

class AccessorVerifier {
 public:
  using SourceLocation = io::Printer::SourceLocation;

  explicit AccessorVerifier(const FieldDescriptor* field) : field_(field) {}
  ~AccessorVerifier() {
    ABSL_CHECK(!needs_annotate_) << Error(SourceLocation::current());
    ABSL_CHECK(!needs_weak_descriptor_pin_) << Error(SourceLocation::current());
  }

  void operator()(absl::string_view label, io::Printer::SourceLocation loc) {
    if (label == "name" || label == "release_name") {
      // All accessors use $name$ or $release_name$ when constructing the
      // function name. We hook into those to determine that an accessor is
      // starting.
      SetTracker(needs_annotate_, true, loc);
      SetTracker(needs_weak_descriptor_pin_, true, loc);
      loc_ = loc;
    } else if (absl::StartsWith(label, "annotate")) {
      // All annotation labels start with `annotate`. Eg `annotate_get`.
      SetTracker(needs_annotate_, false, loc);
      loc_ = loc;
    } else if (label == "WeakDescriptorSelfPin") {
      // The self pin for weak descriptor types must be on every accessor.
      SetTracker(needs_weak_descriptor_pin_, false, loc);
      loc_ = loc;
    }
  }

 private:
  std::string Error(SourceLocation loc) const {
    return absl::StrFormat("Field %s printed from %s:%d (prev %s:%d)\n",
                           field_->full_name(), loc.file_name(), loc.line(),
                           loc_.file_name(), loc_.line());
  }

  void SetTracker(bool& v, bool new_value, SourceLocation loc) {
    ABSL_CHECK_NE(v, new_value) << Error(loc);
    v = new_value;
  }

  bool needs_annotate_ = false;
  bool needs_weak_descriptor_pin_ = false;
  // We keep these fields for error reporting.
  const FieldDescriptor* field_;
  // On error, we report two locations: the current one and the last one. This
  // can help determine where the bug is. For example, if we see "name" twice in
  // a row, the bug is likely in the "last" one and not the current one because
  // it means the previous accessor didn't add the required code.
  SourceLocation loc_;
};

}  // namespace

template <bool kIsV2>
void MessageGenerator::EmitCheckAndUpdateByteSizeForField(
    const FieldDescriptor* field, io::Printer* p, bool try_batch) const {
  absl::AnyInvocable<void()> emit_body = [&] {
    const auto& gen = field_generators_.get(field);
    if constexpr (!kIsV2) {
      gen.GenerateByteSize(p);
    } else {
    }
  };

  if (!HasHasbit(field, options_)) {
    MayEmitIfNonDefaultCheck(p, "this_.", field, options_, std::move(emit_body),
                             /*with_enclosing_braces_always=*/true);
    return;
  }
  if (field->options().weak()) {
    p->Emit({{"emit_body", [&] { emit_body(); }}},
            R"cc(
              if (has_$name$()) {
                $emit_body$;
              }
            )cc");
    return;
  }

  int has_bit_index = has_bit_indices_[field->index()];
  p->Emit(
      {{"condition", GenerateConditionMaybeWithProbabilityForField(
                         has_bit_index, field, options_, field->is_repeated())},
       {"check_nondefault_and_emit_body",
        [&] {
          // Note that it's possible that the field has explicit presence.
          // In that case, nondefault check will not be emitted but
          // emit_body will still be emitted.
          MayEmitIfNonDefaultCheck(p, "this_.", field, options_,
                                   std::move(emit_body),
                                   /*with_enclosing_braces_always=*/false);
        }}},
      R"cc(
        if ($condition$) {
          $check_nondefault_and_emit_body$;
        }
      )cc");
}

void MessageGenerator::MaybeEmitUpdateCachedHasbits(
    const FieldDescriptor* field, io::Printer* p,
    int& cached_has_word_index) const {
  if (!HasHasbit(field, options_) || field->options().weak()) return;

  int has_bit_index = has_bit_indices_[field->index()];

  if (cached_has_word_index == (has_bit_index / 32)) return;

  cached_has_word_index = (has_bit_index / 32);
  p->Emit({{"index", cached_has_word_index}},
          R"cc(
            cached_has_bits = this_.$has_bits$[$index$];
          )cc");
}

void MessageGenerator::EmitUpdateByteSizeForField(
    const FieldDescriptor* field, io::Printer* p,
    int& cached_has_word_index) const {
  p->Emit(
      {{"comment", [&] { PrintFieldComment(Formatter{p}, field, options_); }},
       {"update_cached_has_bits",
        [&] { MaybeEmitUpdateCachedHasbits(field, p, cached_has_word_index); }},
       {"check_and_update_byte_size_for_field",
        [&]() {
          EmitCheckAndUpdateByteSizeForField</*kIsV2=*/false>(
              field, p, /*try_batch=*/false);
        }}},
      R"cc(
        $comment$;
        $update_cached_has_bits$;
        $check_and_update_byte_size_for_field$;
      )cc");
}

void MessageGenerator::EmitUpdateByteSizeV2ForNumerics(
    size_t field_size, io::Printer* p, int& cached_has_word_index,
    std::vector<const FieldDescriptor*>&& fields) const {
  if (fields.empty()) return;

  auto v = p->WithVars({{"field_size", field_size}});
  p->Emit(R"cc(
    // fixed size numerics: $field_size$
  )cc");
  for (const auto* f : fields) {
    p->Emit({{"full_name", f->full_name()}},
            R"cc(
              // $full_name$
            )cc");
  }

  p->Emit({{"mask",
            absl::StrFormat("0x%08xU", GenChunkMask(fields, has_bit_indices_))},
           {"size", 1 + 4 + field_size},  // tag + field number + payload
           {"update_cached_has_bits",
            [&] {
              MaybeEmitUpdateCachedHasbits(fields.front(), p,
                                           cached_has_word_index);
            }}},
          R"cc(
            $update_cached_has_bits$;
            total_size += absl::popcount(cached_has_bits & $mask$) * $size$;
          )cc");
}


void MessageGenerator::GenerateFieldAccessorDefinitions(io::Printer* p) {
  p->Emit("// $classname$\n\n");

  for (auto field : FieldRange(descriptor_)) {
    // We use a print listener to verify that the field generators properly add
    // the right annotations. This is only a verification step aimed to prevent
    // bugs where we have lack of test coverage. Note that this will verify the
    // annotations even when the particular feature is not on because we look at
    // the substitution variables, not the substitution result.
    // The check is a state machine that verifies that every substitution for
    // `name` is followed by one and only one for needed annotations. False
    // positives are accessors that are using $name$ for an internal name. For
    // those you can use $name_internal$ which is the same substitution but not
    // tracked by the verifier.
    const auto accessor_verifier =
        p->WithSubstitutionListener(AccessorVerifier(field));

    PrintFieldComment(Formatter{p}, field, options_);

    auto v = p->WithVars(FieldVars(field, options_));
    auto t = p->WithVars(MakeTrackerCalls(field, options_));
    if (field->is_repeated()) {
      p->Emit(R"cc(
        inline int $classname$::_internal_$name_internal$_size() const {
          return _internal_$name_internal$().size();
        }
        inline int $classname$::$name$_size() const {
          $WeakDescriptorSelfPin$;
          $annotate_size$;
          return _internal_$name_internal$_size();
        }
      )cc");
    } else if (field->real_containing_oneof()) {
      GenerateOneofMemberHasBits(field, p);
    } else {
      GenerateSingularFieldHasBits(field, p);
    }

    if (!IsCrossFileMaybeMap(field)) {
      GenerateFieldClear(field, true, p);
    }
    // Generate type-specific accessors.
    field_generators_.get(field).GenerateInlineAccessorDefinitions(p);

    p->Emit("\n");
  }

  GenerateOneofHasBits(p);
}

void MessageGenerator::GenerateVerifyDecl(io::Printer* p) {
}

void MessageGenerator::GenerateAnnotationDecl(io::Printer* p) {
}

void MessageGenerator::GenerateMapEntryClassDefinition(io::Printer* p) {
  Formatter format(p);
  absl::flat_hash_map<absl::string_view, std::string> vars;
  CollectMapInfo(options_, descriptor_, &vars);
  ABSL_CHECK(HasDescriptorMethods(descriptor_->file(), options_));
  auto v = p->WithVars(std::move(vars));
  // Templatize constexpr constructor as a workaround for a bug in gcc 12
  // (warning in gcc 13).
  p->Emit(
      {{"decl_verify_func",
        [&] {
        }},
       {"decl_annotate", [&] { GenerateAnnotationDecl(p); }},
       {"parse_decls",
        [&] {
          parse_function_generator_->GenerateDataDecls(p);
        }}},
      R"cc(
        class $classname$ final
            : public $pbi$::MapEntry<$key_cpp$, $val_cpp$,
                                     $pbi$::WireFormatLite::$key_wire_type$,
                                     $pbi$::WireFormatLite::$val_wire_type$> {
         public:
          using SuperType =
              $pbi$::MapEntry<$key_cpp$, $val_cpp$,
                              $pbi$::WireFormatLite::$key_wire_type$,
                              $pbi$::WireFormatLite::$val_wire_type$>;
          $classname$();
          template <typename = void>
          explicit PROTOBUF_CONSTEXPR $classname$($pbi$::ConstantInitialized);
          explicit $classname$($pb$::Arena* $nullable$ arena);
          static constexpr const void* $nonnull$ internal_default_instance() {
            return &_$classname$_default_instance_;
          }

          $decl_verify_func$;

          static constexpr auto InternalGenerateClassData_();

         private:
          friend class $pb$::MessageLite;
          friend struct ::$tablename$;

          $parse_decls$;
          $decl_annotate$;

          const $pbi$::ClassData* $nonnull$ GetClassData() const PROTOBUF_FINAL;
          static void* $nonnull$ PlacementNew_(
              //~
              const void* $nonnull$, void* $nonnull$ mem,
              $pb$::Arena* $nullable$ arena);
          static constexpr auto InternalNewImpl_();
        };
        $dllexport_decl $extern const $pbi$::ClassDataFull $classname$_class_data_;
      )cc");
}

void MessageGenerator::GenerateImplDefinition(io::Printer* p) {
  if (HasSimpleBaseClass(descriptor_, options_)) return;
  // Prepare decls for _cached_size_ and _has_bits_.  Their position in the
  // output will be determined later.
  bool need_to_emit_cached_size = true;
  const size_t sizeof_has_bits = HasBitsSize();

  // To minimize padding, data members are divided into three sections:
  // (1) members assumed to align to 8 bytes
  // (2) members corresponding to message fields, re-ordered to optimize
  //     alignment.
  // (3) members assumed to align to 4 bytes.
  p->Emit(
      {{"extension_set",
        [&] {
          if (descriptor_->extension_range_count() == 0) return;

          p->Emit(R"cc(
            $pbi$::ExtensionSet _extensions_;
          )cc");
        }},
       {"tracker",
        [&] {
          if (!HasTracker(descriptor_, options_)) return;

          p->Emit(R"cc(
            static $pb$::AccessListener<$Msg$> _tracker_;
            static void TrackerOnGetMetadata() { $annotate_reflection$; }
          )cc");
        }},
       {"inlined_string_donated",
        [&] {
          // Generate _inlined_string_donated_ for inlined string type.
          // TODO: To avoid affecting the locality of
          // `_has_bits_`, should this be below or above `_has_bits_`?
          if (inlined_string_indices_.empty()) return;

          p->Emit({{"donated_size", InlinedStringDonatedSize()}},
                  R"cc(
                    $pbi$::HasBits<$donated_size$> _inlined_string_donated_;
                  )cc");
        }},
       {"has_bits",
        [&] {
          if (has_bit_indices_.empty()) return;

          // _has_bits_ is frequently accessed, so to reduce code size and
          // improve speed, it should be close to the start of the object.
          // Placing _cached_size_ together with _has_bits_ improves cache
          // locality despite potential alignment padding.
          p->Emit({{"sizeof_has_bits", sizeof_has_bits}}, R"cc(
            $pbi$::HasBits<$sizeof_has_bits$> _has_bits_;
          )cc");
          if (need_to_emit_cached_size) {
            p->Emit(R"cc(
              $pbi$::CachedSize _cached_size_;
            )cc");
            need_to_emit_cached_size = false;
          }
        }},
       {"field_members",
        [&] {
          // Emit some private and static members
          for (auto field : optimized_order_) {
            field_generators_.get(field).GenerateStaticMembers(p);
            if (!ShouldSplit(field, options_)) {
              field_generators_.get(field).GeneratePrivateMembers(p);
            }
          }
        }},
       {"decl_split",
        [&] {
          if (!ShouldSplit(descriptor_, options_)) return;
          p->Emit({{"split_field",
                    [&] {
                      for (auto field : optimized_order_) {
                        if (!ShouldSplit(field, options_)) continue;
                        field_generators_.get(field).GeneratePrivateMembers(p);
                      }
                    }}},
                  R"cc(
                    struct Split {
                      $split_field$;
                      using InternalArenaConstructable_ = void;
                      using DestructorSkippable_ = void;
                    };
                    static_assert(::std::is_trivially_copy_constructible_v<Split>);
                    static_assert(::std::is_trivially_destructible_v<Split>);
                    Split* $nonnull$ _split_;
                  )cc");
        }},
       {"oneof_members",
        [&] {
          // For each oneof generate a union
          for (auto oneof : OneOfRange(descriptor_)) {
            // explicit empty constructor is needed when union contains
            // ArenaStringPtr members for string fields.
            p->Emit(
                {{"camel_oneof_name",
                  UnderscoresToCamelCase(oneof->name(), true)},
                 {"oneof_name", oneof->name()},
                 {"oneof_fields",
                  [&] {
                    for (auto field : FieldRange(oneof)) {
                      field_generators_.get(field).GeneratePrivateMembers(p);
                    }
                  }}},
                R"cc(
                  union $camel_oneof_name$Union {
                    constexpr $camel_oneof_name$Union() : _constinit_{} {}
                    $pbi$::ConstantInitialized _constinit_;
                    $oneof_fields$;
                  } $oneof_name$_;
                )cc");
            for (auto field : FieldRange(oneof)) {
              field_generators_.get(field).GenerateStaticMembers(p);
            }
          }
        }},
       {"cached_size_if_no_hasbits",
        [&] {
          if (!need_to_emit_cached_size) return;

          need_to_emit_cached_size = false;
          p->Emit(R"cc(
            $pbi$::CachedSize _cached_size_;
          )cc");
        }},
       {"oneof_case",
        [&] {
          // Generate _oneof_case_.
          if (descriptor_->real_oneof_decl_count() == 0) return;

          p->Emit({{"count", descriptor_->real_oneof_decl_count()}},
                  R"cc(
                    $uint32$ _oneof_case_[$count$];
                  )cc");
        }},
       {"weak_field_map",
        [&] {
          if (num_weak_fields_ == 0) return;

          p->Emit(R"cc(
            $pbi$::WeakFieldMap _weak_field_map_;
          )cc");
        }},
       {"union_impl",
        [&] {
          // Only create the _impl_ field if it contains data.
          if (!HasImplData(descriptor_, options_)) return;

          // clang-format off
            p->Emit(R"cc(union { Impl_ _impl_; };)cc");
          // clang-format on
        }}},
      R"cc(
        struct Impl_ {
          //~ TODO: check if/when there is a need for an
          //~ outline dtor.
          inline explicit constexpr Impl_($pbi$::InternalVisibility visibility,
                                          $pbi$::ConstantInitialized) noexcept;
          inline explicit Impl_(
              //~
              $pbi$::InternalVisibility visibility,
              $pb$::Arena* $nullable$ arena);
          inline explicit Impl_(
              //~
              $pbi$::InternalVisibility visibility,
              $pb$::Arena* $nullable$ arena, const Impl_& from,
              const $classname$& from_msg);
          //~ Members assumed to align to 8 bytes:
          $extension_set$;
          $tracker$;
          $inlined_string_donated$;
          $has_bits$;
          //~ Field members:
          $field_members$;
          $decl_split$;
          $oneof_members$;
          //~ Members assumed to align to 4 bytes:
          $cached_size_if_no_hasbits$;
          $oneof_case$;
          $weak_field_map$;
          //~ For detecting when concurrent accessor calls cause races.
          PROTOBUF_TSAN_DECLARE_MEMBER
        };
        $union_impl$;
      )cc");

  ABSL_DCHECK(!need_to_emit_cached_size);
}

void MessageGenerator::GenerateAnyMethodDefinition(io::Printer* p) {
  ABSL_DCHECK(IsAnyMessage(descriptor_));

<<<<<<< HEAD
  p->Emit(
      {{"any_methods",
        [&] {
          if (HasDescriptorMethods(descriptor_->file(), options_)) {
            p->Emit(
                R"cc(
                  bool PackFrom(const $pb$::Message& message) {
                    $DCHK$_NE(&message, this);
                    return $pbi$::InternalPackFrom(message, mutable_type_url(),
                                                   _internal_mutable_value());
                  }
                  bool PackFrom(const $pb$::Message& message,
                                ::absl::string_view type_url_prefix) {
                    $DCHK$_NE(&message, this);
                    return $pbi$::InternalPackFrom(message, type_url_prefix,
                                                   mutable_type_url(),
                                                   _internal_mutable_value());
                  }
                  bool UnpackTo($pb$::Message* $nonnull$ message) const {
                    return $pbi$::InternalUnpackTo(_internal_type_url(),
                                                   _internal_value(), message);
                  }
                  static bool GetAnyFieldDescriptors(
                      const $pb$::Message& message,
                      const $pb$::FieldDescriptor * $nullable$ *
                          $nonnull$ type_url_field,
                      const $pb$::FieldDescriptor * $nullable$ *
                          $nonnull$ value_field);
                  template <
                      typename T,
                      class = typename std::enable_if_t<!std::is_convertible_v<
                          T, const $pb$::Message&>>>
                  bool PackFrom(const T& message) {
                    return $pbi$::InternalPackFrom<T>(
                        message, mutable_type_url(), _internal_mutable_value());
                  }
                  template <
                      typename T,
                      class = typename std::enable_if_t<!std::is_convertible_v<
                          T, const $pb$::Message&>>>
                  bool PackFrom(const T& message,
                                ::absl::string_view type_url_prefix) {
                    return $pbi$::InternalPackFrom<T>(
                        message, type_url_prefix, mutable_type_url(),
                        _internal_mutable_value());
                  }
                  template <
                      typename T,
                      class = typename std::enable_if_t<!std::is_convertible_v<
                          T, const $pb$::Message&>>>
                  bool UnpackTo(T* $nonnull$ message) const {
                    return $pbi$::InternalUnpackTo<T>(
                        _internal_type_url(), _internal_value(), message);
                  }
                )cc");
          } else {
            p->Emit(
                R"cc(
                  template <typename T>
                  bool PackFrom(const T& message) {
                    return $pbi$::InternalPackFrom(message, mutable_type_url(),
                                                   _internal_mutable_value());
                  }
                  template <typename T>
                  bool PackFrom(const T& message,
                                ::absl::string_view type_url_prefix) {
                    return $pbi$::InternalPackFrom(message, type_url_prefix,
                                                   mutable_type_url(),
                                                   _internal_mutable_value());
                  }
                  template <typename T>
                  bool UnpackTo(T* $nonnull$ message) const {
                    return $pbi$::InternalUnpackTo(_internal_type_url(),
                                                   _internal_value(), message);
                  }
                )cc");
          }
        }}},
      R"cc(
        // implements Any
        // -----------------------------------------------
=======
  p->Emit({{"any_methods",
            [&] {
              if (HasDescriptorMethods(descriptor_->file(), options_)) {
                p->Emit(
                    R"cc(
                      bool PackFrom(const $pb$::Message& message) {
                        $DCHK$_NE(&message, this);
                        return $pbi$::InternalPackFrom(message, mutable_type_url(), mutable_value());
                      }
                      bool PackFrom(const $pb$::Message& message,
                                    ::absl::string_view type_url_prefix) {
                        $DCHK$_NE(&message, this);
                        return $pbi$::InternalPackFrom(message, type_url_prefix,
                                                       mutable_type_url(),
                                                       mutable_value());
                      }
                      bool UnpackTo($pb$::Message* $nonnull$ message) const {
                        return $pbi$::InternalUnpackTo(
                            _internal_type_url(), _internal_value(), message);
                      }
                      static bool GetAnyFieldDescriptors(
                          const $pb$::Message& message,
                          const $pb$::FieldDescriptor * $nullable$ *
                              $nonnull$ type_url_field,
                          const $pb$::FieldDescriptor * $nullable$ *
                              $nonnull$ value_field);
                      template <
                          typename T,
                          class = typename std::enable_if<!std::is_convertible<
                              T, const $pb$::Message&>::value>::type>
                      bool PackFrom(const T& message) {
                        return $pbi$::InternalPackFrom<T>(
                            message, mutable_type_url(), mutable_value());
                      }
                      template <
                          typename T,
                          class = typename std::enable_if<!std::is_convertible<
                              T, const $pb$::Message&>::value>::type>
                      bool PackFrom(const T& message,
                                    ::absl::string_view type_url_prefix) {
                        return $pbi$::InternalPackFrom<T>(
                            message, type_url_prefix, mutable_type_url(),
                            mutable_value());
                      }
                      template <
                          typename T,
                          class = typename std::enable_if<!std::is_convertible<
                              T, const $pb$::Message&>::value>::type>
                      bool UnpackTo(T* $nonnull$ message) const {
                        return $pbi$::InternalUnpackTo<T>(
                            _internal_type_url(), _internal_value(), message);
                      }
                    )cc");
              } else {
                p->Emit(
                    R"cc(
                      template <typename T>
                      bool PackFrom(const T& message) {
                        return $pbi$::InternalPackFrom(message, mutable_type_url(), mutable_value());
                      }
                      template <typename T>
                      bool PackFrom(const T& message,
                                    ::absl::string_view type_url_prefix) {
                        return $pbi$::InternalPackFrom(message, type_url_prefix,
                                                       mutable_type_url(),
                                                       mutable_value());
                      }
                      template <typename T>
                      bool UnpackTo(T* $nonnull$ message) const {
                        return $pbi$::InternalUnpackTo(
                            _internal_type_url(), _internal_value(), message);
                      }
                    )cc");
              }
            }}},
          R"cc(
            // implements Any
            // -----------------------------------------------
>>>>>>> a6fbd40d

            $any_methods$;

            template <typename T>
            bool Is() const {
              return $pbi$::InternalIs<T>(_internal_type_url());
            }
            static bool ParseAnyTypeUrl(
                //~
                ::absl::string_view type_url,
                std::string* $nonnull$ full_type_name);
          )cc");
}

void MessageGenerator::GenerateClassDefinition(io::Printer* p) {
  if (!ShouldGenerateClass(descriptor_, options_)) return;

  auto v = p->WithVars(ClassVars(descriptor_, options_));
  auto t = p->WithVars(MakeTrackerCalls(descriptor_, options_));
  Formatter format(p);

  if (IsMapEntryMessage(descriptor_)) {
    GenerateMapEntryClassDefinition(p);
    return;
  }

  auto annotation = p->WithAnnotations({{"classname", descriptor_}});
  p->Emit(
      {{"decl_dtor",
        [&] {
          if (HasSimpleBaseClass(descriptor_, options_)) return;

          p->Emit(R"cc(
            ~$classname$() PROTOBUF_FINAL;
          )cc");
        }},
       {"decl_annotate", [&] { GenerateAnnotationDecl(p); }},
       {"decl_verify_func", [&] { GenerateVerifyDecl(p); }},
       {"descriptor_accessor",
        [&] {
          // Only generate this member if it's not disabled.
          if (!HasDescriptorMethods(descriptor_->file(), options_) ||
              descriptor_->options().no_standard_descriptor_accessor()) {
            return;
          }

          p->Emit(R"cc(
            static const $pb$::Descriptor* $nonnull$ descriptor() {
              return GetDescriptor();
            }
          )cc");
        }},
       {"get_descriptor",
        [&] {
          // These shadow non-static methods of the same names in Message.
          // We redefine them here because calls directly on the generated
          // class can be statically analyzed -- we know what descriptor
          // types are being requested. It also avoids a vtable dispatch.
          //
          // We would eventually like to eliminate the methods in Message,
          // and having this separate also lets us track calls to the base
          // class methods separately.
          if (!HasDescriptorMethods(descriptor_->file(), options_)) return;

          p->Emit(R"cc(
            static const $pb$::Descriptor* $nonnull$ GetDescriptor() {
              return default_instance().GetMetadata().descriptor;
            }
            static const $pb$::Reflection* $nonnull$ GetReflection() {
              return default_instance().GetMetadata().reflection;
            }
          )cc");
        }},
       {"decl_oneof",
        [&] {
          // Generate enum values for every field in oneofs. One list is
          // generated for each oneof with an additional *_NOT_SET value.
          for (auto oneof : OneOfRange(descriptor_)) {
            p->Emit(
                {Sub{"oneof_camel_name",
                     absl::StrCat(UnderscoresToCamelCase(oneof->name(), true),
                                  "Case")}
                     .AnnotatedAs(oneof),
                 {"oneof_field",
                  [&] {
                    for (auto field : FieldRange(oneof)) {
                      p->Emit(
                          {
                              Sub{"oneof_constant",
                                  OneofCaseConstantName(field)}
                                  .AnnotatedAs(field),
                              {"field_number", field->number()},
                          },
                          R"cc(
                            $oneof_constant$ = $field_number$,
                          )cc");
                    }
                  }},
                 {"upper_oneof_name", absl::AsciiStrToUpper(oneof->name())}},
                R"cc(
                  enum $oneof_camel_name$ {
                    $oneof_field$,
                    $upper_oneof_name$_NOT_SET = 0,
                  };
                )cc");
          }
        }},
       {"index_in_file_messages", index_in_file_messages_},
       {"decl_any_methods",
        [&] {
          if (!IsAnyMessage(descriptor_)) return;

          GenerateAnyMethodDefinition(p);
        }},
       {"generated_methods",
        [&] {
          if (!HasGeneratedMethods(descriptor_->file(), options_)) return;

          if (HasDescriptorMethods(descriptor_->file(), options_)) {
            if (!HasSimpleBaseClass(descriptor_, options_)) {
              // Use Message's built-in MergeFrom and CopyFrom when the
              // passed-in argument is a generic Message instance, and
              // only define the custom MergeFrom and CopyFrom
              // instances when the source of the merge/copy is known
              // to be the same class as the destination.
              p->Emit(R"cc(
                using $superclass$::CopyFrom;
                void CopyFrom(const $classname$& from);
                using $superclass$::MergeFrom;
                void MergeFrom(const $classname$& from) { $classname$::MergeImpl(*this, from); }

                private:
                static void MergeImpl($pb$::MessageLite& to_msg,
                                      const $pb$::MessageLite& from_msg);

                public:
              )cc");
            } else {
              p->Emit(R"cc(
                using $superclass$::CopyFrom;
                inline void CopyFrom(const $classname$& from) {
                  $superclass$::CopyImpl(*this, from);
                }
                using $superclass$::MergeFrom;
                void MergeFrom(const $classname$& from) {
                  $superclass$::MergeImpl(*this, from);
                }

                public:
              )cc");
            }
          } else {
            p->Emit(R"cc(
              void CopyFrom(const $classname$& from);
              void MergeFrom(const $classname$& from) { $classname$::MergeImpl(*this, from); }

              private:
              static void MergeImpl($pb$::MessageLite& to_msg,
                                    const $pb$::MessageLite& from_msg);

              public:
            )cc");
          }

          if (NeedsIsInitialized()) {
            p->Emit(R"cc(
              bool IsInitialized() const {
                $WeakDescriptorSelfPin$;
                return IsInitializedImpl(*this);
              }

              private:
              static bool IsInitializedImpl(const MessageLite& msg);

              public:
            )cc");
          } else {
            p->Emit(R"cc(
              bool IsInitialized() const {
                $WeakDescriptorSelfPin$;
                return true;
              }
            )cc");
          }

          if (!HasSimpleBaseClass(descriptor_, options_)) {
            // In custom vtable mode, the functions are implemented as static
            // functions, which are the ones we put in the custom vtable. The
            // non-static functions are small trampolines. In normal mode, the
            // functions implemented are the non-static members which are a
            // virtual overrides. This reduces the number of functions in the
            // binary in both modes.
            p->Emit(R"cc(
              ABSL_ATTRIBUTE_REINITIALIZES void Clear() PROTOBUF_FINAL;
#if defined(PROTOBUF_CUSTOM_VTABLE)
              private:
              static ::size_t ByteSizeLong(const $pb$::MessageLite& msg);
              static $uint8$* $nonnull$ _InternalSerialize(
                  const $pb$::MessageLite& msg, $uint8$* $nonnull$ target,
                  $pb$::io::EpsCopyOutputStream* $nonnull$ stream);

              public:
              ::size_t ByteSizeLong() const { return ByteSizeLong(*this); }
              $uint8$* $nonnull$ _InternalSerialize(
                  $uint8$* $nonnull$ target,
                  $pb$::io::EpsCopyOutputStream* $nonnull$ stream) const {
                return _InternalSerialize(*this, target, stream);
              }
#else   // PROTOBUF_CUSTOM_VTABLE
              ::size_t ByteSizeLong() const final;
              $uint8$* $nonnull$ _InternalSerialize(
                  //~
                  $uint8$* $nonnull$ target,
                  $pb$::io::EpsCopyOutputStream* $nonnull$ stream) const final;
#endif  // PROTOBUF_CUSTOM_VTABLE
            )cc");
          }
        }},
       {"internal_field_number",
        [&] {
          if (!options_.field_listener_options.inject_field_listener_events)
            return;

          p->Emit({{"field_count", descriptor_->field_count()}}, R"cc(
            static constexpr int _kInternalFieldNumber = $field_count$;
          )cc");
        }},
       {"decl_non_simple_base",
        [&] {
          if (HasSimpleBaseClass(descriptor_, options_)) return;
          p->Emit(
              R"cc(
                int GetCachedSize() const { return $cached_size$.Get(); }

                private:
                void SharedCtor($pb$::Arena* $nullable$ arena);
                static void SharedDtor(MessageLite& self);
                void InternalSwap($classname$* $nonnull$ other);
              )cc");
        }},
       {"arena_dtor",
        [&] {
          switch (NeedsArenaDestructor()) {
            case ArenaDtorNeeds::kOnDemand:
              p->Emit(R"cc(
                private:
                static void ArenaDtor(void* $nonnull$ object);
                static void OnDemandRegisterArenaDtor(MessageLite& msg, $pb$::Arena& arena) {
                  auto& this_ = static_cast<$classname$&>(msg);
                  if ((this_.$inlined_string_donated_array$[0] & 0x1u) == 0) {
                    return;
                  }
                  this_.$inlined_string_donated_array$[0] &= 0xFFFFFFFEu;
                  arena.OwnCustomDestructor(&this_, &$classname$::ArenaDtor);
                }
              )cc");
              break;
            case ArenaDtorNeeds::kRequired:
              p->Emit(R"cc(
                private:
                static void ArenaDtor(void* $nonnull$ object);
              )cc");
              break;
            case ArenaDtorNeeds::kNone:
              break;
          }
        }},
       {"get_metadata",
        [&] {
          if (!HasDescriptorMethods(descriptor_->file(), options_)) return;

          p->Emit(R"cc(
            $pb$::Metadata GetMetadata() const;
          )cc");
        }},
       {"decl_split_methods",
        [&] {
          if (!ShouldSplit(descriptor_, options_)) return;
          p->Emit({{"default_name", DefaultInstanceName(descriptor_, options_,
                                                        /*split=*/true)}},
                  R"cc(
                    private:
                    inline bool IsSplitMessageDefault() const {
                      return $split$ == reinterpret_cast<const Impl_::Split*>(&$default_name$);
                    }
                    PROTOBUF_NOINLINE void PrepareSplitMessageForWrite();

                    public:
                  )cc");
        }},
       {"nested_types",
        [&] {
          // Import all nested message classes into this class's scope with
          // typedefs.
          for (int i = 0; i < descriptor_->nested_type_count(); ++i) {
            const Descriptor* nested_type = descriptor_->nested_type(i);
            if (!IsMapEntryMessage(nested_type)) {
              p->Emit(
                  {
                      Sub{"nested_full_name", ClassName(nested_type, false)}
                          .AnnotatedAs(nested_type),
                      Sub{"nested_name",
                          ResolveKnownNameCollisions(nested_type->name(),
                                                     NameContext::kMessage,
                                                     NameKind::kType)}
                          .AnnotatedAs(nested_type),
                  },
                  R"cc(
                    using $nested_name$ = $nested_full_name$;
                  )cc");
            }
          }
        }},
       {"nested_enums",
        [&] {
          // Import all nested enums and their values into this class's
          // scope with typedefs and constants.
          for (int i = 0; i < descriptor_->enum_type_count(); ++i) {
            enum_generators_[i]->GenerateSymbolImports(p);
          }
        }},
       {"decl_field_accessors",
        [&] {
          // Generate accessor methods for all fields.
          GenerateFieldAccessorDeclarations(p);
        }},
       {"decl_extension_ids",
        [&] {
          // Declare extension identifiers.
          for (int i = 0; i < descriptor_->extension_count(); ++i) {
            extension_generators_[i]->GenerateDeclaration(p);
          }
        }},
       {"proto2_message_sets",
        [&] {
        }},
       {"decl_set_has",
        [&] {
          for (auto field : FieldRange(descriptor_)) {
            // set_has_***() generated in all oneofs.
            if (!field->is_repeated() && !field->options().weak() &&
                field->real_containing_oneof()) {
              p->Emit({{"field_name", FieldName(field)}}, R"cc(
                void set_has_$field_name$();
              )cc");
            }
          }
        }},
       {"decl_oneof_has",
        [&] {
          // Generate oneof function declarations
          for (auto oneof : OneOfRange(descriptor_)) {
            p->Emit({{"oneof_name", oneof->name()}}, R"cc(
              [[nodiscard]] inline bool has_$oneof_name$() const;
              inline void clear_has_$oneof_name$();
            )cc");
          }
        }},
       {"decl_data",
        [&] {
          parse_function_generator_->GenerateDataDecls(p);
        }},
       {"post_loop_handler",
        [&] {
          if (!NeedsPostLoopHandler(descriptor_, options_)) return;
          p->Emit(R"cc(
            static const char* $nullable$ PostLoopHandler(
                MessageLite* $nonnull$ msg, const char* $nullable$ ptr,
                $pbi$::ParseContext* $nonnull$ ctx);
          )cc");
        }},
       {"decl_impl", [&] { GenerateImplDefinition(p); }},
       {"classdata_type", ClassDataType(descriptor_, options_)},
       {"split_friend",
        [&] {
          if (!ShouldSplit(descriptor_, options_)) return;

          p->Emit({{"split_default", DefaultInstanceType(descriptor_, options_,
                                                         /*split=*/true)}},
                  R"cc(
                    friend struct $split_default$;
                  )cc");
        }}},
      R"cc(
        class $dllexport_decl $$classname$ final : public $superclass$
        /* @@protoc_insertion_point(class_definition:$full_name$) */ {
         public:
          inline $classname$() : $classname$(nullptr) {}
          $decl_dtor$;

#if defined(PROTOBUF_CUSTOM_VTABLE)
          //~ Define a derived `operator delete` to avoid dynamic dispatch when
          //~ the type is statically known
          void operator delete($classname$* $nonnull$ msg, ::std::destroying_delete_t) {
            SharedDtor(*msg);
            $pbi$::SizedDelete(msg, sizeof($classname$));
          }
#endif

          //~ Templatize constexpr constructor as a workaround for a bug in
          //~ gcc 12 (warning in gcc 13).
          template <typename = void>
          explicit PROTOBUF_CONSTEXPR $classname$($pbi$::ConstantInitialized);

          inline $classname$(const $classname$& from) : $classname$(nullptr, from) {}
          inline $classname$($classname$&& from) noexcept
              : $classname$(nullptr, ::std::move(from)) {}
          inline $classname$& operator=(const $classname$& from) {
            CopyFrom(from);
            return *this;
          }
          inline $classname$& operator=($classname$&& from) noexcept {
            if (this == &from) return *this;
            if ($pbi$::CanMoveWithInternalSwap(GetArena(), from.GetArena())) {
              InternalSwap(&from);
            } else {
              CopyFrom(from);
            }
            return *this;
          }
          $decl_verify_func$;

          inline const $unknown_fields_type$& unknown_fields() const
              ABSL_ATTRIBUTE_LIFETIME_BOUND {
            $annotate_unknown_fields$;
            return $unknown_fields$;
          }
          inline $unknown_fields_type$* $nonnull$ mutable_unknown_fields()
              ABSL_ATTRIBUTE_LIFETIME_BOUND {
            $annotate_mutable_unknown_fields$;
            return $mutable_unknown_fields$;
          }

          $descriptor_accessor$;
          $get_descriptor$;
          static const $classname$& default_instance() {
            return *reinterpret_cast<const $classname$*>(
                &_$classname$_default_instance_);
          }
          $decl_oneof$;
          static constexpr int kIndexInFileMessages = $index_in_file_messages$;
          $decl_any_methods$;
          friend void swap($classname$& a, $classname$& b) { a.Swap(&b); }
          inline void Swap($classname$* $nonnull$ other) {
            if (other == this) return;
            if ($pbi$::CanUseInternalSwap(GetArena(), other->GetArena())) {
              InternalSwap(other);
            } else {
              $pbi$::GenericSwap(this, other);
            }
          }
          void UnsafeArenaSwap($classname$* $nonnull$ other) {
            if (other == this) return;
            $DCHK$(GetArena() == other->GetArena());
            InternalSwap(other);
          }

          // implements Message ----------------------------------------------

          $classname$* $nonnull$ New($pb$::Arena* $nullable$ arena = nullptr) const {
            return $superclass$::DefaultConstruct<$classname$>(arena);
          }
          $generated_methods$;
          $internal_field_number$;
          $decl_non_simple_base$;
          //~ Friend the template function GetAnyMessageName<T>() so that it can
          //~ call this FullMessageName() method.
          //~ NOTE: parentheses around the symbol GetAnyMessageName is required
          //~       for compiler to resolve the symbol correctly and interpret
          //~       it as a function (instead of trying to find the symbol under
          //~       the absl::string_view namespace).
         private:
          template <typename T>
          friend ::absl::string_view($pbi$::GetAnyMessageName)();
          static ::absl::string_view FullMessageName() { return "$full_name$"; }
          $decl_annotate$;

          explicit $classname$($pb$::Arena* $nullable$ arena);
          $classname$($pb$::Arena* $nullable$ arena, const $classname$& from);
          $classname$(
              //~
              $pb$::Arena* $nullable$ arena, $classname$&& from) noexcept
              : $classname$(arena) {
            *this = ::std::move(from);
          }
          $arena_dtor$;
          const $pbi$::ClassData* $nonnull$ GetClassData() const PROTOBUF_FINAL;
          static void* $nonnull$ PlacementNew_(
              //~
              const void* $nonnull$, void* $nonnull$ mem,
              $pb$::Arena* $nullable$ arena);
          static constexpr auto InternalNewImpl_();

         public:
          //~ We need this in the public section to call it from the initializer
          //~ of T_class_data_. However, since it is `constexpr` and has an
          //~ `auto` return type it is not callable from outside the .pb.cc
          //~ without a definition so it is effectively private.
          static constexpr auto InternalGenerateClassData_();

          $get_metadata$;
          $decl_split_methods$;
          // nested types ----------------------------------------------------
          $nested_types$;
          $nested_enums$;

          // accessors -------------------------------------------------------
          $decl_field_accessors$;
          $decl_extension_ids$;
          $proto2_message_sets$;
          // @@protoc_insertion_point(class_scope:$full_name$)
          //~ Generate private members.
         private:
          //~ TODO: Remove hack to track field access and remove
          //~ this class.
          class _Internal;
          $decl_set_has$;
          $decl_oneof_has$;
          $decl_data$;
          $post_loop_handler$;

          friend class $pb$::MessageLite;
          friend class $pb$::Arena;
          friend $pbi$::PrivateAccess;
          template <typename T>
          friend class $pb$::Arena::InternalHelper;
          using InternalArenaConstructable_ = void;
          using DestructorSkippable_ = void;
          $decl_impl$;
          $split_friend$;
          //~ The TableStruct struct needs access to the private parts, in
          //~ order to construct the offsets of all members.
          friend struct ::$tablename$;
        };

        $dllexport_decl $extern const $pbi$::$classdata_type$ $classname$_class_data_;
      )cc");
}  // NOLINT(readability/fn_size)

void MessageGenerator::GenerateInlineMethods(io::Printer* p) {
  auto v = p->WithVars(ClassVars(descriptor_, options_));
  auto t = p->WithVars(MakeTrackerCalls(descriptor_, options_));
  if (IsMapEntryMessage(descriptor_)) return;
  GenerateFieldAccessorDefinitions(p);

  // Generate oneof_case() functions.
  for (auto oneof : OneOfRange(descriptor_)) {
    p->Emit(
        {
            Sub{"oneof_name", absl::StrCat(oneof->name(), "_case")}.AnnotatedAs(
                oneof),
            {"OneofName",
             absl::StrCat(UnderscoresToCamelCase(oneof->name(), true), "Case")},
            {"oneof_index", oneof->index()},
        },
        R"cc(
          inline $classname$::$OneofName$ $classname$::$oneof_name$() const {
            return $classname$::$OneofName$($oneof_case$[$oneof_index$]);
          }
        )cc");
  }
}

void MessageGenerator::GenerateSchema(io::Printer* p, int offset) {
  auto v = p->WithVars(ClassVars(descriptor_, options_));
  p->Emit(
      {
          {"offset", offset},
      },
      R"cc(
        {$offset$, sizeof($classtype$)},
      )cc");
}

void MessageGenerator::GenerateClassMethods(io::Printer* p) {
  if (!ShouldGenerateClass(descriptor_, options_)) return;

  auto v = p->WithVars(ClassVars(descriptor_, options_));
  auto t = p->WithVars(MakeTrackerCalls(descriptor_, options_));

  if (IsMapEntryMessage(descriptor_)) {
    p->Emit({{"annotate_accessors",
              [&] {
                if (!options_.annotate_accessor) return;
                for (auto f : FieldRange(descriptor_)) {
                  p->Emit({{"field", FieldName(f)}},
                          R"cc(
                            volatile bool $classname$::$field$_AccessedNoStrip;
                          )cc");
                }
              }},
             {"verify",
              [&] {
                // Delegates generating verify function as only a subset of map
                // entry messages need it; i.e. UTF8 string key/value or message
                // type value.
                GenerateVerify(p);
              }},
             {"class_data", [&] { GenerateClassData(p); }}},
            R"cc(
#if defined(PROTOBUF_CUSTOM_VTABLE)
              $classname$::$classname$()
                  : SuperType($classname$_class_data_.base()) {}
              $classname$::$classname$($pb$::Arena* $nullable$ arena)
                  : SuperType(arena, $classname$_class_data_.base()) {}
#else   // PROTOBUF_CUSTOM_VTABLE
              $classname$::$classname$() : SuperType() {}
              $classname$::$classname$($pb$::Arena* $nullable$ arena) : SuperType(arena) {}
#endif  // PROTOBUF_CUSTOM_VTABLE
              $annotate_accessors$;
              $verify$;
              $class_data$;
            )cc");
    parse_function_generator_->GenerateDataDefinitions(p);
    return;
  }
  if (IsAnyMessage(descriptor_)) {
    p->Emit({{"any_field_descriptor",
              [&] {
                if (!HasDescriptorMethods(descriptor_->file(), options_)) {
                  return;
                }
                p->Emit(
                    R"cc(
                      bool $classname$::GetAnyFieldDescriptors(
                          const $pb$::Message& message,
                          const $pb$::FieldDescriptor** type_url_field,
                          const $pb$::FieldDescriptor** value_field) {
                        return ::_pbi::GetAnyFieldDescriptors(message, type_url_field, value_field);
                      }
                    )cc");
              }}},
            R"cc(
              $any_field_descriptor$;
              bool $classname$::ParseAnyTypeUrl(
                  //~
                  ::absl::string_view type_url,
                  std::string* $nonnull$ full_type_name) {
                return ::_pbi::ParseAnyTypeUrl(type_url, full_type_name);
              }
            )cc");
  }
  p->Emit(
      {{"has_bit",
        [&] {
          if (has_bit_indices_.empty()) return;
          p->Emit(
              R"cc(
                using HasBits =
                    decltype(::std::declval<$classname$>().$has_bits$);
                static constexpr ::int32_t kHasBitsOffset =
                    8 * PROTOBUF_FIELD_OFFSET($classname$, _impl_._has_bits_);
              )cc");
        }},
       {"oneof",
        [&] {
          if (descriptor_->real_oneof_decl_count() == 0) return;
          p->Emit(
              R"cc(
                static constexpr ::int32_t kOneofCaseOffset =
                    PROTOBUF_FIELD_OFFSET($classtype$, $oneof_case$);
              )cc");
        }},
       {"required",
        [&] {
          if (num_required_fields_ == 0) return;
          const std::vector<uint32_t> masks_for_has_bits =
              RequiredFieldsBitMask();
          p->Emit(
              {{"check_bit_mask", ConditionalToCheckBitmasks(
                                      masks_for_has_bits, false, "has_bits")}},
              R"cc(
                static bool MissingRequiredFields(const HasBits& has_bits) {
                  return $check_bit_mask$;
                }
              )cc");
        }}},
      R"cc(
        class $classname$::_Internal {
         public:
          $has_bit$;
          $oneof$;
          $required$;
        };
      )cc");
  p->Emit("\n");

  // Generate non-inline field definitions.
  for (auto field : FieldRange(descriptor_)) {
    auto v = p->WithVars(FieldVars(field, options_));
    auto t = p->WithVars(MakeTrackerCalls(field, options_));
    field_generators_.get(field).GenerateNonInlineAccessorDefinitions(p);
    if (IsCrossFileMaybeMap(field)) {
      GenerateFieldClear(field, false, p);
    }
  }

  GenerateStructors(p);
  p->Emit("\n");

  if (descriptor_->real_oneof_decl_count() > 0) {
    GenerateOneofClear(p);
    p->Emit("\n");
  }

  GenerateClassData(p);
  parse_function_generator_->GenerateDataDefinitions(p);

  if (HasGeneratedMethods(descriptor_->file(), options_)) {
    GenerateClear(p);
    p->Emit("\n");

    GenerateSerializeWithCachedSizesToArray(p);
    p->Emit("\n");

    GenerateByteSize(p);
    p->Emit("\n");


    GenerateClassSpecificMergeImpl(p);
    p->Emit("\n");

    GenerateCopyFrom(p);
    p->Emit("\n");

    GenerateIsInitialized(p);
    p->Emit("\n");
  }

  if (ShouldSplit(descriptor_, options_)) {
    p->Emit({{"split_default",
              DefaultInstanceName(descriptor_, options_, /*split=*/true)},
             {"default",
              DefaultInstanceName(descriptor_, options_, /*split=*/false)}},
            R"cc(
              void $classname$::PrepareSplitMessageForWrite() {
                if (ABSL_PREDICT_TRUE(IsSplitMessageDefault())) {
                  void* chunk = $pbi$::CreateSplitMessageGeneric(
                      GetArena(), &$split_default$, sizeof(Impl_::Split), this,
                      &$default$);
                  $split$ = reinterpret_cast<Impl_::Split*>(chunk);
                }
              }
            )cc");
  }

  GenerateVerify(p);

  GenerateSwap(p);
  p->Emit("\n");

  p->Emit({{"annotate_accessor_definition",
            [&] {
              if (!options_.annotate_accessor) return;
              for (auto f : FieldRange(descriptor_)) {
                p->Emit({{"field", FieldName(f)}},
                        R"cc(
                          volatile bool $classname$::$field$_AccessedNoStrip;
                        )cc");
              }
            }},
           {"get_metadata",
            [&] {
              if (!HasDescriptorMethods(descriptor_->file(), options_)) return;
              // Same as the base class, but it avoids virtual dispatch.
              p->Emit(R"cc(
                $pb$::Metadata $classname$::GetMetadata() const {
                  return $superclass$::GetMetadataImpl(GetClassData()->full());
                }
              )cc");
            }},
           {"post_loop_handler",
            [&] {
              if (!NeedsPostLoopHandler(descriptor_, options_)) return;
              p->Emit({{"required",
                        [&] {
                        }}},
                      R"cc(
                        const char* $nullable$ $classname$::PostLoopHandler(
                            MessageLite* $nonnull$ msg,
                            const char* $nullable$ ptr,
                            ::_pbi::ParseContext* $nonnull$ ctx) {
                          $classname$* _this = static_cast<$classname$*>(msg);
                          $annotate_deserialize$;
                          $required$;
                          return ptr;
                        }
                      )cc");
            }},
           {"message_set_definition",
            [&] {
            }},
           {"tracker_decl",
            [&] {
              if (!HasTracker(descriptor_, options_)) return;
              p->Emit(R"cc(
                $pb$::AccessListener<$classtype$> $classname$::$tracker$(
                    &FullMessageName);
              )cc");
            }}},
          R"cc(
            $annotate_accessor_definition$;
            $get_metadata$;
            $post_loop_handler$;
            $message_set_definition$;
            $tracker_decl$;
          )cc");
}

size_t MessageGenerator::GenerateOffsets(io::Printer* p) {
  auto v = p->WithVars(ClassVars(descriptor_, options_));
  auto t = p->WithVars(MakeTrackerCalls(descriptor_, options_));
  Formatter format(p);

  int num_generated_indices = 1;
  const auto make_bitmap = [&](auto... bits) {
    uint32_t res = 0;
    int index = 0;
    ((res |= (static_cast<uint32_t>(bits) << index++)), ...);
    ((num_generated_indices += bits), ...);
    return absl::StrCat("0x", absl::Hex(res, absl::kZeroPad3));
  };

  const bool has_has_bits =
      !has_bit_indices_.empty() || IsMapEntryMessage(descriptor_);
  const bool has_extensions = descriptor_->extension_range_count() > 0;
  const bool has_oneofs = descriptor_->real_oneof_decl_count() > 0;
  const bool has_weak_fields = num_weak_fields_ > 0;
  const bool has_inline_strings = !inlined_string_indices_.empty();
  const bool has_split = ShouldSplit(descriptor_, options_);

  format("$1$, // bitmap\n",
         // These conditions have to match exactly the order done below
         make_bitmap(has_has_bits, has_extensions, has_oneofs, has_weak_fields,
                     has_inline_strings, has_split, has_split, has_has_bits,
                     has_inline_strings));

  // The order of these offsets has to match the reading of them in
  // MigrationToReflectionSchema.
  if (has_has_bits) {
    format("PROTOBUF_FIELD_OFFSET($classtype$, $has_bits$),\n");
  }
  if (has_extensions) {
    format("PROTOBUF_FIELD_OFFSET($classtype$, $extensions$),\n");
  }
  if (has_oneofs) {
    format("PROTOBUF_FIELD_OFFSET($classtype$, $oneof_case$[0]),\n");
  }
  if (has_weak_fields) {
    format("PROTOBUF_FIELD_OFFSET($classtype$, $weak_field_map$),\n");
  }
  if (has_inline_strings) {
    format(
        "PROTOBUF_FIELD_OFFSET($classtype$, "
        "$inlined_string_donated_array$),\n");
  }
  if (has_split) {
    format(
        "PROTOBUF_FIELD_OFFSET($classtype$, $split$),\n"
        "sizeof($classtype$::Impl_::Split),\n");
  }
  const size_t offsets = num_generated_indices + descriptor_->field_count() +
                         descriptor_->real_oneof_decl_count();
  if (has_has_bits) {
    format("$1$, // hasbit index offset\n", offsets);
  }
  if (has_inline_strings) {
    format("$1$, // inline string index offset\n",
           offsets + has_bit_indices_.size());
  }
  size_t entries = offsets;
  for (auto field : FieldRange(descriptor_)) {
    // TODO: We should not have an entry in the offset table for fields
    // that do not use them.
    if (field->options().weak()) {
      // Mark the field to prevent unintentional access through reflection.
      // Don't use the top bit because that is for unused fields.
      format("::_pbi::kInvalidFieldOffsetTag");
    } else if (field->real_containing_oneof()) {
      format("PROTOBUF_FIELD_OFFSET($classtype$, _impl_.$1$_)",
             field->real_containing_oneof()->name());
    } else {
      format("PROTOBUF_FIELD_OFFSET($classtype$$1$, $2$)",
             ShouldSplit(field, options_) ? "::Impl_::Split" : "",
             ShouldSplit(field, options_)
                 ? absl::StrCat(FieldName(field), "_")
                 : FieldMemberName(field, /*split=*/false));
    }

    // Some information about a field is in the pdproto profile. The profile is
    // only available at compile time. So we embed such information in the
    // offset of the field, so that the information is available when
    // reflectively accessing the field at run time.
    //
    // We embed whether the field is cold to the MSB of the offset, and whether
    // the field is eagerly verified lazy or inlined string to the LSB of the
    // offset.

    if (ShouldSplit(field, options_)) {
      format(" | ::_pbi::kSplitFieldOffsetMask");
    }
    if (IsEagerlyVerifiedLazy(field, options_, scc_analyzer_)) {
      format(" | ::_pbi::kLazyMask");
    } else if (IsStringInlined(field, options_)) {
      format(" | ::_pbi::kInlinedMask");
    } else if (IsMicroString(field, options_)) {
      format(" | ::_pbi::kMicroStringMask");
    }
    format(",\n");
  }

  int count = 0;
  for (auto oneof : OneOfRange(descriptor_)) {
    format("PROTOBUF_FIELD_OFFSET($classtype$, _impl_.$1$_),\n", oneof->name());
    count++;
  }
  ABSL_CHECK_EQ(count, descriptor_->real_oneof_decl_count());

  if (IsMapEntryMessage(descriptor_)) {
    entries += 2;
    format(
        "0,\n"
        "1,\n");
  } else if (!has_bit_indices_.empty()) {
    entries += has_bit_indices_.size();
    for (size_t i = 0; i < has_bit_indices_.size(); ++i) {
      const std::string index =
          has_bit_indices_[i] >= 0 ? absl::StrCat(has_bit_indices_[i]) : "~0u";
      format("$1$,\n", index);
    }
  }
  if (!inlined_string_indices_.empty()) {
    entries += inlined_string_indices_.size();
    for (int inlined_string_index : inlined_string_indices_) {
      const std::string index =
          inlined_string_index >= 0
              ? absl::StrCat(inlined_string_index, ",  // inlined_string_index")
              : "~0u,";
      format("$1$\n", index);
    }
  }

  return entries;
}

void MessageGenerator::GenerateZeroInitFields(io::Printer* p) const {
  using Iterator = decltype(optimized_order_.begin());
  const FieldDescriptor* first = nullptr;
  auto emit_pending_zero_fields = [&](Iterator end) {
    if (first != nullptr) {
      const FieldDescriptor* last = end[-1];
      if (first != last ||
          !field_generators_.get(first).has_brace_default_assign()) {
        p->Emit({{"first", FieldName(first)},
                 {"last", FieldName(last)},
                 {"Impl", "Impl_"},
                 {"impl", "_impl_"}},
                R"cc(
                  ::memset(reinterpret_cast<char*>(&$impl$) +
                               offsetof($Impl$, $first$_),
                           0,
                           offsetof($Impl$, $last$_) -
                               offsetof($Impl$, $first$_) +
                               sizeof($Impl$::$last$_));
                )cc");
      } else {
        p->Emit({{"field", FieldMemberName(first, false)}},
                R"cc(
                  $field$ = {};
                )cc");
      }
      first = nullptr;
    }
  };

  auto it = optimized_order_.begin();
  auto end = optimized_order_.end();
  for (; it != end && !ShouldSplit(*it, options_); ++it) {
    auto const& generator = field_generators_.get(*it);
    if (generator.has_trivial_zero_default()) {
      if (first == nullptr) first = *it;
    } else {
      emit_pending_zero_fields(it);
    }
  }
  emit_pending_zero_fields(it);
}

namespace {

class MemberInitSeparator {
 public:
  explicit MemberInitSeparator(io::Printer* printer) : printer_(printer) {}
  MemberInitSeparator(const MemberInitSeparator&) = delete;

  ~MemberInitSeparator() {
    if (separators_) printer_->Outdent();
  }

  void operator()() {
    if (separators_) {
      printer_->Emit(",\n");
    } else {
      printer_->Emit(": ");
      printer_->Indent();
      separators_ = true;
    }
  }

 private:
  bool separators_ = false;
  io::Printer* const printer_;
};

}  // namespace

void MessageGenerator::GenerateImplMemberInit(io::Printer* p,
                                              InitType init_type) {
  ABSL_DCHECK(!HasSimpleBaseClass(descriptor_, options_));

  auto indent = p->WithIndent();
  MemberInitSeparator separator(p);

  auto init_extensions = [&] {
    if (descriptor_->extension_range_count() > 0 &&
        init_type != InitType::kConstexpr) {
      separator();
      p->Emit(R"cc(
#ifdef PROTOBUF_INTERNAL_REMOVE_ARENA_PTRS_EXTENSION_SET
        _extensions_ {}
#else
        _extensions_ { visibility, arena }
#endif
      )cc");
    }
  };

  auto init_inlined_string_indices = [&] {
    if (!inlined_string_indices_.empty()) {
      bool dtor_on_demand = NeedsArenaDestructor() == ArenaDtorNeeds::kOnDemand;
      auto values = [&] {
        for (size_t i = 0; i < InlinedStringDonatedSize(); ++i) {
          if (i > 0) {
            p->Emit(", ");
          }
          p->Emit(dtor_on_demand
                      ? "::_pbi::InitDonatingStates()"
                      : "::_pbi::InitDonatingStates() & 0xFFFFFFFEu");
        }
      };
      separator();
      p->Emit({{"values", values}}, "_inlined_string_donated_{$values$}");
    }
  };

  auto init_has_bits = [&] {
    if (!has_bit_indices_.empty()) {
      if (init_type == InitType::kArenaCopy) {
        separator();
        p->Emit("_has_bits_{from._has_bits_}");
      }
      separator();
      p->Emit("_cached_size_{0}");
    }
  };

  auto init_fields = [&] {
    for (auto* field : optimized_order_) {
      if (ShouldSplit(field, options_)) continue;

      auto const& generator = field_generators_.get(field);
      switch (init_type) {
        case InitType::kConstexpr:
          separator();
          generator.GenerateMemberConstexprConstructor(p);
          break;
        case InitType::kArena:
          if (!generator.has_trivial_zero_default()) {
            separator();
            generator.GenerateMemberConstructor(p);
          }
          break;
        case InitType::kArenaCopy:
          if (!generator.has_trivial_value()) {
            separator();
            generator.GenerateMemberCopyConstructor(p);
          }
          break;
      }
    }
  };

  auto init_split = [&] {
    if (ShouldSplit(descriptor_, options_)) {
      separator();
      p->Emit({{"name", DefaultInstanceName(descriptor_, options_, true)}},
              "_split_{const_cast<Split*>(&$name$._instance)}");
    }
  };

  auto init_oneofs = [&] {
    for (auto oneof : OneOfRange(descriptor_)) {
      separator();
      p->Emit({{"name", oneof->name()}}, "$name$_{}");
    }
  };

  auto init_cached_size_if_no_hasbits = [&] {
    if (has_bit_indices_.empty()) {
      separator();
      p->Emit("_cached_size_{0}");
    }
  };

  auto init_oneof_cases = [&] {
    if (int count = descriptor_->real_oneof_decl_count()) {
      separator();
      if (init_type == InitType::kArenaCopy) {
        auto cases = [&] {
          for (int i = 0; i < count; ++i) {
            p->Emit({{"index", i}, {"comma", i ? ", " : ""}},
                    "$comma$from._oneof_case_[$index$]");
          }
        };
        p->Emit({{"cases", cases}}, "_oneof_case_{$cases$}");
      } else {
        p->Emit("_oneof_case_{}");
      }
    }
  };

  auto init_weak_field_map = [&] {
    if (num_weak_fields_ && init_type != InitType::kConstexpr) {
      separator();
      if (init_type == InitType::kArenaCopy) {
        p->Emit("_weak_field_map_{visibility, arena, from._weak_field_map_}");
      } else {
        p->Emit("_weak_field_map_{visibility, arena}");
      }
    }
  };

  // Initialization order of the various fields inside `_impl_(...)`
  init_extensions();
  init_inlined_string_indices();
  init_has_bits();
  init_fields();
  init_split();
  init_oneofs();
  init_cached_size_if_no_hasbits();
  init_oneof_cases();
  init_weak_field_map();
}

void MessageGenerator::GenerateSharedConstructorCode(io::Printer* p) {
  if (HasSimpleBaseClass(descriptor_, options_)) return;

  // Generate Impl_::Imp_(visibility, Arena*);
  p->Emit({{"init_impl", [&] { GenerateImplMemberInit(p, InitType::kArena); }},
           {"zero_init", [&] { GenerateZeroInitFields(p); }}},
          R"cc(
            PROTOBUF_NDEBUG_INLINE $classname$::Impl_::Impl_(
                [[maybe_unused]] $pbi$::InternalVisibility visibility,
                [[maybe_unused]] $pb$::Arena* $nullable$ arena)
                //~
                $init_impl$ {}

            inline void $classname$::SharedCtor(::_pb::Arena* $nullable$ arena) {
              new (&_impl_) Impl_(internal_visibility(), arena);
              $zero_init$;
            }
          )cc");
}

void MessageGenerator::GenerateInitDefaultSplitInstance(io::Printer* p) {
  if (!ShouldSplit(descriptor_, options_)) return;

  auto v = p->WithVars(ClassVars(descriptor_, options_));
  auto t = p->WithVars(MakeTrackerCalls(descriptor_, options_));
  p->Emit("\n");
  for (const auto* field : optimized_order_) {
    if (ShouldSplit(field, options_)) {
      field_generators_.get(field).GenerateConstexprAggregateInitializer(p);
    }
  }
}

void MessageGenerator::GenerateSharedDestructorCode(io::Printer* p) {
  if (HasSimpleBaseClass(descriptor_, options_)) return;
  auto emit_field_dtors = [&](bool split_fields) {
    // Write the destructors for each field except oneof members.
    // optimized_order_ does not contain oneof fields.
    for (const auto* field : optimized_order_) {
      if (ShouldSplit(field, options_) != split_fields) continue;
      field_generators_.get(field).GenerateDestructorCode(p);
    }
  };
  p->Emit(
      {
          {"has_bit_consistency",
           [&] { GenerateCheckHasBitConsistency(p, "this_."); }},
          {"field_dtors", [&] { emit_field_dtors(/* split_fields= */ false); }},
          {"split_field_dtors",
           [&] {
             if (!ShouldSplit(descriptor_, options_)) return;
             p->Emit(
                 {
                     {"split_field_dtors_impl",
                      [&] { emit_field_dtors(/* split_fields= */ true); }},
                 },
                 R"cc(
                   if (ABSL_PREDICT_FALSE(!this_.IsSplitMessageDefault())) {
                     auto* $cached_split_ptr$ = this_.$split$;
                     $split_field_dtors_impl$;
                     delete $cached_split_ptr$;
                   }
                 )cc");
           }},
          {"oneof_field_dtors",
           [&] {
             for (const auto* oneof : OneOfRange(descriptor_)) {
               p->Emit({{"name", oneof->name()}},
                       R"cc(
                         if (this_.has_$name$()) {
                           this_.clear_$name$();
                         }
                       )cc");
             }
           }},
          {"weak_fields_dtor",
           [&] {
             if (num_weak_fields_ == 0) return;
             // Generate code to destruct oneofs. Clearing should do the work.
             p->Emit(R"cc(
               this_.$weak_field_map$.ClearAll();
             )cc");
           }},
          {"impl_dtor", [&] { p->Emit("this_._impl_.~Impl_();\n"); }},
      },
      R"cc(
        inline void $classname$::SharedDtor(MessageLite& self) {
          $classname$& this_ = static_cast<$classname$&>(self);
          $has_bit_consistency$;
          this_._internal_metadata_.Delete<$unknown_fields_type$>();
          $DCHK$(this_.GetArena() == nullptr);
          $WeakDescriptorSelfPin$;
          $field_dtors$;
          $split_field_dtors$;
          $oneof_field_dtors$;
          $weak_fields_dtor$;
          $impl_dtor$;
        }
      )cc");
}

ArenaDtorNeeds MessageGenerator::NeedsArenaDestructor() const {
  if (HasSimpleBaseClass(descriptor_, options_)) return ArenaDtorNeeds::kNone;
  ArenaDtorNeeds needs = ArenaDtorNeeds::kNone;
  for (const auto* field : FieldRange(descriptor_)) {
    needs =
        std::max(needs, field_generators_.get(field).NeedsArenaDestructor());
  }
  return needs;
}

void MessageGenerator::GenerateArenaDestructorCode(io::Printer* p) {
  ABSL_CHECK(NeedsArenaDestructor() > ArenaDtorNeeds::kNone);
  auto emit_field_dtors = [&](bool split_fields) {
    // Write the destructors for each field except oneof members.
    // optimized_order_ does not contain oneof fields.
    for (const auto* field : optimized_order_) {
      if (ShouldSplit(field, options_) != split_fields) continue;
      field_generators_.get(field).GenerateArenaDestructorCode(p);
    }
  };
  bool needs_arena_dtor_split = false;
  for (const auto* field : optimized_order_) {
    if (!ShouldSplit(field, options_)) continue;
    if (field_generators_.get(field).NeedsArenaDestructor() >
        ArenaDtorNeeds::kNone) {
      needs_arena_dtor_split = true;
      break;
    }
  }

  // This code is placed inside a static method, rather than an ordinary one,
  // since that simplifies Arena's destructor list (ordinary function pointers
  // rather than member function pointers). _this is the object being
  // destructed.
  p->Emit(
      {
          {"field_dtors", [&] { emit_field_dtors(/* split_fields= */ false); }},
          {"split_field_dtors",
           [&] {
             if (!ShouldSplit(descriptor_, options_)) return;
             if (!needs_arena_dtor_split) {
               return;
             }
             p->Emit(
                 {
                     {"split_field_dtors_impl",
                      [&] { emit_field_dtors(/* split_fields= */ true); }},
                 },
                 R"cc(
                   if (ABSL_PREDICT_FALSE(!_this->IsSplitMessageDefault())) {
                     $split_field_dtors_impl$;
                   }
                 )cc");
           }},
          {"oneof_field_dtors",
           [&] {
             for (const auto* oneof : OneOfRange(descriptor_)) {
               for (const auto* field : FieldRange(oneof)) {
                 field_generators_.get(field).GenerateArenaDestructorCode(p);
               }
             }
           }},
      },
      R"cc(
        void $classname$::ArenaDtor(void* $nonnull$ object) {
          $classname$* _this = reinterpret_cast<$classname$*>(object);
          $field_dtors$;
          $split_field_dtors$;
          $oneof_field_dtors$;
        }
      )cc");
}

void MessageGenerator::GenerateConstexprConstructor(io::Printer* p) {
  if (!ShouldGenerateClass(descriptor_, options_)) return;

  auto v = p->WithVars(ClassVars(descriptor_, options_));
  auto t = p->WithVars(MakeTrackerCalls(descriptor_, options_));
  auto c = p->WithVars({{"constexpr", "PROTOBUF_CONSTEXPR"}});
  Formatter format(p);

  if (IsMapEntryMessage(descriptor_) || !HasImplData(descriptor_, options_)) {
    p->Emit({{"base",
              [&] {
                if (IsMapEntryMessage(descriptor_)) {
                  p->Emit("$classname$::MapEntry");
                } else {
                  p->Emit("$superclass$");
                }
              }}},
            R"cc(
              //~ Templatize constexpr constructor as a workaround for a bug in
              //~ gcc 12 (warning in gcc 13).
              template <typename>
              $constexpr$ $classname$::$classname$(::_pbi::ConstantInitialized)
#if defined(PROTOBUF_CUSTOM_VTABLE)
                  : $base$($classname$_class_data_.base()){}
#else   // PROTOBUF_CUSTOM_VTABLE
                  : $base$() {
              }
#endif  // PROTOBUF_CUSTOM_VTABLE
            )cc");
    return;
  }

  // Generate Impl_::Imp_(::_pbi::ConstantInitialized);
  // We use separate p->Emit() calls for LF and #ifdefs as they result in
  // awkward layout and more awkward indenting of the function statement.
  p->Emit("\n");
  p->Emit({{"init", [&] { GenerateImplMemberInit(p, InitType::kConstexpr); }}},
          R"cc(
            inline constexpr $classname$::Impl_::Impl_(
                [[maybe_unused]] $pbi$::InternalVisibility visibility,
                ::_pbi::ConstantInitialized) noexcept
                //~
                $init$ {}
          )cc");
  p->Emit("\n");

  p->Emit(
      R"cc(
        template <typename>
        $constexpr$ $classname$::$classname$(::_pbi::ConstantInitialized)
#if defined(PROTOBUF_CUSTOM_VTABLE)
            : $superclass$($classname$_class_data_.base()),
#else   // PROTOBUF_CUSTOM_VTABLE
            : $superclass$(),
#endif  // PROTOBUF_CUSTOM_VTABLE
              _impl_(internal_visibility(), ::_pbi::ConstantInitialized()) {
        }
      )cc");
}

bool MessageGenerator::CanUseTrivialCopy() const {
  if (ShouldSplit(descriptor_, options_)) return false;
  if (HasSimpleBaseClass(descriptor_, options_)) return false;
  if (descriptor_->extension_range_count() > 0) return false;
  if (num_weak_fields_ > 0) return false;

  // If all fields are trivially copyable then we can use the trivial copy
  // constructor of Impl_
  for (const auto* field : FieldRange(descriptor_)) {
    if (!field_generators_.get(field).has_trivial_copy()) return false;
  }

  return true;
}

void MessageGenerator::GenerateCopyInitFields(io::Printer* p) const {
  auto begin = optimized_order_.begin();
  auto end = optimized_order_.end();
  const FieldDescriptor* first = nullptr;

  auto emit_pending_copy_fields = [&](decltype(end) itend, bool split) {
    if (first != nullptr) {
      const FieldDescriptor* last = itend[-1];
      if (first != last) {
        p->Emit({{"first", FieldName(first)},
                 {"last", FieldName(last)},
                 {"Impl", split ? "Impl_::Split" : "Impl_"},
                 {"pdst", split ? "_impl_._split_" : "&_impl_"},
                 {"psrc", split ? "from._impl_._split_" : "&from._impl_"}},
                R"cc(
                  ::memcpy(reinterpret_cast<char*>($pdst$) +
                               offsetof($Impl$, $first$_),
                           reinterpret_cast<const char*>($psrc$) +
                               offsetof($Impl$, $first$_),
                           offsetof($Impl$, $last$_) -
                               offsetof($Impl$, $first$_) +
                               sizeof($Impl$::$last$_));
                )cc");
      } else {
        p->Emit({{"field", FieldMemberName(first, split)}},
                R"cc(
                  $field$ = from.$field$;
                )cc");
      }
      first = nullptr;
    }
  };

  int has_bit_word_index = -1;
  auto load_has_bits = [&](const FieldDescriptor* field) {
    if (has_bit_indices_.empty()) return;
    int has_bit_index = has_bit_indices_[field->index()];
    if (has_bit_word_index != has_bit_index / 32) {
      p->Emit({{"declare", has_bit_word_index < 0 ? "::uint32_t " : ""},
               {"index", has_bit_index / 32}},
              "$declare$cached_has_bits = _impl_._has_bits_[$index$];\n");
      has_bit_word_index = has_bit_index / 32;
    }
  };

  auto has_message = [&](const FieldDescriptor* field) {
    if (has_bit_indices_.empty()) {
      p->Emit("from.$field$ != nullptr");
    } else {
      int has_bit_index = has_bit_indices_[field->index()];
      p->Emit({{"condition",
                GenerateConditionMaybeWithProbabilityForField(
                    has_bit_index, field, options_, /*is_repeated=*/false)}},
              "$condition$");
    }
  };

  auto emit_copy_message = [&](const FieldDescriptor* field) {
    load_has_bits(field);
    p->Emit({{"has_msg", [&] { has_message(field); }},
             {"submsg", FieldMessageTypeName(field, options_)}},
            R"cc(
              $field$ = ($has_msg$)
                            ? $superclass$::CopyConstruct(arena, *from.$field$)
                            : nullptr;
            )cc");
  };

  auto generate_copy_fields = [&] {
    for (auto it = begin; it != end; ++it) {
      const auto* field = *it;
      const auto& gen = field_generators_.get(field);
      auto v = p->WithVars(FieldVars(field, options_));

      // Non trivial field values are copy constructed
      if (!gen.has_trivial_value() || gen.should_split()) {
        emit_pending_copy_fields(it, false);
        continue;
      }

      if (gen.is_message()) {
        emit_pending_copy_fields(it, false);
        emit_copy_message(field);
      } else if (first == nullptr) {
        first = field;
      }
    }
    emit_pending_copy_fields(end, false);
  };

  auto generate_copy_split_fields = [&] {
    for (auto it = begin; it != end; ++it) {
      const auto& gen = field_generators_.get(*it);
      auto v = p->WithVars(FieldVars(*it, options_));

      if (!gen.should_split()) {
        emit_pending_copy_fields(it, true);
        continue;
      }

      if (gen.is_trivial()) {
        if (first == nullptr) first = *it;
      } else {
        emit_pending_copy_fields(it, true);
        gen.GenerateCopyConstructorCode(p);
      }
    }
    emit_pending_copy_fields(end, true);
  };

  auto generate_copy_oneof_fields = [&]() {
    for (const auto* oneof : OneOfRange(descriptor_)) {
      p->Emit(
          {{"name", oneof->name()},
           {"NAME", absl::AsciiStrToUpper(oneof->name())},
           {"cases",
            [&] {
              for (const auto* field : FieldRange(oneof)) {
                p->Emit(
                    {{"Name", UnderscoresToCamelCase(field->name(), true)},
                     {"field", FieldMemberName(field, /*split=*/false)},
                     {"body",
                      [&] {
                        field_generators_.get(field).GenerateOneofCopyConstruct(
                            p);
                      }}},
                    R"cc(
                      case k$Name$:
                        $body$;
                        break;
                    )cc");
              }
            }}},
          R"cc(
            switch ($name$_case()) {
              case $NAME$_NOT_SET:
                break;
                $cases$;
            }
          )cc");
    }
  };

  if (descriptor_->extension_range_count() > 0) {
    p->Emit(R"cc(
      _impl_._extensions_.MergeFrom(arena, this, from._impl_._extensions_,
                                    from.GetArena());
    )cc");
  }

  p->Emit({{"copy_fields", generate_copy_fields},
           {"copy_oneof_fields", generate_copy_oneof_fields}},
          R"cc(
            $copy_fields$;
            $copy_oneof_fields$;
          )cc");

  if (ShouldSplit(descriptor_, options_)) {
    p->Emit({{"copy_split_fields", generate_copy_split_fields}},
            R"cc(
              if (ABSL_PREDICT_FALSE(!from.IsSplitMessageDefault())) {
                PrepareSplitMessageForWrite();
                $copy_split_fields$;
              }
            )cc");
  }
}

void MessageGenerator::GenerateArenaEnabledCopyConstructor(io::Printer* p) {
  if (!HasSimpleBaseClass(descriptor_, options_)) {
    // Generate Impl_::Imp_(visibility, Arena*, const& from);
    p->Emit(
        {{"init", [&] { GenerateImplMemberInit(p, InitType::kArenaCopy); }}},
        R"cc(
          PROTOBUF_NDEBUG_INLINE $classname$::Impl_::Impl_(
              [[maybe_unused]] $pbi$::InternalVisibility visibility,
              [[maybe_unused]] $pb$::Arena* $nullable$ arena, const Impl_& from,
              [[maybe_unused]] const $classtype$& from_msg)
              //~
              $init$ {}
        )cc");
    p->Emit("\n");
  }

  auto copy_construct_impl = [&] {
    if (!HasSimpleBaseClass(descriptor_, options_)) {
      p->Emit(R"cc(
        new (&_impl_) Impl_(internal_visibility(), arena, from._impl_, from);
      )cc");
    }
  };

  auto force_allocation = [&] {
    if (ShouldForceAllocationOnConstruction(descriptor_, options_)) {
      p->Emit(R"cc(
        if ($pbi$::DebugHardenForceAllocationOnConstruction()) {
          $mutable_unknown_fields$;
        }
      )cc");
    }
  };

  auto maybe_register_arena_dtor = [&] {
    switch (NeedsArenaDestructor()) {
      case ArenaDtorNeeds::kRequired: {
        p->Emit(R"cc(
          if (arena != nullptr) {
            arena->OwnCustomDestructor(this, &$classname$::ArenaDtor);
          }
        )cc");
        break;
      }
      case ArenaDtorNeeds::kOnDemand: {
        p->Emit(R"cc(
          ::_pbi::InternalRegisterArenaDtor(arena, this,
                                            &$classname$::ArenaDtor);
        )cc");
        break;
      }
      case ArenaDtorNeeds::kNone:
        break;
    }
  };

  p->Emit({{"copy_construct_impl", copy_construct_impl},
           {"copy_init_fields", [&] { GenerateCopyInitFields(p); }},
           {"force_allocation", force_allocation},
           {"maybe_register_arena_dtor", maybe_register_arena_dtor}},
          R"cc(
            $classname$::$classname$(
                //~ force alignment
                $pb$::Arena* $nullable$ arena,
                //~ force alignment
                const $classname$& from)
#if defined(PROTOBUF_CUSTOM_VTABLE)
                : $superclass$(arena, $classname$_class_data_.base()) {
#else   // PROTOBUF_CUSTOM_VTABLE
                : $superclass$(arena) {
#endif  // PROTOBUF_CUSTOM_VTABLE
              $classname$* const _this = this;
              (void)_this;
              _internal_metadata_.MergeFrom<$unknown_fields_type$>(
                  from._internal_metadata_);
              $copy_construct_impl$;
              $copy_init_fields$;
              $force_allocation$;
              $maybe_register_arena_dtor$;

              // @@protoc_insertion_point(copy_constructor:$full_name$)
            }
          )cc");
}

void MessageGenerator::GenerateStructors(io::Printer* p) {
  p->Emit(
      {
          {"superclass", SuperClassName(descriptor_, options_)},
          {"ctor_body",
           [&] {
             if (HasSimpleBaseClass(descriptor_, options_)) return;
             p->Emit(R"cc(SharedCtor(arena);)cc");
             switch (NeedsArenaDestructor()) {
               case ArenaDtorNeeds::kRequired: {
                 p->Emit(R"cc(
                   if (arena != nullptr) {
                     arena->OwnCustomDestructor(this, &$classname$::ArenaDtor);
                   }
                 )cc");
                 break;
               }
               case ArenaDtorNeeds::kOnDemand: {
                 p->Emit(R"cc(
                   ::_pbi::InternalRegisterArenaDtor(arena, this,
                                                     &$classname$::ArenaDtor);
                 )cc");
                 break;
               }
               case ArenaDtorNeeds::kNone:
                 break;
             }
           }},
      },
      R"cc(
        $classname$::$classname$($pb$::Arena* $nullable$ arena)
#if defined(PROTOBUF_CUSTOM_VTABLE)
            : $superclass$(arena, $classname$_class_data_.base()) {
#else   // PROTOBUF_CUSTOM_VTABLE
            : $superclass$(arena) {
#endif  // PROTOBUF_CUSTOM_VTABLE
          $ctor_body$;
          // @@protoc_insertion_point(arena_constructor:$full_name$)
        }
      )cc");

  // Generate the copy constructor.
  if (UsingImplicitWeakFields(descriptor_->file(), options_)) {
    // If we are in lite mode and using implicit weak fields, we generate a
    // one-liner copy constructor that delegates to MergeFrom. This saves some
    // code size and also cuts down on the complexity of implicit weak fields.
    // We might eventually want to do this for all lite protos.
    p->Emit(R"cc(
      $classname$::$classname$(
          //~ Force alignment
          $pb$::Arena* $nullable$ arena, const $classname$& from)
          : $classname$(arena) {
        MergeFrom(from);
      }
    )cc");
  } else if (CanUseTrivialCopy()) {
    p->Emit(R"cc(
      $classname$::$classname$(
          //~ Force alignment
          $pb$::Arena* $nullable$ arena, const $classname$& from)
#if defined(PROTOBUF_CUSTOM_VTABLE)
          : $superclass$(arena, $classname$_class_data_.base()),
#else   // PROTOBUF_CUSTOM_VTABLE
          : $superclass$(arena),
#endif  // PROTOBUF_CUSTOM_VTABLE
            _impl_(from._impl_) {
        _internal_metadata_.MergeFrom<$unknown_fields_type$>(
            from._internal_metadata_);
      }
    )cc");
  } else {
    GenerateArenaEnabledCopyConstructor(p);
  }

  // Generate the shared constructor code.
  GenerateSharedConstructorCode(p);

  // Generate the destructor.
  if (HasSimpleBaseClass(descriptor_, options_)) {
    // For messages using simple base classes, having no destructor
    // allows our vtable to share the same destructor as every other
    // message with a simple base class.  This works only as long as
    // we have no fields needing destruction, of course.  (No strings
    // or extensions)
  } else {
    p->Emit(
        R"cc(
          $classname$::~$classname$() {
            // @@protoc_insertion_point(destructor:$full_name$)
            SharedDtor(*this);
          }
        )cc");
  }

  // Generate the shared destructor code.
  GenerateSharedDestructorCode(p);

  // Generate the arena-specific destructor code.
  if (NeedsArenaDestructor() > ArenaDtorNeeds::kNone) {
    GenerateArenaDestructorCode(p);
  }
}

void MessageGenerator::GenerateSourceInProto2Namespace(io::Printer* p) {
  auto v = p->WithVars(ClassVars(descriptor_, options_));
  auto t = p->WithVars(MakeTrackerCalls(descriptor_, options_));
  Formatter format(p);
  if (ShouldGenerateExternSpecializations(options_) &&
      ShouldGenerateClass(descriptor_, options_)) {
    p->Emit(R"(
      template void* $nonnull$ Arena::DefaultConstruct<$classtype$>(Arena* $nullable$);
    )");
    if (!IsMapEntryMessage(descriptor_)) {
      p->Emit(R"(
        template void* $nonnull$ Arena::CopyConstruct<$classtype$>(Arena* $nullable$, const void* $nonnull$);
      )");
    }
  }
}

void MessageGenerator::GenerateClear(io::Printer* p) {
  if (HasSimpleBaseClass(descriptor_, options_)) return;
  Formatter format(p);

  // The maximum number of bytes we will memset to zero without checking their
  // hasbit to see if a zero-init is necessary.
  const int kMaxUnconditionalPrimitiveBytesClear = 4;

  format(
      "PROTOBUF_NOINLINE void $classname$::Clear() {\n"
      "// @@protoc_insertion_point(message_clear_start:$full_name$)\n");
  format.Indent();

  format("$pbi$::TSanWrite(&_impl_);\n");

  format(
      // TODO: It would be better to avoid emitting this if it is not used,
      // rather than emitting a workaround for the resulting warning.
      "$uint32$ cached_has_bits = 0;\n"
      "// Prevent compiler warnings about cached_has_bits being unused\n"
      "(void) cached_has_bits;\n\n");

  if (descriptor_->extension_range_count() > 0) {
    format("$extensions$.Clear();\n");
  }

  // Collect fields into chunks. Each chunk may have an if() condition that
  // checks all hasbits in the chunk and skips it if none are set.
  int zero_init_bytes = 0;
  for (const auto& field : optimized_order_) {
    if (CanClearByZeroing(field)) {
      zero_init_bytes += EstimateAlignmentSize(field);
    }
  }
  bool merge_zero_init = zero_init_bytes > kMaxUnconditionalPrimitiveBytesClear;
  int chunk_count = 0;

  std::vector<FieldChunk> chunks = CollectFields(
      optimized_order_, options_,
      [&](const FieldDescriptor* a, const FieldDescriptor* b) -> bool {
        chunk_count++;
        // This predicate guarantees that there is only a single zero-init
        // (memset) per chunk, and if present it will be at the beginning.
        bool same =
            HasByteIndex(a) == HasByteIndex(b) &&
            IsLikelyPresent(a, options_) == IsLikelyPresent(b, options_) &&
            ShouldSplit(a, options_) == ShouldSplit(b, options_) &&
            (CanClearByZeroing(a) == CanClearByZeroing(b) ||
             (CanClearByZeroing(a) && (chunk_count == 1 || merge_zero_init)));
        if (!same) chunk_count = 0;
        return same;
      });

  auto it = chunks.begin();
  auto end = chunks.end();
  int cached_has_word_index = -1;
  while (it != end) {
    auto next = FindNextUnequalChunk(it, end, MayGroupChunksForHaswordsCheck);
    bool has_haswords_check = MaybeEmitHaswordsCheck(
        it, next, options_, has_bit_indices_, cached_has_word_index, "", p);
    bool has_default_split_check = !it->fields.empty() && it->should_split;
    if (has_default_split_check) {
      // Some fields are cleared without checking has_bit. So we add the
      // condition here to avoid writing to the default split instance.
      format("if (!IsSplitMessageDefault()) {\n");
      format.Indent();
    }
    while (it != next) {
      const std::vector<const FieldDescriptor*>& fields = it->fields;
      bool chunk_is_split = it->should_split;
      ABSL_CHECK_EQ(has_default_split_check, chunk_is_split);

      const FieldDescriptor* memset_start = nullptr;
      const FieldDescriptor* memset_end = nullptr;
      bool saw_non_zero_init = false;

      for (const auto& field : fields) {
        if (CanClearByZeroing(field)) {
          ABSL_CHECK(!saw_non_zero_init);
          if (!memset_start) memset_start = field;
          memset_end = field;
        } else {
          saw_non_zero_init = true;
        }
      }

      // Whether we wrap this chunk in:
      //   if (cached_has_bits & <chunk hasbits) { /* chunk. */ }
      // We can omit the if() for chunk size 1, or if our fields do not have
      // hasbits. I don't understand the rationale for the last part of the
      // condition, but it matches the old logic.
      const bool check_has_byte =
          HasBitIndex(fields.front()) != kNoHasbit && fields.size() > 1 &&
          !IsLikelyPresent(fields.back(), options_) &&
          (memset_end != fields.back() || merge_zero_init);

      DebugAssertUniformLikelyPresence(fields, options_);

      if (check_has_byte) {
        // Emit an if() that will let us skip the whole chunk if none are set.
        uint32_t chunk_mask = GenChunkMask(fields, has_bit_indices_);

        // Check (up to) 8 has_bits at a time if we have more than one field in
        // this chunk.  Due to field layout ordering, we may check
        // _has_bits_[last_chunk * 8 / 32] multiple times.
        ABSL_DCHECK_LE(2, popcnt(chunk_mask));
        ABSL_DCHECK_GE(8, popcnt(chunk_mask));

        if (cached_has_word_index != HasWordIndex(fields.front())) {
          cached_has_word_index = HasWordIndex(fields.front());
          format("cached_has_bits = $has_bits$[$1$];\n", cached_has_word_index);
        }

        format("if ($1$) {\n", GenerateConditionMaybeWithProbabilityForGroup(
                                   chunk_mask, fields, options_));
        format.Indent();
      }

      if (memset_start) {
        if (memset_start == memset_end) {
          // For clarity, do not memset a single field.
          field_generators_.get(memset_start).GenerateMessageClearingCode(p);
        } else {
          ABSL_CHECK_EQ(chunk_is_split, ShouldSplit(memset_start, options_));
          ABSL_CHECK_EQ(chunk_is_split, ShouldSplit(memset_end, options_));
          format(
              "::memset(&$1$, 0, static_cast<::size_t>(\n"
              "    reinterpret_cast<char*>(&$2$) -\n"
              "    reinterpret_cast<char*>(&$1$)) + sizeof($2$));\n",
              FieldMemberName(memset_start, chunk_is_split),
              FieldMemberName(memset_end, chunk_is_split));
        }
      }

      // Clear all non-zero-initializable fields in the chunk.
      for (const auto& field : fields) {
        if (CanClearByZeroing(field)) continue;
        // It's faster to just overwrite primitive types, but we should only
        // clear strings and messages if they were set.
        //
        // TODO:  Let the CppFieldGenerator decide this somehow.
        const bool have_enclosing_if = ShouldGenerateEnclosingIf(*field);

        if (have_enclosing_if) {
          PrintPresenceCheck(field, has_bit_indices_, p, &cached_has_word_index,
                             options_);
          format.Indent();
        }

        field_generators_.get(field).GenerateMessageClearingCode(p);

        if (have_enclosing_if) {
          format.Outdent();
          format("}\n");
        }
      }

      if (check_has_byte) {
        format.Outdent();
        format("}\n");
      }

      // To next chunk.
      ++it;
    }

    if (has_default_split_check) {
      format.Outdent();
      format("}\n");
    }
    if (has_haswords_check) {
      p->Outdent();
      p->Emit(R"cc(
        }
      )cc");

      // Reset here as it may have been updated in just closed if statement.
      cached_has_word_index = -1;
    }
  }
  // Step 4: Unions.
  for (auto oneof : OneOfRange(descriptor_)) {
    format("clear_$1$();\n", oneof->name());
  }

  if (num_weak_fields_) {
    format("$weak_field_map$.ClearAll();\n");
  }

  // We don't clear donated status.

  if (!has_bit_indices_.empty()) {
    // Step 5: Everything else.
    format("$has_bits$.Clear();\n");
  }

  format("_internal_metadata_.Clear<$unknown_fields_type$>();\n");

  format.Outdent();
  format("}\n");
}

void MessageGenerator::GenerateOneofClear(io::Printer* p) {
  // Generated function clears the active field and union case (e.g. foo_case_).
  int i = 0;
  for (auto oneof : OneOfRange(descriptor_)) {
    Formatter format(p);
    auto v = p->WithVars({{"oneofname", oneof->name()}});

    format(
        "void $classname$::clear_$oneofname$() {\n"
        "// @@protoc_insertion_point(one_of_clear_start:$full_name$)\n");
    format.Indent();
    format("$pbi$::TSanWrite(&_impl_);\n");
    format("switch ($oneofname$_case()) {\n");
    format.Indent();
    for (auto field : FieldRange(oneof)) {
      format("case k$1$: {\n", UnderscoresToCamelCase(field->name(), true));
      format.Indent();
      // We clear only allocated objects in oneofs
      if (!IsStringOrMessage(field)) {
        format("// No need to clear\n");
      } else {
        field_generators_.get(field).GenerateClearingCode(p);
      }
      format("break;\n");
      format.Outdent();
      format("}\n");
    }
    format(
        "case $1$_NOT_SET: {\n"
        "  break;\n"
        "}\n",
        absl::AsciiStrToUpper(oneof->name()));
    format.Outdent();
    format(
        "}\n"
        "$oneof_case$[$1$] = $2$_NOT_SET;\n",
        i, absl::AsciiStrToUpper(oneof->name()));
    format.Outdent();
    format(
        "}\n"
        "\n");
    ++i;
  }
}

void MessageGenerator::GenerateSwap(io::Printer* p) {
  if (HasSimpleBaseClass(descriptor_, options_)) return;
  Formatter format(p);

  format(
      "void $classname$::InternalSwap($classname$* PROTOBUF_RESTRICT "
      "$nonnull$ other) {\n");
  format.Indent();
  format("using ::std::swap;\n");
  format("$WeakDescriptorSelfPin$");

  if (HasGeneratedMethods(descriptor_->file(), options_)) {
    if (descriptor_->extension_range_count() > 0) {
      format(
          "$extensions$.InternalSwap(&other->$extensions$);"
          "\n");
    }

    if (HasNonSplitOptionalString(descriptor_, options_)) {
      p->Emit(R"cc(
        auto* arena = GetArena();
        ABSL_DCHECK_EQ(arena, other->GetArena());
      )cc");
    }
    format("_internal_metadata_.InternalSwap(&other->_internal_metadata_);\n");

    if (!has_bit_indices_.empty()) {
      for (size_t i = 0; i < HasBitsSize(); ++i) {
        format("swap($has_bits$[$1$], other->$has_bits$[$1$]);\n", i);
      }
    }

    // If possible, we swap several fields at once, including padding.
    const RunMap runs =
        FindRuns(optimized_order_, [this](const FieldDescriptor* field) {
          return !ShouldSplit(field, options_) &&
                 HasTrivialSwap(field, options_, scc_analyzer_);
        });

    for (size_t i = 0; i < optimized_order_.size(); ++i) {
      const FieldDescriptor* field = optimized_order_[i];
      if (ShouldSplit(field, options_)) {
        continue;
      }
      const auto it = runs.find(field);

      // We only apply the memswap technique to runs of more than one field, as
      // `swap(field_, other.field_)` is better than
      // `memswap<...>(&field_, &other.field_)` for generated code readability.
      if (it != runs.end() && it->second > 1) {
        // Use a memswap, then skip run_length fields.
        const size_t run_length = it->second;
        const std::string first_field_name =
            FieldMemberName(field, /*split=*/false);
        const std::string last_field_name = FieldMemberName(
            optimized_order_[i + run_length - 1], /*split=*/false);

        auto v = p->WithVars({
            {"first", first_field_name},
            {"last", last_field_name},
        });

        format(
            "$pbi$::memswap<\n"
            "    PROTOBUF_FIELD_OFFSET($classname$, $last$)\n"
            "    + sizeof($classname$::$last$)\n"
            "    - PROTOBUF_FIELD_OFFSET($classname$, $first$)>(\n"
            "        reinterpret_cast<char*>(&$first$),\n"
            "        reinterpret_cast<char*>(&other->$first$));\n");

        i += run_length - 1;
        // ++i at the top of the loop.
      } else {
        field_generators_.get(field).GenerateSwappingCode(p);
      }
    }
    if (ShouldSplit(descriptor_, options_)) {
      format("swap($split$, other->$split$);\n");
    }

    for (auto oneof : OneOfRange(descriptor_)) {
      format("swap(_impl_.$1$_, other->_impl_.$1$_);\n", oneof->name());
    }

    for (int i = 0; i < descriptor_->real_oneof_decl_count(); ++i) {
      format("swap($oneof_case$[$1$], other->$oneof_case$[$1$]);\n", i);
    }

    if (num_weak_fields_) {
      format(
          "$weak_field_map$.UnsafeArenaSwap(&other->$weak_field_map$)"
          ";\n");
    }

    if (!inlined_string_indices_.empty()) {
      for (size_t i = 0; i < InlinedStringDonatedSize(); ++i) {
        format(
            "swap($inlined_string_donated_array$[$1$], "
            "other->$inlined_string_donated_array$[$1$]);\n",
            i);
      }
    }
  } else {
    format("GetReflection()->Swap(this, other);");
  }

  format.Outdent();
  format("}\n");
}

MessageGenerator::NewOpRequirements MessageGenerator::GetNewOp(
    io::Printer* arena_emitter, bool use_arena_offset) const {
  size_t arena_seeding_count = 0;
  NewOpRequirements op;
  if (IsBootstrapProto(options_, descriptor_->file())) {
    // To simplify bootstrapping we always use a function for these types.
    // It makes it easier to change the ABI of the `MessageCreator` class.
    op.needs_to_run_constructor = true;
    return op;
  }

  if (NeedsArenaDestructor() == ArenaDtorNeeds::kRequired) {
    // We can't skip the ArenaDtor for these messages.
    op.needs_to_run_constructor = true;
  }

  // Extension set does not use arena offsets, since we were able to remove all
  // uses of `GetArena()` by passing the arena pointer from above. We will
  // flag-gate the removal of the arena pointer in the extension set with the
  // arena offset changes for measurement purposes.
  if (descriptor_->extension_range_count() > 0 && !use_arena_offset) {
    op.needs_arena_seeding = true;
    ++arena_seeding_count;
    if (arena_emitter) {
      arena_emitter->Emit(R"cc(
        PROTOBUF_FIELD_OFFSET($classname$, $extensions$) +
            decltype($classname$::$extensions$)::InternalGetArenaOffset(
                $superclass$::internal_visibility()),
      )cc");
    }
  }

  if (num_weak_fields_ != 0) {
    op.needs_to_run_constructor = true;
  }

  for (const FieldDescriptor* field : FieldRange(descriptor_)) {
    const auto print_arena_offset = [&](absl::string_view suffix = "") {
      ++arena_seeding_count;
      if (arena_emitter) {
        arena_emitter->Emit(
            {{"field", FieldMemberName(field, false)}, {"suffix", suffix}},
            R"cc(
              PROTOBUF_FIELD_OFFSET($classname$, $field$) +
                  decltype($classname$::$field$)::
                      InternalGetArenaOffset$suffix$(
                          $superclass$::internal_visibility()),
            )cc");
      }
    };
    if (ShouldSplit(field, options_)) {
      op.needs_memcpy = true;
    } else if (field->real_containing_oneof() != nullptr) {
      /* nothing to do */
    } else if (field->is_map()) {
      // MapField contains an internal vtable pointer and arena offset we need
      // to copy.
      op.needs_memcpy = true;
      if (!use_arena_offset) {
        op.needs_arena_seeding = true;
        print_arena_offset();
      }
    } else if (field->is_repeated()) {
      if (use_arena_offset) {
        op.needs_memcpy = true;
      } else {
        op.needs_arena_seeding = true;
        print_arena_offset();
      }
    } else {
      const auto& generator = field_generators_.get(field);
      if (generator.has_trivial_zero_default()) {
        /* nothing to do */
      } else {
        switch (field->cpp_type()) {
          case FieldDescriptor::CPPTYPE_INT32:
          case FieldDescriptor::CPPTYPE_INT64:
          case FieldDescriptor::CPPTYPE_UINT32:
          case FieldDescriptor::CPPTYPE_UINT64:
          case FieldDescriptor::CPPTYPE_DOUBLE:
          case FieldDescriptor::CPPTYPE_FLOAT:
          case FieldDescriptor::CPPTYPE_BOOL:
          case FieldDescriptor::CPPTYPE_ENUM:
            op.needs_memcpy = true;
            break;

          case FieldDescriptor::CPPTYPE_STRING:
            switch (field->cpp_string_type()) {
              case FieldDescriptor::CppStringType::kCord:
                // Cord fields are currently rejected above because of ArenaDtor
                // requirements.
                ABSL_CHECK(op.needs_to_run_constructor);
                break;
              case FieldDescriptor::CppStringType::kView:
              case FieldDescriptor::CppStringType::kString:
                op.needs_memcpy = true;
                break;
            }
            break;
          case FieldDescriptor::CPPTYPE_MESSAGE:
            ABSL_LOG(FATAL) << "Message should be zero initializable.";
            break;
        }
      }
    }
  }

  // If we are going to generate too many arena seeding offsets, we can skip the
  // attempt because we know it will fail at compile time and fallback to
  // placement new. The arena seeding code can handle up to an offset of
  // `63 * sizeof(Arena*)`.
  // This prevents generating huge lists that have to be run during constant
  // evaluation to just fail anyway. The actual upper bound is smaller than
  // this, but any reasonable value is enough to prevent long compile times for
  // big messages.
  if (arena_seeding_count >= 64) {
    op.needs_to_run_constructor = true;
  }

  return op;
}

void MessageGenerator::GenerateNewOp(io::Printer* p,
                                     bool use_arena_offset) const {
  const auto new_op = GetNewOp(nullptr, use_arena_offset);
  if (new_op.needs_to_run_constructor) {
    p->Emit(R"cc(
      constexpr auto $classname$::InternalNewImpl_() {
        return $pbi$::MessageCreator(&$classname$::PlacementNew_,
                                     sizeof($classname$), alignof($classname$));
      }
    )cc");
  } else if (new_op.needs_arena_seeding) {
    p->Emit({{"copy_type", new_op.needs_memcpy ? "CopyInit" : "ZeroInit"},
             {"arena_offsets", [&] { GetNewOp(p, use_arena_offset); }}},
            R"cc(
              constexpr auto $classname$::InternalNewImpl_() {
                constexpr auto arena_bits = $pbi$::EncodePlacementArenaOffsets({
                    $arena_offsets$,
                });
                if (arena_bits.has_value()) {
                  return $pbi$::MessageCreator::$copy_type$(
                      sizeof($classname$), alignof($classname$), *arena_bits);
                } else {
                  return $pbi$::MessageCreator(&$classname$::PlacementNew_,
                                               sizeof($classname$),
                                               alignof($classname$));
                }
              }
            )cc");
  } else {
    p->Emit({{"copy_type", new_op.needs_memcpy ? "CopyInit" : "ZeroInit"}},
            R"cc(
              constexpr auto $classname$::InternalNewImpl_() {
                return $pbi$::MessageCreator::$copy_type$(sizeof($classname$),
                                                          alignof($classname$));
              }
            )cc");
  }
}

void MessageGenerator::GenerateClassData(io::Printer* p) {
  // Always generate PlacementNew_ because we might need it for different
  // reasons. EnableCustomNewFor<T> might be false in this compiler, or the
  // object might be too large for arena seeding.
  // We mark `inline` to avoid library bloat if the function is unused.
  p->Emit(R"cc(
    inline void* $nonnull$ $classname$::PlacementNew_(
        //~
        const void* $nonnull$, void* $nonnull$ mem,
        $pb$::Arena* $nullable$ arena) {
      return ::new (mem) $classname$(arena);
    }
  )cc");

  if (MessageHasFieldUsingArenaOffset(descriptor_)) {
    p->Emit({{"new_op", [&] { GenerateNewOp(p, /*use_arena_offset=*/false); }},
             {"new_op_with_arena_offset",
              [&] { GenerateNewOp(p, /*use_arena_offset=*/true); }}},
            R"cc(
#ifdef PROTOBUF_INTERNAL_REMOVE_ARENA_PTRS_REPEATED_PTR_FIELD
              $new_op_with_arena_offset$;
#else  // !PROTOBUF_INTERNAL_REMOVE_ARENA_PTRS_REPEATED_PTR_FIELD
              $new_op$;
#endif
            )cc");
  } else {
    GenerateNewOp(p, /*use_arena_offset=*/false);
  }

  auto vars = p->WithVars(
      {{"default_instance",
        absl::StrCat("&", DefaultInstanceName(descriptor_, options_),
                     "._instance")}});
  const auto on_demand_register_arena_dtor = [&] {
    if (NeedsArenaDestructor() == ArenaDtorNeeds::kOnDemand) {
      p->Emit(R"cc(
        $classname$::OnDemandRegisterArenaDtor,
      )cc");
    } else {
      p->Emit(R"cc(
        nullptr,  // OnDemandRegisterArenaDtor
      )cc");
    }
  };
  const auto is_initialized = [&] {
    if (NeedsIsInitialized()) {
      p->Emit(R"cc(
        $classname$::IsInitializedImpl,
      )cc");
    } else {
      p->Emit(R"cc(
        nullptr,  // IsInitialized
      )cc");
    }
  };
  const auto custom_vtable_methods = [&] {
    if (HasGeneratedMethods(descriptor_->file(), options_) &&
        !IsMapEntryMessage(descriptor_)) {
      p->Emit(R"cc(
        $superclass$::GetClearImpl<$classname$>(), &$classname$::ByteSizeLong,
            &$classname$::_InternalSerialize,
      )cc");
    } else {
      p->Emit(R"cc(
        static_cast<void ($pb$::MessageLite::*)()>(&$classname$::ClearImpl),
            $superclass$::ByteSizeLongImpl, $superclass$::_InternalSerializeImpl
            ,
      )cc");
    }
  };

  const auto emit_v2_data = [&] {
  };

  if (HasDescriptorMethods(descriptor_->file(), options_)) {
    const auto pin_weak_descriptor = [&] {
      if (!UsingImplicitWeakDescriptor(descriptor_->file(), options_)) return;

      p->Emit({{"pin", StrongReferenceToType(descriptor_, options_)}},
              R"cc(
                $pin$;
              )cc");

      // For CODE_SIZE types, we need to pin the submessages too.
      // SPEED types will pin them via the TcParse table automatically.
      if (HasGeneratedMethods(descriptor_->file(), options_)) return;
      for (int i = 0; i < descriptor_->field_count(); ++i) {
        auto* field = descriptor_->field(i);
        if (field->type() != field->TYPE_MESSAGE) continue;
        p->Emit(
            {{"pin", StrongReferenceToType(field->message_type(), options_)}},
            R"cc(
              $pin$;
            )cc");
      }
    };
    p->Emit(
        {
            {"on_demand_register_arena_dtor", on_demand_register_arena_dtor},
            {"is_initialized", is_initialized},
            {"pin_weak_descriptor", pin_weak_descriptor},
            {"custom_vtable_methods", custom_vtable_methods},
            {"v2_data", emit_v2_data},
            {"tracker_on_get_metadata",
             [&] {
               if (HasTracker(descriptor_, options_)) {
                 p->Emit(R"cc(
                   &Impl_::TrackerOnGetMetadata,
                 )cc");
               } else {
                 p->Emit(R"cc(
                   nullptr,  // tracker
                 )cc");
               }
             }},
        },
        R"cc(
          constexpr auto $classname$::InternalGenerateClassData_() {
            return $pbi$::ClassDataFull{
                $pbi$::ClassData{
                    $default_instance$,
                    &_table_.header,
                    $on_demand_register_arena_dtor$,
                    $is_initialized$,
                    &$classname$::MergeImpl,
                    $superclass$::GetNewImpl<$classname$>(),
#if defined(PROTOBUF_CUSTOM_VTABLE)
                    &$classname$::SharedDtor,
                    $custom_vtable_methods$,
#endif  // PROTOBUF_CUSTOM_VTABLE
                    PROTOBUF_FIELD_OFFSET($classname$, $cached_size$),
                    false,
                    $v2_data$,
                },
                &$classname$::kDescriptorMethods,
                &$desc_table$,
                $tracker_on_get_metadata$,
            };
          }

          PROTOBUF_CONSTINIT PROTOBUF_ATTRIBUTE_INIT_PRIORITY1 const
              $pbi$::ClassDataFull $classname$_class_data_ =
                  $classname$::InternalGenerateClassData_();

          //~ This function needs to be marked as weak to avoid significantly
          //~ slowing down compilation times.  This breaks up LLVM's SCC
          //~ in the .pb.cc translation units. Large translation units see a
          //~ reduction of roughly 50% of walltime for optimized builds.
          //~ Without the weak attribute all the messages in the file, including
          //~ all the vtables and everything they use become part of the same
          //~ SCC.
          PROTOBUF_ATTRIBUTE_WEAK const $pbi$::ClassData* $nonnull$
          $classname$::GetClassData() const {
            $pin_weak_descriptor$;
            $pbi$::PrefetchToLocalCache(&$classname$_class_data_);
            $pbi$::PrefetchToLocalCache($classname$_class_data_.tc_table);
            return $classname$_class_data_.base();
          }
        )cc");
  } else {
    p->Emit(
        {
            {"type_size", descriptor_->full_name().size() + 1},
            {"on_demand_register_arena_dtor", on_demand_register_arena_dtor},
            {"is_initialized", is_initialized},
            {"custom_vtable_methods", custom_vtable_methods},
            {"v2_data", emit_v2_data},
        },
        R"cc(
          constexpr auto $classname$::InternalGenerateClassData_() {
            return $pbi$::ClassDataLite<$type_size$>{
                {
                    $default_instance$,
                    &_table_.header,
                    $on_demand_register_arena_dtor$,
                    $is_initialized$,
                    &$classname$::MergeImpl,
                    $superclass$::GetNewImpl<$classname$>(),
#if defined(PROTOBUF_CUSTOM_VTABLE)
                    &$classname$::SharedDtor,
                    $custom_vtable_methods$,
#endif  // PROTOBUF_CUSTOM_VTABLE
                    PROTOBUF_FIELD_OFFSET($classname$, $cached_size$),
                    true,
                    $v2_data$,
                },
                "$full_name$",
            };
          }

          PROTOBUF_CONSTINIT
          PROTOBUF_ATTRIBUTE_INIT_PRIORITY1
          const $pbi$::ClassDataLite<$type_size$> $classname$_class_data_ =
              $classname$::InternalGenerateClassData_();

          //~ This function needs to be marked as weak to avoid significantly
          //~ slowing down compilation times.  This breaks up LLVM's SCC
          //~ in the .pb.cc translation units. Large translation units see a
          //~ reduction of roughly 50% of walltime for optimized builds.
          //~ Without the weak attribute all the messages in the file, including
          //~ all the vtables and everything they use become part of the same
          //~ SCC.
          PROTOBUF_ATTRIBUTE_WEAK const $pbi$::ClassData* $nonnull$
          $classname$::GetClassData() const {
            return $classname$_class_data_.base();
          }
        )cc");
  }
}

bool MessageGenerator::RequiresArena(GeneratorFunction function) const {
  for (const FieldDescriptor* field : FieldRange(descriptor_)) {
    if (field_generators_.get(field).RequiresArena(function)) {
      return true;
    }
  }
  if (descriptor_->extension_range_count() > 0) {
    return true;
  }
  return false;
}

void MessageGenerator::GenerateClassSpecificMergeImpl(io::Printer* p) {
  if (HasSimpleBaseClass(descriptor_, options_)) return;

  // cached_has_word_index maintains that:
  //   cached_has_bits = from._has_bits_[cached_has_word_index]
  // for cached_has_word_index >= 0
  int cached_has_word_index = -1;
  auto emit_merge_chunk = [&](const std::vector<const FieldDescriptor*>&
                                  fields) {
    const bool cache_has_bits = HasByteIndex(fields.front()) != kNoHasbit;
    const bool check_has_byte = cache_has_bits && fields.size() > 1 &&
                                !IsLikelyPresent(fields.back(), options_);

    DebugAssertUniformLikelyPresence(fields, options_);

    if (cache_has_bits &&
        cached_has_word_index != HasWordIndex(fields.front())) {
      cached_has_word_index = HasWordIndex(fields.front());
      p->Emit({{"cached_has_word_index", cached_has_word_index}},
              R"cc(
                cached_has_bits = from.$has_bits$[$cached_has_word_index$];
              )cc");
    }

    if (check_has_byte) {
      // Emit an if() that will let us skip the whole chunk if none are set.
      uint32_t chunk_mask = GenChunkMask(fields, has_bit_indices_);

      // Check (up to) 8 has_bits at a time if we have more than one field in
      // this chunk.  Due to field layout ordering, we may check
      // _has_bits_[last_chunk * 8 / 32] multiple times.
      ABSL_DCHECK_LE(2, popcnt(chunk_mask));
      ABSL_DCHECK_GE(8, popcnt(chunk_mask));

      p->Emit({{"condition", GenerateConditionMaybeWithProbabilityForGroup(
                                 chunk_mask, fields, options_)}},
              R"cc(
                if ($condition$) {
              )cc");
      p->Indent();
    }

    // Go back and emit merging code for each of the fields we processed.
    for (const auto* field : fields) {
      const auto& generator = field_generators_.get(field);

      if (!field->is_required() && !HasHasbit(field, options_)) {
        // Merge semantics without true field presence: primitive fields are
        // merged only if non-zero (numeric) or non-empty (string).
        MayEmitMutableIfNonDefaultCheck(
            p, "from.", field, ShouldSplit(field, options_), options_,
            /*emit_body=*/[&]() { generator.GenerateMergingCode(p); },
            /*with_enclosing_braces_always=*/true);
      } else if (field->options().weak() ||
                 cached_has_word_index != HasWordIndex(field)) {
        // Check hasbit, not using cached bits.
        auto v = p->WithVars(HasBitVars(field));
        p->Emit(
            {{"check_has_bit",
              field->is_repeated() ? "CheckHasBitForRepeated" : "CheckHasBit"},
             {"merge_field", [&] { generator.GenerateMergingCode(p); }}},
            R"cc(
              if ($check_has_bit$(from.$has_bits$[$has_array_index$],
                                  $has_mask$)) {
                $merge_field$;
              }
            )cc");
      } else {
        // Check hasbit, using cached bits.
        ABSL_CHECK(HasHasbit(field, options_));
        int has_bit_index = has_bit_indices_[field->index()];

        p->Emit(
            {{"condition",
              GenerateConditionMaybeWithProbabilityForField(
                  has_bit_index, field, options_, field->is_repeated())},
             {"merge_field",
              [&] {
                if (GetFieldHasbitMode(field, options_) ==
                    HasbitMode::kHintHasbit) {
                  // Merge semantics without true field presence: primitive
                  // fields are merged only if non-zero (numeric) or
                  // non-empty (string).
                  MayEmitMutableIfNonDefaultCheck(
                      p, "from.", field, ShouldSplit(field, options_), options_,
                      /*emit_body=*/[&]() { generator.GenerateMergingCode(p); },
                      /*with_enclosing_braces_always=*/false);
                } else {
                  ABSL_DCHECK(GetFieldHasbitMode(field, options_) ==
                              HasbitMode::kTrueHasbit);
                  if (check_has_byte && IsPOD(field)) {
                    generator.GenerateCopyConstructorCode(p);
                  } else {
                    generator.GenerateMergingCode(p);
                  }
                }
              }}},
            R"cc(
              if ($condition$) {
                $merge_field$;
              }
            )cc");
      }
    }

    if (check_has_byte) {
      p->Outdent();
      p->Emit(R"cc(
        }
      )cc");
    }
  };

  // Generate the class-specific MergeFrom, which avoids the ABSL_CHECK and
  // cast.
  p->Emit(
      {{"has_bit_consistency",
        [&] { GenerateCheckHasBitConsistency(p, "from."); }},
       {"get_arena",
        [&] {
          if (RequiresArena(GeneratorFunction::kMergeFrom)) {
            p->Emit(R"cc(
              $pb$::Arena* arena = _this->GetArena();
            )cc");
          }
        }},
       {"maybe_prepare_split_message_for_write",
        [&] {
          if (ShouldSplit(descriptor_, options_)) {
            p->Emit(
                R"cc(
                  if (ABSL_PREDICT_FALSE(!from.IsSplitMessageDefault())) {
                    _this->PrepareSplitMessageForWrite();
                  }
                )cc");
          }
        }},
       {"merge_fields",
        [&] {
          std::vector<FieldChunk> chunks = CollectFields(
              optimized_order_, options_,
              [&](const FieldDescriptor* a, const FieldDescriptor* b) -> bool {
                return HasByteIndex(a) == HasByteIndex(b) &&
                       IsLikelyPresent(a, options_) ==
                           IsLikelyPresent(b, options_) &&
                       ShouldSplit(a, options_) == ShouldSplit(b, options_);
              });

          auto it = chunks.begin();
          auto end = chunks.end();
          while (it != end) {
            auto next =
                FindNextUnequalChunk(it, end, MayGroupChunksForHaswordsCheck);
            bool has_haswords_check =
                MaybeEmitHaswordsCheck(it, next, options_, has_bit_indices_,
                                       cached_has_word_index, "from.", p);

            while (it != next) {
              emit_merge_chunk(it->fields);
              ++it;
            }

            if (has_haswords_check) {
              p->Outdent();
              p->Emit(R"cc(
                }
              )cc");

              // Reset here as it may have been updated in just closed if
              // statement.
              cached_has_word_index = -1;
            }
          }
        }},
       {"merge_hasbits",
        [&] {
          if (HasBitsSize() == 1) {
            // Optimization to avoid a load. Assuming that most messages have
            // fewer than 32 fields, this seems useful.
            p->Emit(R"cc(
              _this->$has_bits$[0] |= cached_has_bits;
            )cc");
          } else if (HasBitsSize() > 1) {
            p->Emit(R"cc(
              _this->$has_bits$.Or(from.$has_bits$);
            )cc");
          }
        }},
       {"merge_oneof",
        [&] {
          // Merge oneof fields. Oneof field requires oneof case check.
          for (auto oneof : OneOfRange(descriptor_)) {
            p->Emit(
                {{"name", oneof->name()},
                 {"NAME", absl::AsciiStrToUpper(oneof->name())},
                 {"index", oneof->index()},
                 {"cases",
                  [&] {
                    for (const auto* field : FieldRange(oneof)) {
                      p->Emit(
                          {{"Label",
                            UnderscoresToCamelCase(field->name(), true)},
                           {"body",
                            [&] {
                              field_generators_.get(field).GenerateMergingCode(
                                  p);
                            }}},
                          R"cc(
                            case k$Label$: {
                              $body$;
                              break;
                            }
                          )cc");
                    }
                  }}},
                R"cc(
                  if (const uint32_t oneof_from_case =
                          from.$oneof_case$[$index$]) {
                    const uint32_t oneof_to_case = _this->$oneof_case$[$index$];
                    const bool oneof_needs_init = oneof_to_case != oneof_from_case;
                    if (oneof_needs_init) {
                      if (oneof_to_case != 0) {
                        _this->clear_$name$();
                      }
                      _this->$oneof_case$[$index$] = oneof_from_case;
                    }

                    switch (oneof_from_case) {
                      $cases$;
                      case $NAME$_NOT_SET:
                        break;
                    }
                  }
                )cc");
          }
        }},
       {"merge_weak_fields",
        [&] {
          if (num_weak_fields_) {
            p->Emit(R"cc(
              _this->$weak_field_map$.MergeFrom(from.$weak_field_map$);
            )cc");
          }
        }},
       {"merge_extensions",
        [&] {
          // Merging of extensions and unknown fields is done last, to maximize
          // the opportunity for tail calls.
          if (descriptor_->extension_range_count() > 0) {
            p->Emit(R"cc(
              _this->$extensions$.MergeFrom(arena, &default_instance(),
                                            from.$extensions$, from.GetArena());
            )cc");
          }
        }}},
      R"cc(
        void $classname$::MergeImpl($pb$::MessageLite& to_msg,
                                    const $pb$::MessageLite& from_msg) {
          $WeakDescriptorSelfPin$ auto* const _this =
              static_cast<$classname$*>(&to_msg);
          auto& from = static_cast<const $classname$&>(from_msg);
          $has_bit_consistency$;
          $get_arena$;
          $annotate_mergefrom$;
          // @@protoc_insertion_point(class_specific_merge_from_start:$full_name$)
          $DCHK$_NE(&from, _this);
          $uint32$ cached_has_bits = 0;
          (void)cached_has_bits;

          $maybe_prepare_split_message_for_write$;
          $merge_fields$;
          $merge_hasbits$;
          $merge_oneof$;
          $merge_weak_fields$;
          $merge_extensions$;
          _this->_internal_metadata_.MergeFrom<$unknown_fields_type$>(
              from._internal_metadata_);
        }
      )cc");
}

void MessageGenerator::GenerateCopyFrom(io::Printer* p) {
  if (HasSimpleBaseClass(descriptor_, options_)) return;
  if (HasDescriptorMethods(descriptor_->file(), options_)) {
    // We don't override the generalized CopyFrom (aka that which
    // takes in the Message base class as a parameter); instead we just
    // let the base Message::CopyFrom take care of it.  The base MergeFrom
    // knows how to quickly confirm the types exactly match, and if so, will
    // use GetClassData() to get the address of Message::CopyWithSourceCheck,
    // which calls Clear() and then MergeFrom(), as well as making sure that
    // clearing the destination message doesn't alter the source, when in debug
    // builds. Most callers avoid this by passing a "from" message that is the
    // same type as the message being merged into, rather than a generic
    // Message.
  }

  // Generate the class-specific CopyFrom.
  p->Emit(
      {{"clear",
        [&] {
          if (!options_.opensource_runtime &&
              HasMessageFieldOrExtension(descriptor_)) {
            // This check is disabled in the open source release because we're
            // concerned that many users do not define NDEBUG in their release
            // builds. It is also disabled if a message has neither message
            // fields nor extensions, as it's impossible to copy from its
            // descendant.
            //
            // Note that IsDescendant is implemented by reflection and not
            // available for lite runtime. In that case, check if the size of
            // the source has changed after Clear.
            if (HasDescriptorMethods(descriptor_->file(), options_)) {
              p->Emit(R"cc(
                $DCHK$(!::_pbi::IsDescendant(*this, from))
                    << "Source of CopyFrom cannot be a descendant of the "
                       "target.";
                $DCHK$(!::_pbi::IsDescendant(from, *this))
                    << "Target of CopyFrom cannot be a descendant of the "
                       "source.";
                Clear();)cc");
            } else {
              p->Emit(R"cc(
#ifndef NDEBUG
                ::size_t from_size = from.ByteSizeLong();
#endif
                Clear();
#ifndef NDEBUG
                $CHK$_EQ(from_size, from.ByteSizeLong())
                    << "Source of CopyFrom changed when clearing target.  "
                       "Either "
                       "source is a nested message in target (not allowed), or "
                       "another thread is modifying the source.";
#endif
              )cc");
            }
          } else {
            p->Emit(R"cc(
              Clear();
            )cc");
          }
        }}},
      R"cc(
        void $classname$::CopyFrom(const $classname$& from) {
          // @@protoc_insertion_point(class_specific_copy_from_start:$full_name$)
          if (&from == this) return;
          $clear$;
          MergeFrom(from);
        }
      )cc");
}

void MessageGenerator::GenerateVerify(io::Printer* p) {
}

void MessageGenerator::GenerateVerifyV2(io::Printer* p) {
}

void MessageGenerator::GenerateSerializeOneofFields(
    io::Printer* p, const std::vector<const FieldDescriptor*>& fields) {
  ABSL_CHECK(!fields.empty());
  if (fields.size() == 1) {
    GenerateSerializeOneField(p, fields[0], -1);
    return;
  }
  // We have multiple mutually exclusive choices.  Emit a switch statement.
  const OneofDescriptor* oneof = fields[0]->containing_oneof();
  p->Emit({{"name", oneof->name()},
           {"cases",
            [&] {
              for (const auto* field : fields) {
                p->Emit({{"Name", UnderscoresToCamelCase(field->name(), true)},
                         {"body",
                          [&] {
                            field_generators_.get(field)
                                .GenerateSerializeWithCachedSizesToArray(p);
                          }}},
                        R"cc(
                          case k$Name$: {
                            $body$;
                            break;
                          }
                        )cc");
              }
            }}},
          R"cc(
            switch (this_.$name$_case()) {
              $cases$;
              default:
                break;
            }
          )cc");
}

void MessageGenerator::GenerateSerializeOneField(io::Printer* p,
                                                 const FieldDescriptor* field,
                                                 int cached_has_bits_index) {
  auto v = p->WithVars(FieldVars(field, options_));
  auto emit_body = [&] {
    field_generators_.get(field).GenerateSerializeWithCachedSizesToArray(p);
  };

  if (field->options().weak()) {
    emit_body();
    p->Emit("\n");
    return;
  }

  PrintFieldComment(Formatter{p}, field, options_);
  if (HasHasbit(field, options_)) {
    int has_bit_index = HasBitIndex(field);
    int has_word_index = has_bit_index / 32;
    bool use_cached_has_bits = cached_has_bits_index == has_word_index;
    p->Emit(
        {
            {"body",
             [&]() {
               MayEmitIfNonDefaultCheck(p, "this_.", field, options_,
                                        std::move(emit_body),
                                        /*with_enclosing_braces_always=*/false);
             }},
            {"cond",
             GenerateConditionMaybeWithProbability(
                 1u << (has_bit_index % 32),
                 GetPresenceProbability(field, options_), use_cached_has_bits,
                 has_word_index, /*is_batch=*/false,
                 /*is_repeated=*/field->is_repeated())},
        },
        R"cc(
          if ($cond$) {
            $body$;
          }
        )cc");
  } else if (!field->is_required() && !field->is_repeated()) {
    MayEmitIfNonDefaultCheck(p, "this_.", field, options_, std::move(emit_body),
                             /*with_enclosing_braces_always=*/true);
  } else {
    emit_body();
  }
  p->Emit("\n");
}

void MessageGenerator::GenerateSerializeOneExtensionRange(io::Printer* p,
                                                          int start, int end) {
  auto v = p->WithVars(variables_);
  p->Emit(  //
      {{"start", start}, {"end", end}},
      R"cc(
        // Extension range [$start$, $end$)
        target = this_.$extensions$._InternalSerialize(
            &default_instance(), $start$, $end$, target, stream);
      )cc");
}

void MessageGenerator::GenerateSerializeAllExtensions(io::Printer* p) {
  auto v = p->WithVars(variables_);
  p->Emit(
      R"cc(
        // All extensions.
        target = this_.$extensions$._InternalSerializeAll(&default_instance(),
                                                          target, stream);
      )cc");
}

void MessageGenerator::GenerateSerializeWithCachedSizesToArray(io::Printer* p) {
  if (HasSimpleBaseClass(descriptor_, options_)) return;
  if (descriptor_->options().message_set_wire_format()) {
    // Special-case MessageSet.
    p->Emit(R"cc(
#if defined(PROTOBUF_CUSTOM_VTABLE)
      $uint8$* $nonnull$ $classname$::_InternalSerialize(
          const $pb$::MessageLite& base, $uint8$* $nonnull$ target,
          $pb$::io::EpsCopyOutputStream* $nonnull$ stream) {
        const $classname$& this_ = static_cast<const $classname$&>(base);
#else   // PROTOBUF_CUSTOM_VTABLE
      $uint8$* $nonnull$ $classname$::_InternalSerialize(
          $uint8$* $nonnull$ target,
          $pb$::io::EpsCopyOutputStream* $nonnull$ stream) const {
        const $classname$& this_ = *this;
#endif  // PROTOBUF_CUSTOM_VTABLE
        $annotate_serialize$ target =
            this_.$extensions$
                .InternalSerializeMessageSetWithCachedSizesToArray(
                    &default_instance(), target, stream);
        target = ::_pbi::InternalSerializeUnknownMessageSetItemsToArray(
            this_.$unknown_fields$, target, stream);
        return target;
      }
    )cc");
    return;
  }

  p->Emit(
      {
          {"has_bit_consistency",
           [&] { GenerateCheckHasBitConsistency(p, "this_."); }},
          {"ndebug", [&] { GenerateSerializeWithCachedSizesBody(p); }},
          {"debug", [&] { GenerateSerializeWithCachedSizesBodyShuffled(p); }},
          {"ifdef",
           [&] {
             if (ShouldSerializeInOrder(descriptor_, options_)) {
               p->Emit("$ndebug$");
             } else {
               p->Emit(R"cc(
#ifdef NDEBUG
                 $ndebug$;
#else   // NDEBUG
                 $debug$;
#endif  // !NDEBUG
               )cc");
             }
           }},
      },
      R"cc(
#if defined(PROTOBUF_CUSTOM_VTABLE)
        $uint8$* $nonnull$ $classname$::_InternalSerialize(
            const $pb$::MessageLite& base, $uint8$* $nonnull$ target,
            $pb$::io::EpsCopyOutputStream* $nonnull$ stream) {
          const $classname$& this_ = static_cast<const $classname$&>(base);
#else   // PROTOBUF_CUSTOM_VTABLE
        $uint8$* $nonnull$ $classname$::_InternalSerialize(
            $uint8$* $nonnull$ target,
            $pb$::io::EpsCopyOutputStream* $nonnull$ stream) const {
          const $classname$& this_ = *this;
#endif  // PROTOBUF_CUSTOM_VTABLE
          $annotate_serialize$;
          $has_bit_consistency$;
          // @@protoc_insertion_point(serialize_to_array_start:$full_name$)
          $ifdef$;
          // @@protoc_insertion_point(serialize_to_array_end:$full_name$)
          return target;
        }
      )cc");
}

void MessageGenerator::GenerateSerializeWithCachedSizesBody(io::Printer* p) {
  if (HasSimpleBaseClass(descriptor_, options_)) return;
  // If there are multiple fields in a row from the same oneof then we
  // coalesce them and emit a switch statement.  This is more efficient
  // because it lets the C++ compiler know this is a "at most one can happen"
  // situation. If we emitted "if (has_x()) ...; if (has_y()) ..." the C++
  // compiler's emitted code might check has_y() even when has_x() is true.
  class LazySerializerEmitter {
   public:
    LazySerializerEmitter(MessageGenerator* mg, io::Printer* p,
                          const Options& options)
        : mg_(mg), p_(p), options_(options), cached_has_bit_index_(kNoHasbit) {}

    ~LazySerializerEmitter() { Flush(); }

    // If conditions allow, try to accumulate a run of fields from the same
    // oneof, and handle them at the next Flush().
    void Emit(const FieldDescriptor* field) {
      if (!field->has_presence() || MustFlush(field)) {
        Flush();
      }
      if (field->real_containing_oneof()) {
        v_.push_back(field);
      } else {
        // TODO: Defer non-oneof fields similarly to oneof fields.
        if (HasHasbit(field, options_)) {
          // We speculatively load the entire _has_bits_[index] contents, even
          // if it is for only one field.  Deferring non-oneof emitting would
          // allow us to determine whether this is going to be useful.
          int has_bit_index = mg_->has_bit_indices_[field->index()];
          if (cached_has_bit_index_ != has_bit_index / 32) {
            // Reload.
            int new_index = has_bit_index / 32;
            p_->Emit({{"index", new_index}},
                     R"cc(
                       cached_has_bits = this_._impl_._has_bits_[$index$];
                     )cc");
            cached_has_bit_index_ = new_index;
          }
        }

        mg_->GenerateSerializeOneField(p_, field, cached_has_bit_index_);
      }
    }

    void EmitIfNotNull(const FieldDescriptor* field) {
      if (field != nullptr) {
        Emit(field);
      }
    }

    void Flush() {
      if (!v_.empty()) {
        mg_->GenerateSerializeOneofFields(p_, v_);
        v_.clear();
      }
    }

   private:
    // If we have multiple fields in v_ then they all must be from the same
    // oneof.  Would adding field to v_ break that invariant?
    bool MustFlush(const FieldDescriptor* field) {
      return !v_.empty() &&
             v_[0]->containing_oneof() != field->containing_oneof();
    }

    MessageGenerator* mg_;
    io::Printer* p_;
    const Options& options_;
    std::vector<const FieldDescriptor*> v_;

    // cached_has_bit_index_ maintains that:
    //   cached_has_bits = from._has_bits_[cached_has_bit_index_]
    // for cached_has_bit_index_ >= 0
    int cached_has_bit_index_;
  };

  class LazyExtensionRangeEmitter {
   public:
    LazyExtensionRangeEmitter(MessageGenerator* mg, io::Printer* p)
        : mg_(mg), p_(p) {}

    void AddToRange(const Descriptor::ExtensionRange* range) {
      if (!has_current_range_) {
        min_start_ = range->start_number();
        max_end_ = range->end_number();
        has_current_range_ = true;
      } else {
        min_start_ = std::min(min_start_, range->start_number());
        max_end_ = std::max(max_end_, range->end_number());
      }
    }

    void Flush(bool is_last_range) {
      if (!has_current_range_) {
        return;
      }
      has_current_range_ = false;
      ++range_count_;
      if (is_last_range && range_count_ == 1) {
        mg_->GenerateSerializeAllExtensions(p_);
      } else {
        mg_->GenerateSerializeOneExtensionRange(p_, min_start_, max_end_);
      }
    }

   private:
    MessageGenerator* mg_;
    io::Printer* p_;
    int range_count_ = 0;
    bool has_current_range_ = false;
    int min_start_ = 0;
    int max_end_ = 0;
  };

  // We need to track the largest weak field, because weak fields are serialized
  // differently than normal fields.  The WeakFieldMap::FieldWriter will
  // serialize all weak fields that are ordinally between the last serialized
  // weak field and the current field.  In order to guarantee that all weak
  // fields are serialized, we need to make sure to emit the code to serialize
  // the largest weak field present at some point.
  class LargestWeakFieldHolder {
   public:
    const FieldDescriptor* Release() {
      const FieldDescriptor* result = field_;
      field_ = nullptr;
      return result;
    }
    void ReplaceIfLarger(const FieldDescriptor* field) {
      if (field_ == nullptr || field_->number() < field->number()) {
        field_ = field;
      }
    }

   private:
    const FieldDescriptor* field_ = nullptr;
  };

  std::vector<const FieldDescriptor*> ordered_fields =
      SortFieldsByNumber(descriptor_);

  std::vector<const Descriptor::ExtensionRange*> sorted_extensions;
  sorted_extensions.reserve(descriptor_->extension_range_count());
  for (int i = 0; i < descriptor_->extension_range_count(); ++i) {
    sorted_extensions.push_back(descriptor_->extension_range(i));
  }
  std::sort(sorted_extensions.begin(), sorted_extensions.end(),
            ExtensionRangeSorter());
  p->Emit(
      {
          {"handle_weak_fields",
           [&] {
             if (num_weak_fields_ == 0) return;
             p->Emit(R"cc(
               ::_pbi::WeakFieldMap::FieldWriter field_writer(
                   this_.$weak_field_map$);
             )cc");
           }},
          {"handle_lazy_fields",
           [&] {
             // Merge fields and extension ranges, sorted by field number.
             LazySerializerEmitter e(this, p, options_);
             LazyExtensionRangeEmitter re(this, p);
             LargestWeakFieldHolder largest_weak_field;
             size_t i, j;
             for (i = 0, j = 0;
                  i < ordered_fields.size() || j < sorted_extensions.size();) {
               bool no_more_extensions = j == sorted_extensions.size();
               if (no_more_extensions ||
                   (i < static_cast<size_t>(descriptor_->field_count()) &&
                    ordered_fields[i]->number() <
                        sorted_extensions[j]->start_number())) {
                 const FieldDescriptor* field = ordered_fields[i++];
                 re.Flush(no_more_extensions);
                 if (field->options().weak()) {
                   largest_weak_field.ReplaceIfLarger(field);
                   PrintFieldComment(Formatter{p}, field, options_);
                 } else {
                   e.EmitIfNotNull(largest_weak_field.Release());
                   e.Emit(field);
                 }
               } else {
                 e.EmitIfNotNull(largest_weak_field.Release());
                 e.Flush();
                 re.AddToRange(sorted_extensions[j++]);
               }
             }
             re.Flush(/*is_last_range=*/true);
             e.EmitIfNotNull(largest_weak_field.Release());
           }},
          {"handle_unknown_fields",
           [&] {
             if (UseUnknownFieldSet(descriptor_->file(), options_)) {
               p->Emit(R"cc(
                 target =
                     ::_pbi::WireFormat::InternalSerializeUnknownFieldsToArray(
                         this_.$unknown_fields$, target, stream);
               )cc");
             } else {
               p->Emit(R"cc(
                 target = stream->WriteRaw(
                     this_.$unknown_fields$.data(),
                     static_cast<int>(this_.$unknown_fields$.size()), target);
               )cc");
             }
           }},
      },
      R"cc(
        $handle_weak_fields$;
        $uint32$ cached_has_bits = 0;
        (void)cached_has_bits;

        $handle_lazy_fields$;
        if (ABSL_PREDICT_FALSE(this_.$have_unknown_fields$)) {
          $handle_unknown_fields$;
        }
      )cc");
}

void MessageGenerator::GenerateSerializeWithCachedSizesBodyShuffled(
    io::Printer* p) {
  std::vector<const FieldDescriptor*> ordered_fields =
      SortFieldsByNumber(descriptor_);

  std::vector<const Descriptor::ExtensionRange*> sorted_extensions;
  sorted_extensions.reserve(descriptor_->extension_range_count());
  for (int i = 0; i < descriptor_->extension_range_count(); ++i) {
    sorted_extensions.push_back(descriptor_->extension_range(i));
  }
  std::sort(sorted_extensions.begin(), sorted_extensions.end(),
            ExtensionRangeSorter());

  int num_fields = ordered_fields.size() + sorted_extensions.size();
  constexpr int kLargePrime = 1000003;
  ABSL_CHECK_LT(num_fields, kLargePrime)
      << "Prime offset must be greater than the number of fields to ensure "
         "those are coprime.";
  p->Emit(
      {
          {"last_field", num_fields - 1},
          {"field_writer",
           [&] {
             if (num_weak_fields_ == 0) return;
             p->Emit(R"cc(
               ::_pbi::WeakFieldMap::FieldWriter field_writer(
                   this_.$weak_field_map$);
             )cc");
           }},
          {"ordered_cases",
           [&] {
             size_t index = 0;
             for (const auto* f : ordered_fields) {
               p->Emit({{"index", index++},
                        {"body", [&] { GenerateSerializeOneField(p, f, -1); }}},
                       R"cc(
                         case $index$: {
                           $body$;
                           break;
                         }
                       )cc");
             }
           }},
          {"extension_cases",
           [&] {
             size_t index = ordered_fields.size();
             for (const auto* r : sorted_extensions) {
               p->Emit({{"index", index++},
                        {"body",
                         [&] {
                           GenerateSerializeOneExtensionRange(
                               p, r->start_number(), r->end_number());
                         }}},
                       R"cc(
                         case $index$: {
                           $body$;
                           break;
                         }
                       )cc");
             }
           }},
          {"handle_unknown_fields",
           [&] {
             if (UseUnknownFieldSet(descriptor_->file(), options_)) {
               p->Emit(R"cc(
                 target =
                     ::_pbi::WireFormat::InternalSerializeUnknownFieldsToArray(
                         this_.$unknown_fields$, target, stream);
               )cc");
             } else {
               p->Emit(R"cc(
                 target = stream->WriteRaw(
                     this_.$unknown_fields$.data(),
                     static_cast<int>(this_.$unknown_fields$.size()), target);
               )cc");
             }
           }},
      },
      R"cc(
        $field_writer$;
        for (int i = $last_field$; i >= 0; i--) {
          switch (i) {
            $ordered_cases$;
            $extension_cases$;
            default: {
              $DCHK$(false) << "Unexpected index: " << i;
            }
          }
        }
        if (ABSL_PREDICT_FALSE(this_.$have_unknown_fields$)) {
          $handle_unknown_fields$;
        }
      )cc");
}

std::vector<uint32_t> MessageGenerator::RequiredFieldsBitMask() const {
  const int array_size = HasBitsSize();
  std::vector<uint32_t> masks(array_size, 0);

  for (auto field : FieldRange(descriptor_)) {
    if (!field->is_required()) {
      continue;
    }

    const int has_bit_index = has_bit_indices_[field->index()];
    masks[has_bit_index / 32] |= static_cast<uint32_t>(1)
                                 << (has_bit_index % 32);
  }
  return masks;
}

static absl::optional<int> FixedSize(const FieldDescriptor* field) {
  if (field->is_repeated() || field->real_containing_oneof() ||
      !field->has_presence()) {
    return absl::nullopt;
  }

  const size_t tag_size = WireFormat::TagSize(field->number(), field->type());

  switch (field->type()) {
    case FieldDescriptor::TYPE_FIXED32:
      return tag_size + WireFormatLite::kFixed32Size;
    case FieldDescriptor::TYPE_FIXED64:
      return tag_size + WireFormatLite::kFixed64Size;
    case FieldDescriptor::TYPE_SFIXED32:
      return tag_size + WireFormatLite::kSFixed32Size;
    case FieldDescriptor::TYPE_SFIXED64:
      return tag_size + WireFormatLite::kSFixed64Size;
    case FieldDescriptor::TYPE_FLOAT:
      return tag_size + WireFormatLite::kFloatSize;
    case FieldDescriptor::TYPE_DOUBLE:
      return tag_size + WireFormatLite::kDoubleSize;
    case FieldDescriptor::TYPE_BOOL:
      return tag_size + WireFormatLite::kBoolSize;
    default:
      return absl::nullopt;
  }
}

void MessageGenerator::GenerateByteSize(io::Printer* p) {
  if (HasSimpleBaseClass(descriptor_, options_)) return;

  if (descriptor_->options().message_set_wire_format()) {
    // Special-case MessageSet.
    p->Emit(
        R"cc(
#if defined(PROTOBUF_CUSTOM_VTABLE)
          ::size_t $classname$::ByteSizeLong(const MessageLite& base) {
            const $classname$& this_ = static_cast<const $classname$&>(base);
#else   // PROTOBUF_CUSTOM_VTABLE
          ::size_t $classname$::ByteSizeLong() const {
            const $classname$& this_ = *this;
#endif  // PROTOBUF_CUSTOM_VTABLE
            $WeakDescriptorSelfPin$;
            $annotate_bytesize$;
            // @@protoc_insertion_point(message_set_byte_size_start:$full_name$)
            ::size_t total_size = this_.$extensions$.MessageSetByteSize();
            if (this_.$have_unknown_fields$) {
              total_size += ::_pbi::ComputeUnknownMessageSetItemsSize(
                  this_.$unknown_fields$);
            }
            this_.$cached_size$.Set(::_pbi::ToCachedSize(total_size));
            return total_size;
          }
        )cc");
    p->Emit("\n");
    return;
  }

  std::vector<const FieldDescriptor*> fixed;
  std::vector<const FieldDescriptor*> rest;
  for (auto* f : optimized_order_) {
    if (FixedSize(f).has_value()) {
      fixed.push_back(f);
    } else {
      rest.push_back(f);
    }
  }

  // Sort the fixed fields to ensure maximum grouping.
  // The layout of the fields is irrelevant because we are not going to read
  // them. We only look at the hasbits.
  const auto fixed_tuple = [&](auto* f) {
    return std::make_tuple(HasWordIndex(f), FixedSize(f));
  };
  absl::c_sort(
      fixed, [&](auto* a, auto* b) { return fixed_tuple(a) < fixed_tuple(b); });
  std::vector<FieldChunk> fixed_chunks =
      CollectFields(fixed, options_, [&](const auto* a, const auto* b) {
        return fixed_tuple(a) == fixed_tuple(b);
      });

  std::vector<FieldChunk> chunks =
      CollectFields(rest, options_, [&](const auto* a, const auto* b) {
        return a->is_required() == b->is_required() &&
               HasByteIndex(a) == HasByteIndex(b) &&
               IsLikelyPresent(a, options_) == IsLikelyPresent(b, options_) &&
               ShouldSplit(a, options_) == ShouldSplit(b, options_);
      });

  // Interleave the fixed chunks in the right place to be able to reuse
  // cached_has_bits if available. Otherwise, add them to the end.
  for (auto& chunk : fixed_chunks) {
    auto it = std::find_if(chunks.begin(), chunks.end(), [&](auto& c) {
      return HasWordIndex(c.fields[0]) == HasWordIndex(chunk.fields[0]);
    });
    chunks.insert(it, std::move(chunk));
  }

  p->Emit(
      {{"handle_extension_set",
        [&] {
          if (descriptor_->extension_range_count() == 0) return;
          p->Emit(R"cc(
            total_size += this_.$extensions$.ByteSize();
          )cc");
        }},
       {"prefetch",
        [&] {
          // See comment in third_party/protobuf/port.h for details,
          // on how much we are prefetching. Only insert prefetch once per
          // function, since advancing is actually slower. We sometimes
          // prefetch more than sizeof(message), because it helps with
          // next message on arena.
          bool generate_prefetch = false;
          // Skip trivial messages with 0 or 1 fields, unless they are
          // repeated, to reduce codesize.
          switch (optimized_order_.size()) {
            case 1:
              generate_prefetch = optimized_order_[0]->is_repeated();
              break;
            case 0:
              break;
            default:
              generate_prefetch = true;
          }
          if (!generate_prefetch || !IsPresentMessage(descriptor_, options_)) {
            return;
          }
          p->Emit(R"cc(
            ::_pbi::Prefetch5LinesFrom7Lines(&this_);
          )cc");
        }},
       {"handle_fields",
        [&] {
          auto it = chunks.begin();
          auto end = chunks.end();
          int cached_has_word_index = -1;
          const auto update_cached_has_bits = [&](auto& fields) {
            if (cached_has_word_index == HasWordIndex(fields.front())) return;

            cached_has_word_index = HasWordIndex(fields.front());
            p->Emit({{"index", cached_has_word_index}},
                    R"cc(
                      cached_has_bits = this_.$has_bits$[$index$];
                    )cc");
          };

          while (it != end) {
            auto next =
                FindNextUnequalChunk(it, end, MayGroupChunksForHaswordsCheck);
            bool has_haswords_check =
                MaybeEmitHaswordsCheck(it, next, options_, has_bit_indices_,
                                       cached_has_word_index, "this_.", p);

            while (it != next) {
              const auto& fields = it->fields;

              // If the chunk is a fixed size singular chunk, use a branchless
              // approach for it.
              if (absl::optional<int> fsize = FixedSize(fields[0])) {
                update_cached_has_bits(fields);
                uint32_t mask = GenChunkMask(fields, has_bit_indices_);
                p->Emit({{"mask", absl::StrFormat("0x%08xU", mask)},
                         {"popcount", absl::has_single_bit(mask)
                                          ? "static_cast<bool>"
                                          : "::absl::popcount"},
                         {"fsize", *fsize}},
                        R"cc(
                          //~
                          total_size += $popcount$($mask$ & cached_has_bits) * $fsize$;
                        )cc");
                ++it;
                continue;
              }

              const bool check_has_byte =
                  fields.size() > 1 && HasWordIndex(fields[0]) != kNoHasbit &&
                  !IsLikelyPresent(fields.back(), options_);
              DebugAssertUniformLikelyPresence(fields, options_);
              p->Emit({{"update_byte_size_for_chunk",
                        [&] {
                          // Go back and emit checks for each of the fields we
                          // processed.
                          for (const auto* field : fields) {
                            EmitUpdateByteSizeForField(field, p,
                                                       cached_has_word_index);
                          }
                        }},
                       {"may_update_cached_has_word_index",
                        [&] {
                          if (!check_has_byte) return;
                          update_cached_has_bits(fields);
                        }},
                       {"check_if_chunk_present",
                        [&] {
                          if (!check_has_byte) {
                            return;
                          }

                          // Emit an if() that will let us skip the whole chunk
                          // if none are set.
                          uint32_t chunk_mask =
                              GenChunkMask(fields, has_bit_indices_);

                          // Check (up to) 8 has_bits at a time if we have more
                          // than one field in this chunk.  Due to field layout
                          // ordering, we may check _has_bits_[last_chunk * 8 /
                          // 32] multiple times.
                          ABSL_DCHECK_LE(2, popcnt(chunk_mask));
                          ABSL_DCHECK_GE(8, popcnt(chunk_mask));

                          p->Emit(
                              {{"condition",
                                GenerateConditionMaybeWithProbabilityForGroup(
                                    chunk_mask, fields, options_)}},
                              "if ($condition$)");
                        }}},
                      R"cc(
                        $may_update_cached_has_word_index$;
                        $check_if_chunk_present$ {
                          //~ Force newline.
                          $update_byte_size_for_chunk$;
                        }
                      )cc");

              // To next chunk.
              ++it;
            }

            if (has_haswords_check) {
              p->Emit(R"cc(
                }
              )cc");

              // Reset here as it may have been updated in just closed if
              // statement.
              cached_has_word_index = -1;
            }
          }
        }},
       {"handle_oneof_fields",
        [&] {
          // Fields inside a oneof don't use _has_bits_ so we count them in a
          // separate pass.
          for (auto oneof : OneOfRange(descriptor_)) {
            p->Emit(
                {{"oneof_name", oneof->name()},
                 {"oneof_case_name", absl::AsciiStrToUpper(oneof->name())},
                 {"case_per_field",
                  [&] {
                    for (auto field : FieldRange(oneof)) {
                      PrintFieldComment(Formatter{p}, field, options_);
                      p->Emit(
                          {{"field_name",
                            UnderscoresToCamelCase(field->name(), true)},
                           {"field_byte_size",
                            [&] {
                              field_generators_.get(field).GenerateByteSize(p);
                            }}},
                          R"cc(
                            case k$field_name$: {
                              $field_byte_size$;
                              break;
                            }
                          )cc");
                    }
                  }}},
                R"cc(
                  switch (this_.$oneof_name$_case()) {
                    $case_per_field$;
                    case $oneof_case_name$_NOT_SET: {
                      break;
                    }
                  }
                )cc");
          }
        }},
       {"handle_weak_fields",
        [&] {
          if (num_weak_fields_ == 0) return;
          // TagSize + MessageSize
          p->Emit(R"cc(
            total_size += this_.$weak_field_map$.ByteSizeLong();
          )cc");
        }},
       {"handle_unknown_fields",
        [&] {
          if (UseUnknownFieldSet(descriptor_->file(), options_)) {
            // We go out of our way to put the computation of the uncommon
            // path of unknown fields in tail position. This allows for
            // better code generation of this function for simple protos.
            p->Emit(R"cc(
              return this_.MaybeComputeUnknownFieldsSize(total_size,
                                                         &this_.$cached_size$);
            )cc");
          } else {
            // We update _cached_size_ even though this is a const method.
            // Because const methods might be called concurrently this needs
            // to be atomic operations or the program is undefined.  In
            // practice, since any concurrent writes will be writing the
            // exact same value, normal writes will work on all common
            // processors. We use a dedicated wrapper class to abstract away
            // the underlying atomic. This makes it easier on platforms where
            // even relaxed memory order might have perf impact to replace it
            // with ordinary loads and stores.
            p->Emit(R"cc(
              if (ABSL_PREDICT_FALSE(this_.$have_unknown_fields$)) {
                total_size += this_.$unknown_fields$.size();
              }
              this_.$cached_size$.Set(::_pbi::ToCachedSize(total_size));
              return total_size;
            )cc");
          }
        }}},
      R"cc(
#if defined(PROTOBUF_CUSTOM_VTABLE)
        ::size_t $classname$::ByteSizeLong(const MessageLite& base) {
          const $classname$& this_ = static_cast<const $classname$&>(base);
#else   // PROTOBUF_CUSTOM_VTABLE
        ::size_t $classname$::ByteSizeLong() const {
          const $classname$& this_ = *this;
#endif  // PROTOBUF_CUSTOM_VTABLE
          $WeakDescriptorSelfPin$;
          $annotate_bytesize$;
          // @@protoc_insertion_point(message_byte_size_start:$full_name$)
          ::size_t total_size = 0;
          $handle_extension_set$;

          $uint32$ cached_has_bits = 0;
          // Prevent compiler warnings about cached_has_bits being unused
          (void)cached_has_bits;

          $prefetch$;
          $handle_fields$;
          $handle_oneof_fields$;
          $handle_weak_fields$;
          $handle_unknown_fields$;
        }
      )cc");
}

template <typename T>
void MessageGenerator::EmitOneofFields(io::Printer* p, const T& emitter) const {
  // Fields inside a oneof don't use _has_bits_ so we count them in a
  // separate pass.
  for (auto oneof : OneOfRange(descriptor_)) {
    p->Emit({{"oneof_name", oneof->name()},
             {"oneof_case_name", absl::AsciiStrToUpper(oneof->name())},
             {"case_per_field",
              [&] {
                for (auto field : FieldRange(oneof)) {
                  PrintFieldComment(Formatter{p}, field, options_);
                  p->Emit({{"field_name",
                            UnderscoresToCamelCase(field->name(), true)},
                           {"field_byte_size", [&] { emitter(p, field); }}},
                          R"cc(
                            case k$field_name$: {
                              $field_byte_size$;
                              break;
                            }
                          )cc");
                }
              }}},
            R"cc(
              switch (this_.$oneof_name$_case()) {
                $case_per_field$;
                case $oneof_case_name$_NOT_SET: {
                  break;
                }
              }
            )cc");
  }
}

void MessageGenerator::GenerateByteSizeV2(io::Printer* p) {
}

void MessageGenerator::EmitCheckAndSerializeField(const FieldDescriptor* field,
                                                  io::Printer* p,
                                                  bool try_batch) const {
  absl::AnyInvocable<void()> emit_body = [&] {
  };
  if (!HasHasbit(field, options_)) {
    MayEmitIfNonDefaultCheck(p, "this_.", field, options_, std::move(emit_body),
                             /*with_enclosing_braces_always=*/true);
    return;
  }

  if (field->options().weak()) {
    p->Emit({{"emit_body", [&] { emit_body(); }}},
            R"cc(
              if (has_$name$()) {
                $emit_body$;
              }
            )cc");
    return;
  }

  int has_bit_index = has_bit_indices_[field->index()];
  p->Emit(
      {{"condition", GenerateConditionMaybeWithProbabilityForField(
                         has_bit_index, field, options_, field->is_repeated())},
       {"check_nondefault_and_emit_body",
        [&] {
          // Note that it's possible that the field has explicit presence.
          // In that case, nondefault check will not be emitted but
          // emit_body will still be emitted.
          MayEmitIfNonDefaultCheck(p, "this_.", field, options_,
                                   std::move(emit_body),
                                   /*with_enclosing_braces_always=*/false);
        }}},
      R"cc(
        if ($condition$) {
          $check_nondefault_and_emit_body$;
        }
      )cc");
}

void MessageGenerator::GenerateSerializeV2(io::Printer* p) {
}

bool MessageGenerator::NeedsIsInitialized() {
  if (HasSimpleBaseClass(descriptor_, options_)) return false;
  if (descriptor_->extension_range_count() != 0) return true;
  if (num_required_fields_ != 0) return true;

  for (const auto* field : optimized_order_) {
    if (field_generators_.get(field).NeedsIsInitialized()) return true;
  }
  if (num_weak_fields_ != 0) return true;

  for (const auto* oneof : OneOfRange(descriptor_)) {
    for (const auto* field : FieldRange(oneof)) {
      if (field_generators_.get(field).NeedsIsInitialized()) return true;
    }
  }

  return false;
}

void MessageGenerator::GenerateIsInitialized(io::Printer* p) {
  if (!NeedsIsInitialized()) return;

  auto has_required_field = [&](const auto* oneof) {
    for (const auto* field : FieldRange(oneof)) {
      if (field->cpp_type() == FieldDescriptor::CPPTYPE_MESSAGE &&
          !ShouldIgnoreRequiredFieldCheck(field, options_) &&
          scc_analyzer_->HasRequiredFields(field->message_type())) {
        return true;
      }
    }
    return false;
  };

  p->Emit(
      {
          {"test_extensions",
           [&] {
             if (descriptor_->extension_range_count() == 0) return;
             p->Emit(R"cc(
               if (!this_.$extensions$.IsInitialized(this_.GetArena(),
                                                     &default_instance())) {
                 return false;
               }
             )cc");
           }},
          {"test_required_fields",
           [&] {
             if (num_required_fields_ == 0) return;
             p->Emit(R"cc(
               if (_Internal::MissingRequiredFields(this_.$has_bits$)) {
                 return false;
               }
             )cc");
           }},
          {"test_ordinary_fields",
           [&] {
             for (const auto* field : optimized_order_) {
               auto& f = field_generators_.get(field);
               // XXX REMOVE? XXX
               const auto needs_verifier =
                   !f.NeedsIsInitialized()
                       ? absl::make_optional(p->WithSubstitutionListener(
                             [&](auto label, auto loc) {
                               ABSL_LOG(FATAL)
                                   << "Field generated output but is marked as "
                                      "!NeedsIsInitialized"
                                   << field->full_name();
                             }))
                       : absl::nullopt;
               f.GenerateIsInitialized(p);
             }
           }},
          {"test_weak_fields",
           [&] {
             if (num_weak_fields_ == 0) return;
             p->Emit(R"cc(
               if (!this_.$weak_field_map$.IsInitialized())
                 return false;
             )cc");
           }},
          {"test_oneof_fields",
           [&] {
             for (const auto* oneof : OneOfRange(descriptor_)) {
               if (!has_required_field(oneof)) continue;
               p->Emit({{"name", oneof->name()},
                        {"NAME", absl::AsciiStrToUpper(oneof->name())},
                        {"cases",
                         [&] {
                           for (const auto* field : FieldRange(oneof)) {
                             p->Emit({{"Name", UnderscoresToCamelCase(
                                                   field->name(), true)},
                                      {"body",
                                       [&] {
                                         field_generators_.get(field)
                                             .GenerateIsInitialized(p);
                                       }}},
                                     R"cc(
                                       case k$Name$: {
                                         $body$;
                                         break;
                                       }
                                     )cc");
                           }
                         }}},
                       R"cc(
                         switch (this_.$name$_case()) {
                           $cases$;
                           case $NAME$_NOT_SET: {
                             break;
                           }
                         }
                       )cc");
             }
           }},
      },
      R"cc(
        PROTOBUF_NOINLINE bool $classname$::IsInitializedImpl(
            const MessageLite& msg) {
          auto& this_ = static_cast<const $classname$&>(msg);
          $test_extensions$;
          $test_required_fields$;
          $test_ordinary_fields$;
          $test_weak_fields$;
          $test_oneof_fields$;
          return true;
        }
      )cc");
}

}  // namespace cpp
}  // namespace compiler
}  // namespace protobuf
}  // namespace google

#include "google/protobuf/port_undef.inc"<|MERGE_RESOLUTION|>--- conflicted
+++ resolved
@@ -1795,89 +1795,6 @@
 void MessageGenerator::GenerateAnyMethodDefinition(io::Printer* p) {
   ABSL_DCHECK(IsAnyMessage(descriptor_));
 
-<<<<<<< HEAD
-  p->Emit(
-      {{"any_methods",
-        [&] {
-          if (HasDescriptorMethods(descriptor_->file(), options_)) {
-            p->Emit(
-                R"cc(
-                  bool PackFrom(const $pb$::Message& message) {
-                    $DCHK$_NE(&message, this);
-                    return $pbi$::InternalPackFrom(message, mutable_type_url(),
-                                                   _internal_mutable_value());
-                  }
-                  bool PackFrom(const $pb$::Message& message,
-                                ::absl::string_view type_url_prefix) {
-                    $DCHK$_NE(&message, this);
-                    return $pbi$::InternalPackFrom(message, type_url_prefix,
-                                                   mutable_type_url(),
-                                                   _internal_mutable_value());
-                  }
-                  bool UnpackTo($pb$::Message* $nonnull$ message) const {
-                    return $pbi$::InternalUnpackTo(_internal_type_url(),
-                                                   _internal_value(), message);
-                  }
-                  static bool GetAnyFieldDescriptors(
-                      const $pb$::Message& message,
-                      const $pb$::FieldDescriptor * $nullable$ *
-                          $nonnull$ type_url_field,
-                      const $pb$::FieldDescriptor * $nullable$ *
-                          $nonnull$ value_field);
-                  template <
-                      typename T,
-                      class = typename std::enable_if_t<!std::is_convertible_v<
-                          T, const $pb$::Message&>>>
-                  bool PackFrom(const T& message) {
-                    return $pbi$::InternalPackFrom<T>(
-                        message, mutable_type_url(), _internal_mutable_value());
-                  }
-                  template <
-                      typename T,
-                      class = typename std::enable_if_t<!std::is_convertible_v<
-                          T, const $pb$::Message&>>>
-                  bool PackFrom(const T& message,
-                                ::absl::string_view type_url_prefix) {
-                    return $pbi$::InternalPackFrom<T>(
-                        message, type_url_prefix, mutable_type_url(),
-                        _internal_mutable_value());
-                  }
-                  template <
-                      typename T,
-                      class = typename std::enable_if_t<!std::is_convertible_v<
-                          T, const $pb$::Message&>>>
-                  bool UnpackTo(T* $nonnull$ message) const {
-                    return $pbi$::InternalUnpackTo<T>(
-                        _internal_type_url(), _internal_value(), message);
-                  }
-                )cc");
-          } else {
-            p->Emit(
-                R"cc(
-                  template <typename T>
-                  bool PackFrom(const T& message) {
-                    return $pbi$::InternalPackFrom(message, mutable_type_url(),
-                                                   _internal_mutable_value());
-                  }
-                  template <typename T>
-                  bool PackFrom(const T& message,
-                                ::absl::string_view type_url_prefix) {
-                    return $pbi$::InternalPackFrom(message, type_url_prefix,
-                                                   mutable_type_url(),
-                                                   _internal_mutable_value());
-                  }
-                  template <typename T>
-                  bool UnpackTo(T* $nonnull$ message) const {
-                    return $pbi$::InternalUnpackTo(_internal_type_url(),
-                                                   _internal_value(), message);
-                  }
-                )cc");
-          }
-        }}},
-      R"cc(
-        // implements Any
-        // -----------------------------------------------
-=======
   p->Emit({{"any_methods",
             [&] {
               if (HasDescriptorMethods(descriptor_->file(), options_)) {
@@ -1956,7 +1873,6 @@
           R"cc(
             // implements Any
             // -----------------------------------------------
->>>>>>> a6fbd40d
 
             $any_methods$;
 
