--- conflicted
+++ resolved
@@ -69,15 +69,7 @@
 static const char kAnyProtoFile[] = "google/protobuf/any.proto";
 static const char kGoogleProtobufPrefix[] = "google/protobuf/";
 
-<<<<<<< HEAD
-string DotsToColons(const string& name) {
-=======
-std::string DotsToUnderscores(const std::string& name) {
-  return StringReplace(name, ".", "_", true);
-}
-
 std::string DotsToColons(const std::string& name) {
->>>>>>> d0f91c86
   return StringReplace(name, ".", "::", true);
 }
 
