// Protocol Buffers - Google's data interchange format
// Copyright 2008 Google Inc.  All rights reserved.
// https://developers.google.com/protocol-buffers/
//
// Redistribution and use in source and binary forms, with or without
// modification, are permitted provided that the following conditions are
// met:
//
//     * Redistributions of source code must retain the above copyright
// notice, this list of conditions and the following disclaimer.
//     * Redistributions in binary form must reproduce the above
// copyright notice, this list of conditions and the following disclaimer
// in the documentation and/or other materials provided with the
// distribution.
//     * Neither the name of Google Inc. nor the names of its
// contributors may be used to endorse or promote products derived from
// this software without specific prior written permission.
//
// THIS SOFTWARE IS PROVIDED BY THE COPYRIGHT HOLDERS AND CONTRIBUTORS
// "AS IS" AND ANY EXPRESS OR IMPLIED WARRANTIES, INCLUDING, BUT NOT
// LIMITED TO, THE IMPLIED WARRANTIES OF MERCHANTABILITY AND FITNESS FOR
// A PARTICULAR PURPOSE ARE DISCLAIMED. IN NO EVENT SHALL THE COPYRIGHT
// OWNER OR CONTRIBUTORS BE LIABLE FOR ANY DIRECT, INDIRECT, INCIDENTAL,
// SPECIAL, EXEMPLARY, OR CONSEQUENTIAL DAMAGES (INCLUDING, BUT NOT
// LIMITED TO, PROCUREMENT OF SUBSTITUTE GOODS OR SERVICES; LOSS OF USE,
// DATA, OR PROFITS; OR BUSINESS INTERRUPTION) HOWEVER CAUSED AND ON ANY
// THEORY OF LIABILITY, WHETHER IN CONTRACT, STRICT LIABILITY, OR TORT
// (INCLUDING NEGLIGENCE OR OTHERWISE) ARISING IN ANY WAY OUT OF THE USE
// OF THIS SOFTWARE, EVEN IF ADVISED OF THE POSSIBILITY OF SUCH DAMAGE.

// Author: kenton@google.com (Kenton Varda)
//  Based on original Protocol Buffers design by
//  Sanjay Ghemawat, Jeff Dean, and others.

#include <google/protobuf/compiler/cpp/cpp_string_field.h>
#include <google/protobuf/compiler/cpp/cpp_helpers.h>
#include <google/protobuf/io/printer.h>
#include <google/protobuf/descriptor.pb.h>
#include <google/protobuf/stubs/strutil.h>

namespace google {
namespace protobuf {
namespace compiler {
namespace cpp {

namespace {

void SetStringVariables(const FieldDescriptor* descriptor,
                        std::map<string, string>* variables,
                        const Options& options) {
  SetCommonFieldVariables(descriptor, variables, options);
  (*variables)["default"] = DefaultValue(descriptor);
  (*variables)["default_length"] =
      SimpleItoa(descriptor->default_value_string().length());
  string default_variable_string = "_default_" + FieldName(descriptor) + "_";
  (*variables)["default_variable_name"] = default_variable_string;
  (*variables)["default_variable"] =
      descriptor->default_value_string().empty()
          ? "&::google::protobuf::internal::GetEmptyStringAlreadyInited()"
          : "&" + (*variables)["classname"] + "::" + default_variable_string +
                ".get()";
  (*variables)["pointer_type"] =
      descriptor->type() == FieldDescriptor::TYPE_BYTES ? "void" : "char";
  // NOTE: Escaped here to unblock proto1->proto2 migration.
  // TODO(liujisi): Extend this to apply for other conflicting methods.
  (*variables)["release_name"] =
      SafeFunctionName(descriptor->containing_type(),
                       descriptor, "release_");
  (*variables)["full_name"] = descriptor->full_name();

  (*variables)["string_piece"] = "::std::string";
}

}  // namespace

// ===================================================================

StringFieldGenerator::StringFieldGenerator(const FieldDescriptor* descriptor,
                                           const Options& options)
    : FieldGenerator(options), descriptor_(descriptor) {
  SetStringVariables(descriptor, &variables_, options);
}

StringFieldGenerator::~StringFieldGenerator() {}

void StringFieldGenerator::
GeneratePrivateMembers(io::Printer* printer) const {
  // N.B. that we continue to use |ArenaStringPtr| instead of |string*| for
  // string fields, even when SupportArenas(descriptor_) == false. Why?
  // The simple answer is to avoid unmaintainable complexity. The reflection
  // code assumes ArenaStringPtrs. These are *almost* in-memory-compatible with
  // string*, except for the pointer tags and related ownership semantics. We
  // could modify the runtime code to use string* for the not-supporting-arenas
  // case, but this would require a way to detect which type of class was
  // generated (adding overhead and complexity to GeneratedMessageReflection)
  // and littering the runtime code paths with conditionals. It's simpler to
  // stick with this but use lightweight accessors that assume arena == NULL.
  // There should be very little overhead anyway because it's just a tagged
  // pointer in-memory.
  printer->Print(variables_, "::google::protobuf::internal::ArenaStringPtr $name$_;\n");
}

void StringFieldGenerator::
GenerateStaticMembers(io::Printer* printer) const {
  if (!descriptor_->default_value_string().empty()) {
    printer->Print(variables_,
                   "static ::google::protobuf::internal::ExplicitlyConstructed< ::std::string>"
                   " $default_variable_name$;\n");
  }
}

void StringFieldGenerator::
GenerateAccessorDeclarations(io::Printer* printer) const {
  // If we're using StringFieldGenerator for a field with a ctype, it's
  // because that ctype isn't actually implemented.  In particular, this is
  // true of ctype=CORD and ctype=STRING_PIECE in the open source release.
  // We aren't releasing Cord because it has too many Google-specific
  // dependencies and we aren't releasing StringPiece because it's hardly
  // useful outside of Google and because it would get confusing to have
  // multiple instances of the StringPiece class in different libraries (PCRE
  // already includes it for their C++ bindings, which came from Google).
  //
  // In any case, we make all the accessors private while still actually
  // using a string to represent the field internally.  This way, we can
  // guarantee that if we do ever implement the ctype, it won't break any
  // existing users who might be -- for whatever reason -- already using .proto
  // files that applied the ctype.  The field can still be accessed via the
  // reflection interface since the reflection interface is independent of
  // the string's underlying representation.

  bool unknown_ctype =
      descriptor_->options().ctype() != EffectiveStringCType(descriptor_);

  if (unknown_ctype) {
    printer->Outdent();
    printer->Print(
      " private:\n"
      "  // Hidden due to unknown ctype option.\n");
    printer->Indent();
  }

  printer->Print(variables_,
    "$deprecated_attr$const ::std::string& $name$() const;\n"
    "$deprecated_attr$void set_$name$(const ::std::string& value);\n");

  if (!SupportsArenas(descriptor_)) {
    printer->Print(variables_,
      "#if LANG_CXX11\n"
      "$deprecated_attr$void set_$name$(::std::string&& value);\n"
      "#endif\n");
  }

  printer->Print(variables_,
    "$deprecated_attr$void set_$name$(const char* value);\n"
    "$deprecated_attr$void set_$name$(const $pointer_type$* value, size_t size)"
                 ";\n"
    "$deprecated_attr$::std::string* mutable_$name$();\n"
    "$deprecated_attr$::std::string* $release_name$();\n"
    "$deprecated_attr$void set_allocated_$name$(::std::string* $name$);\n");
  if (SupportsArenas(descriptor_)) {
    printer->Print(variables_,
      "$deprecated_attr$::std::string* unsafe_arena_release_$name$();\n"
      "$deprecated_attr$void unsafe_arena_set_allocated_$name$(\n"
      "    ::std::string* $name$);\n");
  }


  if (unknown_ctype) {
    printer->Outdent();
    printer->Print(" public:\n");
    printer->Indent();
  }
}

void StringFieldGenerator::
GenerateInlineAccessorDefinitions(io::Printer* printer,
                                  bool is_inline) const {
  std::map<string, string> variables(variables_);
  variables["inline"] = is_inline ? "inline " : "";
  if (SupportsArenas(descriptor_)) {
    printer->Print(
        variables,
        "$inline$const ::std::string& $classname$::$name$() const {\n"
        "  // @@protoc_insertion_point(field_get:$full_name$)\n"
        "  return $name$_.Get();\n"
        "}\n"
        "$inline$void $classname$::set_$name$(const ::std::string& value) {\n"
        "  $set_hasbit$\n"
        "  $name$_.Set($default_variable$, value, GetArenaNoVirtual());\n"
        "  // @@protoc_insertion_point(field_set:$full_name$)\n"
        "}\n"
        "$inline$void $classname$::set_$name$(const char* value) {\n"
        "  $set_hasbit$\n"
        "  $name$_.Set($default_variable$, $string_piece$(value),\n"
        "              GetArenaNoVirtual());\n"
        "  // @@protoc_insertion_point(field_set_char:$full_name$)\n"
        "}\n"
        "$inline$"
        "void $classname$::set_$name$(const $pointer_type$* value,\n"
        "    size_t size) {\n"
        "  $set_hasbit$\n"
        "  $name$_.Set($default_variable$, $string_piece$(\n"
        "      reinterpret_cast<const char*>(value), size), "
        "GetArenaNoVirtual());\n"
        "  // @@protoc_insertion_point(field_set_pointer:$full_name$)\n"
        "}\n"
        "$inline$::std::string* $classname$::mutable_$name$() {\n"
        "  $set_hasbit$\n"
        "  // @@protoc_insertion_point(field_mutable:$full_name$)\n"
        "  return $name$_.Mutable($default_variable$, GetArenaNoVirtual());\n"
        "}\n"
        "$inline$::std::string* $classname$::$release_name$() {\n"
        "  // @@protoc_insertion_point(field_release:$full_name$)\n"
        "  $clear_hasbit$\n"
        "  return $name$_.Release($default_variable$, GetArenaNoVirtual());\n"
        "}\n"
        "$inline$::std::string* $classname$::unsafe_arena_release_$name$() {\n"
        "  // "
        "@@protoc_insertion_point(field_unsafe_arena_release:$full_name$)\n"
        "  GOOGLE_DCHECK(GetArenaNoVirtual() != NULL);\n"
        "  $clear_hasbit$\n"
        "  return $name$_.UnsafeArenaRelease($default_variable$,\n"
        "      GetArenaNoVirtual());\n"
        "}\n"
        "$inline$void $classname$::set_allocated_$name$(::std::string* $name$) {\n"
        "  if ($name$ != NULL) {\n"
        "    $set_hasbit$\n"
        "  } else {\n"
        "    $clear_hasbit$\n"
        "  }\n"
        "  $name$_.SetAllocated($default_variable$, $name$,\n"
        "      GetArenaNoVirtual());\n"
        "  // @@protoc_insertion_point(field_set_allocated:$full_name$)\n"
        "}\n"
        "$inline$void $classname$::unsafe_arena_set_allocated_$name$(\n"
        "    ::std::string* $name$) {\n"
        "  GOOGLE_DCHECK(GetArenaNoVirtual() != NULL);\n"
        "  if ($name$ != NULL) {\n"
        "    $set_hasbit$\n"
        "  } else {\n"
        "    $clear_hasbit$\n"
        "  }\n"
        "  $name$_.UnsafeArenaSetAllocated($default_variable$,\n"
        "      $name$, GetArenaNoVirtual());\n"
        "  // @@protoc_insertion_point(field_unsafe_arena_set_allocated:"
        "$full_name$)\n"
        "}\n");
  } else {
    // No-arena case.
    printer->Print(
        variables,
        "$inline$const ::std::string& $classname$::$name$() const {\n"
        "  // @@protoc_insertion_point(field_get:$full_name$)\n"
        "  return $name$_.GetNoArena();\n"
        "}\n"
        "$inline$void $classname$::set_$name$(const ::std::string& value) {\n"
        "  $set_hasbit$\n"
        "  $name$_.SetNoArena($default_variable$, value);\n"
        "  // @@protoc_insertion_point(field_set:$full_name$)\n"
        "}\n"
        "#if LANG_CXX11\n"
        "$inline$void $classname$::set_$name$(::std::string&& value) {\n"
        "  $set_hasbit$\n"
        "  $name$_.SetNoArena(\n"
<<<<<<< HEAD
        "    $default_variable$, ::std::move(value));\n"
=======
        "    $default_variable$, std::move(value));\n"
>>>>>>> 593e917c
        "  // @@protoc_insertion_point(field_set_rvalue:$full_name$)\n"
        "}\n"
        "#endif\n"
        "$inline$void $classname$::set_$name$(const char* value) {\n"
        "  $set_hasbit$\n"
        "  $name$_.SetNoArena($default_variable$, $string_piece$(value));\n"
        "  // @@protoc_insertion_point(field_set_char:$full_name$)\n"
        "}\n"
        "$inline$"
        "void $classname$::set_$name$(const $pointer_type$* value, "
        "size_t size) {\n"
        "  $set_hasbit$\n"
        "  $name$_.SetNoArena($default_variable$,\n"
        "      $string_piece$(reinterpret_cast<const char*>(value), size));\n"
        "  // @@protoc_insertion_point(field_set_pointer:$full_name$)\n"
        "}\n"
        "$inline$::std::string* $classname$::mutable_$name$() {\n"
        "  $set_hasbit$\n"
        "  // @@protoc_insertion_point(field_mutable:$full_name$)\n"
        "  return $name$_.MutableNoArena($default_variable$);\n"
        "}\n"
        "$inline$::std::string* $classname$::$release_name$() {\n"
        "  // @@protoc_insertion_point(field_release:$full_name$)\n"
        "  $clear_hasbit$\n"
        "  return $name$_.ReleaseNoArena($default_variable$);\n"
        "}\n"
        "$inline$void $classname$::set_allocated_$name$(::std::string* $name$) {\n"
        "  if ($name$ != NULL) {\n"
        "    $set_hasbit$\n"
        "  } else {\n"
        "    $clear_hasbit$\n"
        "  }\n"
        "  $name$_.SetAllocatedNoArena($default_variable$, $name$);\n"
        "  // @@protoc_insertion_point(field_set_allocated:$full_name$)\n"
        "}\n");
  }
}

void StringFieldGenerator::
GenerateNonInlineAccessorDefinitions(io::Printer* printer) const {
  if (!descriptor_->default_value_string().empty()) {
    // Initialized in GenerateDefaultInstanceAllocator.
    printer->Print(variables_,
                   "::google::protobuf::internal::ExplicitlyConstructed< ::std::string> "
                   "$classname$::$default_variable_name$;\n");
  }
}

void StringFieldGenerator::
GenerateClearingCode(io::Printer* printer) const {
  // Two-dimension specialization here: supporting arenas or not, and default
  // value is the empty string or not. Complexity here ensures the minimal
  // number of branches / amount of extraneous code at runtime (given that the
  // below methods are inlined one-liners)!
  if (SupportsArenas(descriptor_)) {
    if (descriptor_->default_value_string().empty()) {
      printer->Print(variables_,
        "$name$_.ClearToEmpty($default_variable$, GetArenaNoVirtual());\n");
    } else {
      printer->Print(variables_,
        "$name$_.ClearToDefault($default_variable$, GetArenaNoVirtual());\n");
    }
  } else {
    if (descriptor_->default_value_string().empty()) {
      printer->Print(variables_,
        "$name$_.ClearToEmptyNoArena($default_variable$);\n");
    } else {
      printer->Print(variables_,
        "$name$_.ClearToDefaultNoArena($default_variable$);\n");
    }
  }
}

void StringFieldGenerator::
GenerateMessageClearingCode(io::Printer* printer) const {
  // Two-dimension specialization here: supporting arenas, field presence, or
  // not, and default value is the empty string or not. Complexity here ensures
  // the minimal number of branches / amount of extraneous code at runtime
  // (given that the below methods are inlined one-liners)!

  // If we have field presence, then the Clear() method of the protocol buffer
  // will have checked that this field is set.  If so, we can avoid redundant
  // checks against default_variable.
  const bool must_be_present = HasFieldPresence(descriptor_->file());

  if (must_be_present) {
    printer->Print(variables_,
      "GOOGLE_DCHECK(!$name$_.IsDefault($default_variable$));\n");
  }

  if (SupportsArenas(descriptor_)) {
    if (descriptor_->default_value_string().empty()) {
      printer->Print(variables_,
        "$name$_.ClearToEmpty($default_variable$, GetArenaNoVirtual());\n");
    } else {
      printer->Print(variables_,
        "$name$_.ClearToDefault($default_variable$, GetArenaNoVirtual());\n");
    }
  } else if (must_be_present) {
    // When Arenas are disabled and field presence has been checked, we can
    // safely treat the ArenaStringPtr as a string*.
    if (descriptor_->default_value_string().empty()) {
      printer->Print(variables_,
        "(*$name$_.UnsafeRawStringPointer())->clear();\n");
    } else {
      printer->Print(variables_,
        "(*$name$_.UnsafeRawStringPointer())->assign(*$default_variable$);\n");
    }
  } else {
    if (descriptor_->default_value_string().empty()) {
      printer->Print(variables_,
        "$name$_.ClearToEmptyNoArena($default_variable$);\n");
    } else {
      printer->Print(variables_,
        "$name$_.ClearToDefaultNoArena($default_variable$);\n");
    }
  }
}

void StringFieldGenerator::
GenerateMergingCode(io::Printer* printer) const {
  if (SupportsArenas(descriptor_) || descriptor_->containing_oneof() != NULL) {
    // TODO(gpike): improve this
    printer->Print(variables_, "set_$name$(from.$name$());\n");
  } else {
    printer->Print(variables_,
      "$set_hasbit$\n"
      "$name$_.AssignWithDefault($default_variable$, from.$name$_);\n");
  }
}

void StringFieldGenerator::
GenerateSwappingCode(io::Printer* printer) const {
  printer->Print(variables_, "$name$_.Swap(&other->$name$_);\n");
}

void StringFieldGenerator::
GenerateConstructorCode(io::Printer* printer) const {
  printer->Print(variables_,
      "$name$_.UnsafeSetDefault($default_variable$);\n");
}

void StringFieldGenerator::
GenerateCopyConstructorCode(io::Printer* printer) const {
  GenerateConstructorCode(printer);

  if (HasFieldPresence(descriptor_->file())) {
    printer->Print(variables_,
        "if (from.has_$name$()) {\n");
  } else {
    printer->Print(variables_,
        "if (from.$name$().size() > 0) {\n");
  }

  printer->Indent();

  if (SupportsArenas(descriptor_) || descriptor_->containing_oneof() != NULL) {
    // TODO(gpike): improve this
    printer->Print(variables_,
      "$name$_.Set($default_variable$, from.$name$(),\n"
      "  GetArenaNoVirtual());\n");
  } else {
    printer->Print(variables_,
      "$name$_.AssignWithDefault($default_variable$, from.$name$_);\n");
  }

  printer->Outdent();
  printer->Print("}\n");
}

void StringFieldGenerator::
GenerateDestructorCode(io::Printer* printer) const {
  if (SupportsArenas(descriptor_)) {
    // The variable |arena| is defined by the enclosing code.
    // See MessageGenerator::GenerateSharedDestructorCode.
    printer->Print(variables_,
      "$name$_.Destroy($default_variable$, arena);\n");
  } else {
    printer->Print(variables_,
      "$name$_.DestroyNoArena($default_variable$);\n");
  }
}

void StringFieldGenerator::
GenerateDefaultInstanceAllocator(io::Printer* printer) const {
  if (!descriptor_->default_value_string().empty()) {
    printer->Print(variables_,
                   "$classname$::$default_variable_name$.DefaultConstruct();\n"
                   "*$classname$::$default_variable_name$.get_mutable() = "
                   "::std::string($default$, $default_length$);\n");
  }
}

void StringFieldGenerator::
GenerateShutdownCode(io::Printer* printer) const {
  if (!descriptor_->default_value_string().empty()) {
    printer->Print(variables_,
                   "$classname$::$default_variable_name$.Shutdown();\n");
  }
}

void StringFieldGenerator::
GenerateMergeFromCodedStream(io::Printer* printer) const {
  printer->Print(variables_,
    "DO_(::google::protobuf::internal::WireFormatLite::Read$declared_type$(\n"
    "      input, this->mutable_$name$()));\n");

  if (descriptor_->type() == FieldDescriptor::TYPE_STRING) {
    GenerateUtf8CheckCodeForString(
        descriptor_, options_, true, variables_,
        "this->$name$().data(), this->$name$().length(),\n", printer);
  }
}

void StringFieldGenerator::
GenerateSerializeWithCachedSizes(io::Printer* printer) const {
  if (descriptor_->type() == FieldDescriptor::TYPE_STRING) {
    GenerateUtf8CheckCodeForString(
        descriptor_, options_, false, variables_,
        "this->$name$().data(), this->$name$().length(),\n", printer);
  }
  printer->Print(variables_,
    "::google::protobuf::internal::WireFormatLite::Write$declared_type$MaybeAliased(\n"
    "  $number$, this->$name$(), output);\n");
}

void StringFieldGenerator::
GenerateSerializeWithCachedSizesToArray(io::Printer* printer) const {
  if (descriptor_->type() == FieldDescriptor::TYPE_STRING) {
    GenerateUtf8CheckCodeForString(
        descriptor_, options_, false, variables_,
        "this->$name$().data(), this->$name$().length(),\n", printer);
  }
  printer->Print(variables_,
    "target =\n"
    "  ::google::protobuf::internal::WireFormatLite::Write$declared_type$ToArray(\n"
    "    $number$, this->$name$(), target);\n");
}

void StringFieldGenerator::
GenerateByteSize(io::Printer* printer) const {
  printer->Print(variables_,
    "total_size += $tag_size$ +\n"
    "  ::google::protobuf::internal::WireFormatLite::$declared_type$Size(\n"
    "    this->$name$());\n");
}

// ===================================================================

StringOneofFieldGenerator::
StringOneofFieldGenerator(const FieldDescriptor* descriptor,
                          const Options& options)
    : StringFieldGenerator(descriptor, options),
      dependent_field_(options.proto_h) {
  SetCommonOneofFieldVariables(descriptor, &variables_);
}

StringOneofFieldGenerator::~StringOneofFieldGenerator() {}

void StringOneofFieldGenerator::
GenerateInlineAccessorDefinitions(io::Printer* printer,
                                  bool is_inline) const {
  std::map<string, string> variables(variables_);
  variables["inline"] = is_inline ? "inline " : "";
  if (SupportsArenas(descriptor_)) {
    printer->Print(
        variables,
        "$inline$const ::std::string& $classname$::$name$() const {\n"
        "  // @@protoc_insertion_point(field_get:$full_name$)\n"
        "  if (has_$name$()) {\n"
        "    return $oneof_prefix$$name$_.Get();\n"
        "  }\n"
        "  return *$default_variable$;\n"
        "}\n"
        "$inline$void $classname$::set_$name$(const ::std::string& value) {\n"
        "  if (!has_$name$()) {\n"
        "    clear_$oneof_name$();\n"
        "    set_has_$name$();\n"
        "    $oneof_prefix$$name$_.UnsafeSetDefault($default_variable$);\n"
        "  }\n"
        "  $oneof_prefix$$name$_.Set($default_variable$, value,\n"
        "      GetArenaNoVirtual());\n"
        "  // @@protoc_insertion_point(field_set:$full_name$)\n"
        "}\n"
        "$inline$void $classname$::set_$name$(const char* value) {\n"
        "  if (!has_$name$()) {\n"
        "    clear_$oneof_name$();\n"
        "    set_has_$name$();\n"
        "    $oneof_prefix$$name$_.UnsafeSetDefault($default_variable$);\n"
        "  }\n"
        "  $oneof_prefix$$name$_.Set($default_variable$,\n"
        "      $string_piece$(value), GetArenaNoVirtual());\n"
        "  // @@protoc_insertion_point(field_set_char:$full_name$)\n"
        "}\n"
        "$inline$"
        "void $classname$::set_$name$(const $pointer_type$* value,\n"
        "                             size_t size) {\n"
        "  if (!has_$name$()) {\n"
        "    clear_$oneof_name$();\n"
        "    set_has_$name$();\n"
        "    $oneof_prefix$$name$_.UnsafeSetDefault($default_variable$);\n"
        "  }\n"
        "  $oneof_prefix$$name$_.Set($default_variable$, $string_piece$(\n"
        "      reinterpret_cast<const char*>(value), size),\n"
        "      GetArenaNoVirtual());\n"
        "  // @@protoc_insertion_point(field_set_pointer:$full_name$)\n"
        "}\n"
        "$inline$::std::string* $classname$::mutable_$name$() {\n"
        "  if (!has_$name$()) {\n"
        "    clear_$oneof_name$();\n"
        "    set_has_$name$();\n"
        "    $oneof_prefix$$name$_.UnsafeSetDefault($default_variable$);\n"
        "  }\n"
        "  return $oneof_prefix$$name$_.Mutable($default_variable$,\n"
        "      GetArenaNoVirtual());\n"
        "  // @@protoc_insertion_point(field_mutable:$full_name$)\n"
        "}\n"
        "$inline$::std::string* $classname$::$release_name$() {\n"
        "  // @@protoc_insertion_point(field_release:$full_name$)\n"
        "  if (has_$name$()) {\n"
        "    clear_has_$oneof_name$();\n"
        "    return $oneof_prefix$$name$_.Release($default_variable$,\n"
        "        GetArenaNoVirtual());\n"
        "  } else {\n"
        "    return NULL;\n"
        "  }\n"
        "}\n"
        "$inline$::std::string* $classname$::unsafe_arena_release_$name$() {\n"
        "  // "
        "@@protoc_insertion_point(field_unsafe_arena_release:$full_name$)\n"
        "  GOOGLE_DCHECK(GetArenaNoVirtual() != NULL);\n"
        "  if (has_$name$()) {\n"
        "    clear_has_$oneof_name$();\n"
        "    return $oneof_prefix$$name$_.UnsafeArenaRelease(\n"
        "        $default_variable$, GetArenaNoVirtual());\n"
        "  } else {\n"
        "    return NULL;\n"
        "  }\n"
        "}\n"
        "$inline$void $classname$::set_allocated_$name$(::std::string* $name$) {\n"
        "  if (!has_$name$()) {\n"
        "    $oneof_prefix$$name$_.UnsafeSetDefault($default_variable$);\n"
        "  }\n"
        "  clear_$oneof_name$();\n"
        "  if ($name$ != NULL) {\n"
        "    set_has_$name$();\n"
        "    $oneof_prefix$$name$_.SetAllocated($default_variable$, $name$,\n"
        "        GetArenaNoVirtual());\n"
        "  }\n"
        "  // @@protoc_insertion_point(field_set_allocated:$full_name$)\n"
        "}\n"
        "$inline$void $classname$::unsafe_arena_set_allocated_$name$("
        "::std::string* $name$) {\n"
        "  GOOGLE_DCHECK(GetArenaNoVirtual() != NULL);\n"
        "  if (!has_$name$()) {\n"
        "    $oneof_prefix$$name$_.UnsafeSetDefault($default_variable$);\n"
        "  }\n"
        "  clear_$oneof_name$();\n"
        "  if ($name$) {\n"
        "    set_has_$name$();\n"
        "    $oneof_prefix$$name$_.UnsafeArenaSetAllocated($default_variable$, "
        "$name$, GetArenaNoVirtual());\n"
        "  }\n"
        "  // @@protoc_insertion_point(field_unsafe_arena_set_allocated:"
        "$full_name$)\n"
        "}\n");
  } else {
    // No-arena case.
    printer->Print(
        variables,
        "$inline$const ::std::string& $classname$::$name$() const {\n"
        "  // @@protoc_insertion_point(field_get:$full_name$)\n"
        "  if (has_$name$()) {\n"
        "    return $oneof_prefix$$name$_.GetNoArena();\n"
        "  }\n"
        "  return *$default_variable$;\n"
        "}\n"
        "$inline$void $classname$::set_$name$(const ::std::string& value) {\n"
        "  // @@protoc_insertion_point(field_set:$full_name$)\n"
        "  if (!has_$name$()) {\n"
        "    clear_$oneof_name$();\n"
        "    set_has_$name$();\n"
        "    $oneof_prefix$$name$_.UnsafeSetDefault($default_variable$);\n"
        "  }\n"
        "  $oneof_prefix$$name$_.SetNoArena($default_variable$, value);\n"
        "  // @@protoc_insertion_point(field_set:$full_name$)\n"
        "}\n"
        "#if LANG_CXX11\n"
        "$inline$void $classname$::set_$name$(::std::string&& value) {\n"
        "  // @@protoc_insertion_point(field_set:$full_name$)\n"
        "  if (!has_$name$()) {\n"
        "    clear_$oneof_name$();\n"
        "    set_has_$name$();\n"
        "    $oneof_prefix$$name$_.UnsafeSetDefault($default_variable$);\n"
        "  }\n"
        "  $oneof_prefix$$name$_.SetNoArena(\n"
<<<<<<< HEAD
        "    $default_variable$, ::std::move(value));\n"
=======
        "    $default_variable$, std::move(value));\n"
>>>>>>> 593e917c
        "  // @@protoc_insertion_point(field_set_rvalue:$full_name$)\n"
        "}\n"
        "#endif\n"
        "$inline$void $classname$::set_$name$(const char* value) {\n"
        "  if (!has_$name$()) {\n"
        "    clear_$oneof_name$();\n"
        "    set_has_$name$();\n"
        "    $oneof_prefix$$name$_.UnsafeSetDefault($default_variable$);\n"
        "  }\n"
        "  $oneof_prefix$$name$_.SetNoArena($default_variable$,\n"
        "      $string_piece$(value));\n"
        "  // @@protoc_insertion_point(field_set_char:$full_name$)\n"
        "}\n"
        "$inline$"
        "void $classname$::set_$name$(const $pointer_type$* value, size_t "
        "size) {\n"
        "  if (!has_$name$()) {\n"
        "    clear_$oneof_name$();\n"
        "    set_has_$name$();\n"
        "    $oneof_prefix$$name$_.UnsafeSetDefault($default_variable$);\n"
        "  }\n"
        "  $oneof_prefix$$name$_.SetNoArena($default_variable$, "
        "$string_piece$(\n"
        "      reinterpret_cast<const char*>(value), size));\n"
        "  // @@protoc_insertion_point(field_set_pointer:$full_name$)\n"
        "}\n"
        "$inline$::std::string* $classname$::mutable_$name$() {\n"
        "  if (!has_$name$()) {\n"
        "    clear_$oneof_name$();\n"
        "    set_has_$name$();\n"
        "    $oneof_prefix$$name$_.UnsafeSetDefault($default_variable$);\n"
        "  }\n"
        "  // @@protoc_insertion_point(field_mutable:$full_name$)\n"
        "  return $oneof_prefix$$name$_.MutableNoArena($default_variable$);\n"
        "}\n"
        "$inline$::std::string* $classname$::$release_name$() {\n"
        "  // @@protoc_insertion_point(field_release:$full_name$)\n"
        "  if (has_$name$()) {\n"
        "    clear_has_$oneof_name$();\n"
        "    return $oneof_prefix$$name$_.ReleaseNoArena($default_variable$);\n"
        "  } else {\n"
        "    return NULL;\n"
        "  }\n"
        "}\n"
        "$inline$void $classname$::set_allocated_$name$(::std::string* $name$) {\n"
        "  if (!has_$name$()) {\n"
        "    $oneof_prefix$$name$_.UnsafeSetDefault($default_variable$);\n"
        "  }\n"
        "  clear_$oneof_name$();\n"
        "  if ($name$ != NULL) {\n"
        "    set_has_$name$();\n"
        "    $oneof_prefix$$name$_.SetAllocatedNoArena($default_variable$,\n"
        "        $name$);\n"
        "  }\n"
        "  // @@protoc_insertion_point(field_set_allocated:$full_name$)\n"
        "}\n");
  }
}

void StringOneofFieldGenerator::
GenerateClearingCode(io::Printer* printer) const {
  std::map<string, string> variables(variables_);
  if (dependent_field_) {
    variables["this_message"] = DependentBaseDownCast();
    // This clearing code may be in the dependent base class. If the default
    // value is an empty string, then the $default_variable$ is a global
    // singleton. If the default is not empty, we need to down-cast to get the
    // default value's global singleton instance. See SetStringVariables() for
    // possible values of default_variable.
    if (!descriptor_->default_value_string().empty()) {
      variables["default_variable"] = "&" + DependentBaseDownCast() +
                                      variables["default_variable_name"] +
                                      ".get()";
    }
  } else {
    variables["this_message"] = "";
  }
  if (SupportsArenas(descriptor_)) {
    printer->Print(variables,
      "$this_message$$oneof_prefix$$name$_.Destroy($default_variable$,\n"
      "    $this_message$GetArenaNoVirtual());\n");
  } else {
    printer->Print(variables,
      "$this_message$$oneof_prefix$$name$_."
      "DestroyNoArena($default_variable$);\n");
  }
}

void StringOneofFieldGenerator::
GenerateMessageClearingCode(io::Printer* printer) const {
  return GenerateClearingCode(printer);
}

void StringOneofFieldGenerator::
GenerateSwappingCode(io::Printer* printer) const {
  // Don't print any swapping code. Swapping the union will swap this field.
}

void StringOneofFieldGenerator::
GenerateConstructorCode(io::Printer* printer) const {
  printer->Print(
      variables_,
      "_$classname$_default_instance_.$name$_.UnsafeSetDefault(\n"
      "    $default_variable$);\n");
}

void StringOneofFieldGenerator::
GenerateDestructorCode(io::Printer* printer) const {
  if (SupportsArenas(descriptor_)) {
    printer->Print(variables_,
      "if (has_$name$()) {\n"
      "  $oneof_prefix$$name$_.Destroy($default_variable$,\n"
      "      GetArenaNoVirtual());\n"
      "}\n");
  } else {
    printer->Print(variables_,
      "if (has_$name$()) {\n"
      "  $oneof_prefix$$name$_.DestroyNoArena($default_variable$);\n"
      "}\n");
  }
}

void StringOneofFieldGenerator::
GenerateMergeFromCodedStream(io::Printer* printer) const {
    printer->Print(variables_,
      "DO_(::google::protobuf::internal::WireFormatLite::Read$declared_type$(\n"
      "      input, this->mutable_$name$()));\n");

  if (descriptor_->type() == FieldDescriptor::TYPE_STRING) {
    GenerateUtf8CheckCodeForString(
        descriptor_, options_, true, variables_,
        "this->$name$().data(), this->$name$().length(),\n", printer);
  }
}


// ===================================================================

RepeatedStringFieldGenerator::RepeatedStringFieldGenerator(
    const FieldDescriptor* descriptor, const Options& options)
    : FieldGenerator(options), descriptor_(descriptor) {
  SetStringVariables(descriptor, &variables_, options);
}

RepeatedStringFieldGenerator::~RepeatedStringFieldGenerator() {}

void RepeatedStringFieldGenerator::
GeneratePrivateMembers(io::Printer* printer) const {
  printer->Print(variables_,
    "::google::protobuf::RepeatedPtrField< ::std::string> $name$_;\n");
}

void RepeatedStringFieldGenerator::
GenerateAccessorDeclarations(io::Printer* printer) const {
  // See comment above about unknown ctypes.
  bool unknown_ctype =
      descriptor_->options().ctype() != EffectiveStringCType(descriptor_);

  if (unknown_ctype) {
    printer->Outdent();
    printer->Print(
      " private:\n"
      "  // Hidden due to unknown ctype option.\n");
    printer->Indent();
  }

  printer->Print(variables_,
    "$deprecated_attr$const ::std::string& $name$(int index) const;\n"
    "$deprecated_attr$::std::string* mutable_$name$(int index);\n"
    "$deprecated_attr$void set_$name$(int index, const ::std::string& value);\n"
    "$deprecated_attr$void set_$name$(int index, const char* value);\n"
    ""
    "$deprecated_attr$void set_$name$("
                 "int index, const $pointer_type$* value, size_t size);\n"
    "$deprecated_attr$::std::string* add_$name$();\n"
    "$deprecated_attr$void add_$name$(const ::std::string& value);\n"
    "$deprecated_attr$void add_$name$(const char* value);\n"
    "$deprecated_attr$void add_$name$(const $pointer_type$* value, size_t size)"
                 ";\n"
    "$deprecated_attr$const ::google::protobuf::RepeatedPtrField< ::std::string>& $name$() "
                 "const;\n"
    "$deprecated_attr$::google::protobuf::RepeatedPtrField< ::std::string>* mutable_$name$()"
                 ";\n");

  if (unknown_ctype) {
    printer->Outdent();
    printer->Print(" public:\n");
    printer->Indent();
  }
}

void RepeatedStringFieldGenerator::
GenerateInlineAccessorDefinitions(io::Printer* printer,
                                  bool is_inline) const {
  std::map<string, string> variables(variables_);
  variables["inline"] = is_inline ? "inline " : "";
  printer->Print(variables,
    "$inline$const ::std::string& $classname$::$name$(int index) const {\n"
    "  // @@protoc_insertion_point(field_get:$full_name$)\n"
    "  return $name$_.$cppget$(index);\n"
    "}\n"
    "$inline$::std::string* $classname$::mutable_$name$(int index) {\n"
    "  // @@protoc_insertion_point(field_mutable:$full_name$)\n"
    "  return $name$_.Mutable(index);\n"
    "}\n"
    "$inline$void $classname$::set_$name$(int index, const ::std::string& value) {\n"
    "  // @@protoc_insertion_point(field_set:$full_name$)\n"
    "  $name$_.Mutable(index)->assign(value);\n"
    "}\n"
    "$inline$void $classname$::set_$name$(int index, const char* value) {\n"
    "  $name$_.Mutable(index)->assign(value);\n"
    "  // @@protoc_insertion_point(field_set_char:$full_name$)\n"
    "}\n"
    "$inline$void "
    "$classname$::set_$name$"
    "(int index, const $pointer_type$* value, size_t size) {\n"
    "  $name$_.Mutable(index)->assign(\n"
    "    reinterpret_cast<const char*>(value), size);\n"
    "  // @@protoc_insertion_point(field_set_pointer:$full_name$)\n"
    "}\n"
    "$inline$::std::string* $classname$::add_$name$() {\n"
    "  // @@protoc_insertion_point(field_add_mutable:$full_name$)\n"
    "  return $name$_.Add();\n"
    "}\n"
    "$inline$void $classname$::add_$name$(const ::std::string& value) {\n"
    "  $name$_.Add()->assign(value);\n"
    "  // @@protoc_insertion_point(field_add:$full_name$)\n"
    "}\n"
    "$inline$void $classname$::add_$name$(const char* value) {\n"
    "  $name$_.Add()->assign(value);\n"
    "  // @@protoc_insertion_point(field_add_char:$full_name$)\n"
    "}\n"
    "$inline$void "
    "$classname$::add_$name$(const $pointer_type$* value, size_t size) {\n"
    "  $name$_.Add()->assign(reinterpret_cast<const char*>(value), size);\n"
    "  // @@protoc_insertion_point(field_add_pointer:$full_name$)\n"
    "}\n"
    "$inline$const ::google::protobuf::RepeatedPtrField< ::std::string>&\n"
    "$classname$::$name$() const {\n"
    "  // @@protoc_insertion_point(field_list:$full_name$)\n"
    "  return $name$_;\n"
    "}\n"
    "$inline$::google::protobuf::RepeatedPtrField< ::std::string>*\n"
    "$classname$::mutable_$name$() {\n"
    "  // @@protoc_insertion_point(field_mutable_list:$full_name$)\n"
    "  return &$name$_;\n"
    "}\n");
}

void RepeatedStringFieldGenerator::
GenerateClearingCode(io::Printer* printer) const {
  printer->Print(variables_, "$name$_.Clear();\n");
}

void RepeatedStringFieldGenerator::
GenerateMergingCode(io::Printer* printer) const {
  printer->Print(variables_, "$name$_.MergeFrom(from.$name$_);\n");
}

void RepeatedStringFieldGenerator::
GenerateSwappingCode(io::Printer* printer) const {
  printer->Print(variables_, "$name$_.UnsafeArenaSwap(&other->$name$_);\n");
}

void RepeatedStringFieldGenerator::
GenerateConstructorCode(io::Printer* printer) const {
  // Not needed for repeated fields.
}

void RepeatedStringFieldGenerator::
GenerateCopyConstructorCode(io::Printer* printer) const {
  printer->Print(variables_, "$name$_.CopyFrom(from.$name$_);");
}

void RepeatedStringFieldGenerator::
GenerateMergeFromCodedStream(io::Printer* printer) const {
  printer->Print(variables_,
    "DO_(::google::protobuf::internal::WireFormatLite::Read$declared_type$(\n"
    "      input, this->add_$name$()));\n");
  if (descriptor_->type() == FieldDescriptor::TYPE_STRING) {
    GenerateUtf8CheckCodeForString(
        descriptor_, options_, true, variables_,
        "this->$name$(this->$name$_size() - 1).data(),\n"
        "this->$name$(this->$name$_size() - 1).length(),\n",
        printer);
  }
}

void RepeatedStringFieldGenerator::
GenerateSerializeWithCachedSizes(io::Printer* printer) const {
  printer->Print(variables_,
    "for (int i = 0; i < this->$name$_size(); i++) {\n");
  printer->Indent();
  if (descriptor_->type() == FieldDescriptor::TYPE_STRING) {
    GenerateUtf8CheckCodeForString(
        descriptor_, options_, false, variables_,
        "this->$name$(i).data(), this->$name$(i).length(),\n", printer);
  }
  printer->Outdent();
  printer->Print(variables_,
    "  ::google::protobuf::internal::WireFormatLite::Write$declared_type$(\n"
    "    $number$, this->$name$(i), output);\n"
    "}\n");
}

void RepeatedStringFieldGenerator::
GenerateSerializeWithCachedSizesToArray(io::Printer* printer) const {
  printer->Print(variables_,
    "for (int i = 0; i < this->$name$_size(); i++) {\n");
  printer->Indent();
  if (descriptor_->type() == FieldDescriptor::TYPE_STRING) {
    GenerateUtf8CheckCodeForString(
        descriptor_, options_, false, variables_,
        "this->$name$(i).data(), this->$name$(i).length(),\n", printer);
  }
  printer->Outdent();
  printer->Print(variables_,
    "  target = ::google::protobuf::internal::WireFormatLite::\n"
    "    Write$declared_type$ToArray($number$, this->$name$(i), target);\n"
    "}\n");
}

void RepeatedStringFieldGenerator::
GenerateByteSize(io::Printer* printer) const {
  printer->Print(variables_,
    "total_size += $tag_size$ *\n"
    "    ::google::protobuf::internal::FromIntSize(this->$name$_size());\n"
    "for (int i = 0; i < this->$name$_size(); i++) {\n"
    "  total_size += ::google::protobuf::internal::WireFormatLite::$declared_type$Size(\n"
    "    this->$name$(i));\n"
    "}\n");
}

}  // namespace cpp
}  // namespace compiler
}  // namespace protobuf
}  // namespace google<|MERGE_RESOLUTION|>--- conflicted
+++ resolved
@@ -262,11 +262,7 @@
         "$inline$void $classname$::set_$name$(::std::string&& value) {\n"
         "  $set_hasbit$\n"
         "  $name$_.SetNoArena(\n"
-<<<<<<< HEAD
         "    $default_variable$, ::std::move(value));\n"
-=======
-        "    $default_variable$, std::move(value));\n"
->>>>>>> 593e917c
         "  // @@protoc_insertion_point(field_set_rvalue:$full_name$)\n"
         "}\n"
         "#endif\n"
@@ -663,11 +659,7 @@
         "    $oneof_prefix$$name$_.UnsafeSetDefault($default_variable$);\n"
         "  }\n"
         "  $oneof_prefix$$name$_.SetNoArena(\n"
-<<<<<<< HEAD
         "    $default_variable$, ::std::move(value));\n"
-=======
-        "    $default_variable$, std::move(value));\n"
->>>>>>> 593e917c
         "  // @@protoc_insertion_point(field_set_rvalue:$full_name$)\n"
         "}\n"
         "#endif\n"
