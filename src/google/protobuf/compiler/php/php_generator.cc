--- conflicted
+++ resolved
@@ -537,7 +537,6 @@
   printer->Outdent();
 }
 
-<<<<<<< HEAD
 std::string BinaryToPhpString(const std::string& src) {
   std::string dest;
   size_t i;
@@ -572,9 +571,6 @@
 }
 
 
-void GenerateField(const FieldDescriptor* field, io::Printer* printer,
-                   const Options& options) {
-=======
 bool GenerateField(const FieldDescriptor* field, io::Printer* printer,
                    const Options& options, std::string* error) {
   if (field->is_required()) {
@@ -589,7 +585,6 @@
     return false;
   }
 
->>>>>>> 5b343374
   if (field->is_repeated()) {
     GenerateFieldDocComment(printer, field, options, kFieldProperty);
     printer->Print(
