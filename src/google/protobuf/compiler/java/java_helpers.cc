--- conflicted
+++ resolved
@@ -220,19 +220,15 @@
   return UnderscoresToCamelCase(method->name(), false);
 }
 
-<<<<<<< HEAD
-string UnderscoresToCamelCaseCheckReserved(const FieldDescriptor* field) {
-  string name = UnderscoresToCamelCase(field);
+std::string UnderscoresToCamelCaseCheckReserved(const FieldDescriptor* field) {
+  std::string name = UnderscoresToCamelCase(field);
   if (kReservedNames.find(name) != kReservedNames.end()) {
     return name + "_";
   }
   return name;
 }
 
-string UniqueFileScopeIdentifier(const Descriptor* descriptor) {
-=======
 std::string UniqueFileScopeIdentifier(const Descriptor* descriptor) {
->>>>>>> d0f91c86
   return "static_" + StringReplace(descriptor->full_name(), ".", "_", true);
 }
 
