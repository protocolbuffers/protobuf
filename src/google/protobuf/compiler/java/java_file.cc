// Protocol Buffers - Google's data interchange format
// Copyright 2008 Google Inc.  All rights reserved.
// https://developers.google.com/protocol-buffers/
//
// Redistribution and use in source and binary forms, with or without
// modification, are permitted provided that the following conditions are
// met:
//
//     * Redistributions of source code must retain the above copyright
// notice, this list of conditions and the following disclaimer.
//     * Redistributions in binary form must reproduce the above
// copyright notice, this list of conditions and the following disclaimer
// in the documentation and/or other materials provided with the
// distribution.
//     * Neither the name of Google Inc. nor the names of its
// contributors may be used to endorse or promote products derived from
// this software without specific prior written permission.
//
// THIS SOFTWARE IS PROVIDED BY THE COPYRIGHT HOLDERS AND CONTRIBUTORS
// "AS IS" AND ANY EXPRESS OR IMPLIED WARRANTIES, INCLUDING, BUT NOT
// LIMITED TO, THE IMPLIED WARRANTIES OF MERCHANTABILITY AND FITNESS FOR
// A PARTICULAR PURPOSE ARE DISCLAIMED. IN NO EVENT SHALL THE COPYRIGHT
// OWNER OR CONTRIBUTORS BE LIABLE FOR ANY DIRECT, INDIRECT, INCIDENTAL,
// SPECIAL, EXEMPLARY, OR CONSEQUENTIAL DAMAGES (INCLUDING, BUT NOT
// LIMITED TO, PROCUREMENT OF SUBSTITUTE GOODS OR SERVICES; LOSS OF USE,
// DATA, OR PROFITS; OR BUSINESS INTERRUPTION) HOWEVER CAUSED AND ON ANY
// THEORY OF LIABILITY, WHETHER IN CONTRACT, STRICT LIABILITY, OR TORT
// (INCLUDING NEGLIGENCE OR OTHERWISE) ARISING IN ANY WAY OUT OF THE USE
// OF THIS SOFTWARE, EVEN IF ADVISED OF THE POSSIBILITY OF SUCH DAMAGE.

// Author: kenton@google.com (Kenton Varda)
//  Based on original Protocol Buffers design by
//  Sanjay Ghemawat, Jeff Dean, and others.

#include <google/protobuf/compiler/java/java_file.h>

#include <memory>
#ifndef _SHARED_PTR_H
#include <google/protobuf/stubs/shared_ptr.h>
#endif
#include <set>

#include <google/protobuf/compiler/java/java_context.h>
#include <google/protobuf/compiler/java/java_enum.h>
#include <google/protobuf/compiler/java/java_enum_lite.h>
#include <google/protobuf/compiler/java/java_extension.h>
#include <google/protobuf/compiler/java/java_generator_factory.h>
#include <google/protobuf/compiler/java/java_helpers.h>
#include <google/protobuf/compiler/java/java_message.h>
#include <google/protobuf/compiler/java/java_name_resolver.h>
#include <google/protobuf/compiler/java/java_service.h>
#include <google/protobuf/compiler/java/java_shared_code_generator.h>
#include <google/protobuf/compiler/code_generator.h>
#include <google/protobuf/io/printer.h>
#include <google/protobuf/io/zero_copy_stream.h>
#include <google/protobuf/descriptor.pb.h>
#include <google/protobuf/dynamic_message.h>
#include <google/protobuf/stubs/strutil.h>

namespace google {
namespace protobuf {
namespace compiler {
namespace java {

namespace {

struct FieldDescriptorCompare {
  bool operator ()(const FieldDescriptor* f1, const FieldDescriptor* f2) const {
    if(f1 == NULL) {
      return false;
    }
    if(f2 == NULL) {
      return true;
    }
    return f1->full_name() < f2->full_name();
  }
};

typedef std::set<const FieldDescriptor*, FieldDescriptorCompare> FieldDescriptorSet;

// Recursively searches the given message to collect extensions.
// Returns true if all the extensions can be recognized. The extensions will be
// appended in to the extensions parameter.
// Returns false when there are unknown fields, in which case the data in the
// extensions output parameter is not reliable and should be discarded.
bool CollectExtensions(const Message& message,
                       FieldDescriptorSet* extensions) {
  const Reflection* reflection = message.GetReflection();

  // There are unknown fields that could be extensions, thus this call fails.
  if (reflection->GetUnknownFields(message).field_count() > 0) return false;

  std::vector<const FieldDescriptor*> fields;
  reflection->ListFields(message, &fields);

  for (int i = 0; i < fields.size(); i++) {
    if (fields[i]->is_extension()) extensions->insert(fields[i]);

    if (GetJavaType(fields[i]) == JAVATYPE_MESSAGE) {
      if (fields[i]->is_repeated()) {
        int size = reflection->FieldSize(message, fields[i]);
        for (int j = 0; j < size; j++) {
          const Message& sub_message =
            reflection->GetRepeatedMessage(message, fields[i], j);
          if (!CollectExtensions(sub_message, extensions)) return false;
        }
      } else {
        const Message& sub_message = reflection->GetMessage(message, fields[i]);
        if (!CollectExtensions(sub_message, extensions)) return false;
      }
    }
  }

  return true;
}

// Finds all extensions in the given message and its sub-messages.  If the
// message contains unknown fields (which could be extensions), then those
// extensions are defined in alternate_pool.
// The message will be converted to a DynamicMessage backed by alternate_pool
// in order to handle this case.
void CollectExtensions(const FileDescriptorProto& file_proto,
                       const DescriptorPool& alternate_pool,
                       FieldDescriptorSet* extensions,
                       const string& file_data) {
  if (!CollectExtensions(file_proto, extensions)) {
    // There are unknown fields in the file_proto, which are probably
    // extensions. We need to parse the data into a dynamic message based on the
    // builder-pool to find out all extensions.
    const Descriptor* file_proto_desc = alternate_pool.FindMessageTypeByName(
        file_proto.GetDescriptor()->full_name());
    GOOGLE_CHECK(file_proto_desc)
        << "Find unknown fields in FileDescriptorProto when building "
        << file_proto.name()
        << ". It's likely that those fields are custom options, however, "
           "descriptor.proto is not in the transitive dependencies. "
           "This normally should not happen. Please report a bug.";
    DynamicMessageFactory factory;
    google::protobuf::scoped_ptr<Message> dynamic_file_proto(
        factory.GetPrototype(file_proto_desc)->New());
    GOOGLE_CHECK(dynamic_file_proto.get() != NULL);
    GOOGLE_CHECK(dynamic_file_proto->ParseFromString(file_data));

    // Collect the extensions again from the dynamic message. There should be no
    // more unknown fields this time, i.e. all the custom options should be
    // parsed as extensions now.
    extensions->clear();
    GOOGLE_CHECK(CollectExtensions(*dynamic_file_proto, extensions))
        << "Find unknown fields in FileDescriptorProto when building "
        << file_proto.name()
        << ". It's likely that those fields are custom options, however, "
           "those options cannot be recognized in the builder pool. "
           "This normally should not happen. Please report a bug.";
  }
}

// Our static initialization methods can become very, very large.
// So large that if we aren't careful we end up blowing the JVM's
// 64K bytes of bytecode/method. Fortunately, since these static
// methods are executed only once near the beginning of a program,
// there's usually plenty of stack space available and we can
// extend our methods by simply chaining them to another method
// with a tail call. This inserts the sequence call-next-method,
// end this one, begin-next-method as needed.
void MaybeRestartJavaMethod(io::Printer* printer,
                            int *bytecode_estimate,
                            int *method_num,
                            const char *chain_statement,
                            const char *method_decl) {
  // The goal here is to stay under 64K bytes of jvm bytecode/method,
  // since otherwise we hit a hardcoded limit in the jvm and javac will
  // then fail with the error "code too large". This limit lets our
  // estimates be off by a factor of two and still we're okay.
  static const int bytesPerMethod = kMaxStaticSize;

  if ((*bytecode_estimate) > bytesPerMethod) {
    ++(*method_num);
    printer->Print(chain_statement, "method_num", SimpleItoa(*method_num));
    printer->Outdent();
    printer->Print("}\n");
    printer->Print(method_decl, "method_num", SimpleItoa(*method_num));
    printer->Indent();
    *bytecode_estimate = 0;
  }
}
}  // namespace

FileGenerator::FileGenerator(const FileDescriptor* file, const Options& options,
                             bool immutable_api)
    : file_(file),
      java_package_(FileJavaPackage(file, immutable_api)),
      message_generators_(
          new google::protobuf::scoped_ptr<MessageGenerator>[file->message_type_count()]),
      extension_generators_(
          new google::protobuf::scoped_ptr<ExtensionGenerator>[file->extension_count()]),
      context_(new Context(file, options)),
      name_resolver_(context_->GetNameResolver()),
      options_(options),
      immutable_api_(immutable_api) {
  classname_ = name_resolver_->GetFileClassName(file, immutable_api);
  generator_factory_.reset(
      new ImmutableGeneratorFactory(context_.get()));
  for (int i = 0; i < file_->message_type_count(); ++i) {
    message_generators_[i].reset(
        generator_factory_->NewMessageGenerator(file_->message_type(i)));
  }
  for (int i = 0; i < file_->extension_count(); ++i) {
    extension_generators_[i].reset(
        generator_factory_->NewExtensionGenerator(file_->extension(i)));
  }
}

FileGenerator::~FileGenerator() {}

bool FileGenerator::Validate(string* error) {
  // Check that no class name matches the file's class name.  This is a common
  // problem that leads to Java compile errors that can be hard to understand.
  // It's especially bad when using the java_multiple_files, since we would
  // end up overwriting the outer class with one of the inner ones.
  if (name_resolver_->HasConflictingClassName(file_, classname_)) {
    error->assign(file_->name());
    error->append(
      ": Cannot generate Java output because the file's outer class name, \"");
    error->append(classname_);
    error->append(
      "\", matches the name of one of the types declared inside it.  "
      "Please either rename the type or use the java_outer_classname "
      "option to specify a different outer class name for the .proto file.");
    return false;
  }
  return true;
}

void FileGenerator::Generate(io::Printer* printer) {
  // We don't import anything because we refer to all classes by their
  // fully-qualified names in the generated source.
  printer->Print(
    "// Generated by the protocol buffer compiler.  DO NOT EDIT!\n"
    "// source: $filename$\n"
    "\n",
    "filename", file_->name());
  if (!java_package_.empty()) {
    printer->Print(
      "package $package$;\n"
      "\n",
      "package", java_package_);
  }
  PrintGeneratedAnnotation(
      printer, '$', options_.annotate_code ? classname_ + ".java.pb.meta" : "");
  printer->Print(
      "$deprecation$public final class $classname$ {\n"
      "  private $ctor$() {}\n",
      "deprecation", file_->options().deprecated() ?
          "@java.lang.Deprecated " : "",
      "classname", classname_,
      "ctor", classname_);
  printer->Annotate("classname", file_->name());
  printer->Indent();

  // -----------------------------------------------------------------

  printer->Print(
    "public static void registerAllExtensions(\n"
    "    com.google.protobuf.ExtensionRegistryLite registry) {\n");

  printer->Indent();

  for (int i = 0; i < file_->extension_count(); i++) {
    extension_generators_[i]->GenerateRegistrationCode(printer);
  }

  for (int i = 0; i < file_->message_type_count(); i++) {
    message_generators_[i]->GenerateExtensionRegistrationCode(printer);
  }

  printer->Outdent();
  printer->Print(
    "}\n");
  if (HasDescriptorMethods(file_, context_->EnforceLite())) {
    // Overload registerAllExtensions for the non-lite usage to
    // redundantly maintain the original signature (this is
    // redundant because ExtensionRegistryLite now invokes
    // ExtensionRegistry in the non-lite usage). Intent is
    // to remove this in the future.
    printer->Print(
      "\n"
      "public static void registerAllExtensions(\n"
      "    com.google.protobuf.ExtensionRegistry registry) {\n"
      "  registerAllExtensions(\n"
      "      (com.google.protobuf.ExtensionRegistryLite) registry);\n"
      "}\n");
  }

  // -----------------------------------------------------------------

  if (!MultipleJavaFiles(file_, immutable_api_)) {
    for (int i = 0; i < file_->enum_type_count(); i++) {
      if (HasDescriptorMethods(file_, context_->EnforceLite())) {
        EnumGenerator(file_->enum_type(i), immutable_api_, context_.get())
            .Generate(printer);
      } else {
        EnumLiteGenerator(file_->enum_type(i), immutable_api_, context_.get())
            .Generate(printer);
      }
    }
    for (int i = 0; i < file_->message_type_count(); i++) {
      message_generators_[i]->GenerateInterface(printer);
      message_generators_[i]->Generate(printer);
    }
    if (HasGenericServices(file_, context_->EnforceLite())) {
      for (int i = 0; i < file_->service_count(); i++) {
        google::protobuf::scoped_ptr<ServiceGenerator> generator(
            generator_factory_->NewServiceGenerator(file_->service(i)));
        generator->Generate(printer);
      }
    }
  }

  // Extensions must be generated in the outer class since they are values,
  // not classes.
  for (int i = 0; i < file_->extension_count(); i++) {
    extension_generators_[i]->Generate(printer);
  }

  // Static variables. We'd like them to be final if possible, but due to
  // the JVM's 64k size limit on static blocks, we have to initialize some
  // of them in methods; thus they cannot be final.
  int static_block_bytecode_estimate = 0;
  for (int i = 0; i < file_->message_type_count(); i++) {
    message_generators_[i]->GenerateStaticVariables(
        printer, &static_block_bytecode_estimate);
  }

  printer->Print("\n");

  if (HasDescriptorMethods(file_, context_->EnforceLite())) {
    if (immutable_api_) {
      GenerateDescriptorInitializationCodeForImmutable(printer);
    } else {
      GenerateDescriptorInitializationCodeForMutable(printer);
    }
  } else {
    printer->Print(
      "static {\n");
    printer->Indent();
    int bytecode_estimate = 0;
    int method_num = 0;

    for (int i = 0; i < file_->message_type_count(); i++) {
      bytecode_estimate += message_generators_[i]->GenerateStaticVariableInitializers(printer);
      MaybeRestartJavaMethod(
        printer,
        &bytecode_estimate, &method_num,
        "_clinit_autosplit_$method_num$();\n",
        "private static void _clinit_autosplit_$method_num$() {\n");
    }

    printer->Outdent();
    printer->Print(
      "}\n");
  }

  printer->Print(
    "\n"
    "// @@protoc_insertion_point(outer_class_scope)\n");

  printer->Outdent();
  printer->Print("}\n");
}

void FileGenerator::GenerateDescriptorInitializationCodeForImmutable(
    io::Printer* printer) {
  printer->Print(
    "public static com.google.protobuf.Descriptors.FileDescriptor\n"
    "    getDescriptor() {\n"
    "  return descriptor;\n"
    "}\n"
    "private static $final$ com.google.protobuf.Descriptors.FileDescriptor\n"
    "    descriptor;\n"
    "static {\n",
    // TODO(dweis): Mark this as final.
    "final", "");
  printer->Indent();

  SharedCodeGenerator shared_code_generator(file_, options_);
  shared_code_generator.GenerateDescriptors(printer);

  int bytecode_estimate = 0;
  int method_num = 0;

  for (int i = 0; i < file_->message_type_count(); i++) {
    bytecode_estimate += message_generators_[i]->GenerateStaticVariableInitializers(printer);
    MaybeRestartJavaMethod(
      printer,
      &bytecode_estimate, &method_num,
      "_clinit_autosplit_dinit_$method_num$();\n",
      "private static void _clinit_autosplit_dinit_$method_num$() {\n");
  }
  for (int i = 0; i < file_->extension_count(); i++) {
    bytecode_estimate += extension_generators_[i]->GenerateNonNestedInitializationCode(printer);
    MaybeRestartJavaMethod(
      printer,
      &bytecode_estimate, &method_num,
      "_clinit_autosplit_dinit_$method_num$();\n",
      "private static void _clinit_autosplit_dinit_$method_num$() {\n");
  }

  // Proto compiler builds a DescriptorPool, which holds all the descriptors to
  // generate, when processing the ".proto" files. We call this DescriptorPool
  // the parsed pool (a.k.a. file_->pool()).
  //
  // Note that when users try to extend the (.*)DescriptorProto in their
  // ".proto" files, it does not affect the pre-built FileDescriptorProto class
  // in proto compiler. When we put the descriptor data in the file_proto, those
  // extensions become unknown fields.
  //
  // Now we need to find out all the extension value to the (.*)DescriptorProto
  // in the file_proto message, and prepare an ExtensionRegistry to return.
  //
  // To find those extensions, we need to parse the data into a dynamic message
  // of the FileDescriptor based on the builder-pool, then we can use
  // reflections to find all extension fields
  FileDescriptorProto file_proto;
  file_->CopyTo(&file_proto);
  string file_data;
  file_proto.SerializeToString(&file_data);
  FieldDescriptorSet extensions;
  CollectExtensions(file_proto, *file_->pool(), &extensions, file_data);

  if (extensions.size() > 0) {
    // Must construct an ExtensionRegistry containing all existing extensions
    // and use it to parse the descriptor data again to recognize extensions.
    printer->Print(
      "com.google.protobuf.ExtensionRegistry registry =\n"
      "    com.google.protobuf.ExtensionRegistry.newInstance();\n");
    FieldDescriptorSet::iterator it;
    for (it = extensions.begin(); it != extensions.end(); it++) {
      google::protobuf::scoped_ptr<ExtensionGenerator> generator(
          generator_factory_->NewExtensionGenerator(*it));
      bytecode_estimate += generator->GenerateRegistrationCode(printer);
      MaybeRestartJavaMethod(
        printer,
        &bytecode_estimate, &method_num,
        "_clinit_autosplit_dinit_$method_num$(registry);\n",
        "private static void _clinit_autosplit_dinit_$method_num$(\n"
        "    com.google.protobuf.ExtensionRegistry registry) {\n");
    }
    printer->Print(
      "com.google.protobuf.Descriptors.FileDescriptor\n"
      "    .internalUpdateFileDescriptor(descriptor, registry);\n");
  }

  // Force descriptor initialization of all dependencies.
  for (int i = 0; i < file_->dependency_count(); i++) {
    if (ShouldIncludeDependency(file_->dependency(i), true)) {
      string dependency =
          name_resolver_->GetImmutableClassName(file_->dependency(i));
      printer->Print(
        "$dependency$.getDescriptor();\n",
        "dependency", dependency);
    }
  }

  printer->Outdent();
  printer->Print(
    "}\n");
}

void FileGenerator::GenerateDescriptorInitializationCodeForMutable(io::Printer* printer) {
  printer->Print(
    "public static com.google.protobuf.Descriptors.FileDescriptor\n"
    "    getDescriptor() {\n"
    "  return descriptor;\n"
    "}\n"
    "private static final com.google.protobuf.Descriptors.FileDescriptor\n"
    "    descriptor;\n"
    "static {\n");
  printer->Indent();

  printer->Print(
    "descriptor = $immutable_package$.$descriptor_classname$.descriptor;\n",
    "immutable_package", FileJavaPackage(file_, true),
    "descriptor_classname", name_resolver_->GetDescriptorClassName(file_));

  for (int i = 0; i < file_->message_type_count(); i++) {
    message_generators_[i]->GenerateStaticVariableInitializers(printer);
  }
  for (int i = 0; i < file_->extension_count(); i++) {
    extension_generators_[i]->GenerateNonNestedInitializationCode(printer);
  }

  // Check if custom options exist. If any, try to load immutable classes since
  // custom options are only represented with immutable messages.
  FileDescriptorProto file_proto;
  file_->CopyTo(&file_proto);
  string file_data;
  file_proto.SerializeToString(&file_data);
  FieldDescriptorSet extensions;
  CollectExtensions(file_proto, *file_->pool(), &extensions, file_data);

  if (extensions.size() > 0) {
    // Try to load immutable messages' outer class. Its initialization code
    // will take care of interpreting custom options.
    printer->Print(
<<<<<<< HEAD
      "try {\n"
      // Note that we have to load the immutable class dynamically here as
      // we want the mutable code to be independent from the immutable code
      // at compile time. It is required to implement dual-compile for
      // mutable and immutable API in blaze.
      "  java.lang.Class immutableClass = com.google.protobuf.Internal.getClassForName(\n"
      "      \"$immutable_classname$\");\n"
      "} catch (java.lang.ClassNotFoundException e) {\n"
      // The immutable class can not be found. Custom options are left
      // as unknown fields.
      // TODO(xiaofeng): inform the user with a warning?
      "}\n",
      "immutable_classname", name_resolver_->GetImmutableClassName(file_));
=======
        "try {\n"
        // Note that we have to load the immutable class dynamically here as
        // we want the mutable code to be independent from the immutable code
        // at compile time. It is required to implement dual-compile for
        // mutable and immutable API in blaze.
        "  java.lang.Class immutableClass = java.lang.Class.forName(\n"
        "      \"$immutable_classname$\");\n"
        "} catch (java.lang.ClassNotFoundException e) {\n",
        "immutable_classname", name_resolver_->GetImmutableClassName(file_));
    printer->Indent();

    // The immutable class can not be found. We try our best to collect all
    // custom option extensions to interpret the custom options.
    printer->Print(
        "com.google.protobuf.ExtensionRegistry registry =\n"
        "    com.google.protobuf.ExtensionRegistry.newInstance();\n"
        "com.google.protobuf.MessageLite defaultExtensionInstance = null;\n");
    FieldDescriptorSet::iterator it;
    for (it = extensions.begin(); it != extensions.end(); it++) {
      const FieldDescriptor* field = *it;
      string scope;
      if (field->extension_scope() != NULL) {
        scope = name_resolver_->GetMutableClassName(field->extension_scope()) +
                ".getDescriptor()";
      } else {
        scope = FileJavaPackage(field->file(), true) + "." +
                name_resolver_->GetDescriptorClassName(field->file()) +
                ".descriptor";
      }
      if (field->cpp_type() == FieldDescriptor::CPPTYPE_MESSAGE) {
        printer->Print(
            "defaultExtensionInstance = com.google.protobuf.Internal\n"
            "    .getDefaultInstance(\"$class$\");\n"
            "if (defaultExtensionInstance != null) {\n"
            "  registry.add(\n"
            "      $scope$.getExtensions().get($index$),\n"
            "      (com.google.protobuf.Message) defaultExtensionInstance);\n"
            "}\n",
            "scope", scope, "index", SimpleItoa(field->index()), "class",
            name_resolver_->GetImmutableClassName(field->message_type()));
      } else {
        printer->Print("registry.add($scope$.getExtensions().get($index$));\n",
                       "scope", scope, "index", SimpleItoa(field->index()));
      }
    }
    printer->Print(
        "com.google.protobuf.Descriptors.FileDescriptor\n"
        "    .internalUpdateFileDescriptor(descriptor, registry);\n");

    printer->Outdent();
    printer->Print("}\n");
>>>>>>> 91ff83c0
  }

  // Force descriptor initialization of all dependencies.
  for (int i = 0; i < file_->dependency_count(); i++) {
    if (ShouldIncludeDependency(file_->dependency(i), false)) {
      string dependency = name_resolver_->GetMutableClassName(
          file_->dependency(i));
      printer->Print(
        "$dependency$.getDescriptor();\n",
        "dependency", dependency);
    }
  }

  printer->Outdent();
  printer->Print(
    "}\n");
}

template <typename GeneratorClass, typename DescriptorClass>
static void GenerateSibling(const string& package_dir,
                            const string& java_package,
                            const DescriptorClass* descriptor,
                            GeneratorContext* context,
                            std::vector<string>* file_list, bool annotate_code,
                            std::vector<string>* annotation_list,
                            const string& name_suffix,
                            GeneratorClass* generator,
                            void (GeneratorClass::*pfn)(io::Printer* printer)) {
  string filename = package_dir + descriptor->name() + name_suffix + ".java";
  file_list->push_back(filename);
  string info_full_path = filename + ".pb.meta";
  GeneratedCodeInfo annotations;
  io::AnnotationProtoCollector<GeneratedCodeInfo> annotation_collector(
      &annotations);

  google::protobuf::scoped_ptr<io::ZeroCopyOutputStream> output(context->Open(filename));
  io::Printer printer(output.get(), '$',
                      annotate_code ? &annotation_collector : NULL);

  printer.Print(
    "// Generated by the protocol buffer compiler.  DO NOT EDIT!\n"
    "// source: $filename$\n"
    "\n",
    "filename", descriptor->file()->name());
  if (!java_package.empty()) {
    printer.Print(
      "package $package$;\n"
      "\n",
      "package", java_package);
  }

  (generator->*pfn)(&printer);

  if (annotate_code) {
    google::protobuf::scoped_ptr<io::ZeroCopyOutputStream> info_output(
        context->Open(info_full_path));
    annotations.SerializeToZeroCopyStream(info_output.get());
    annotation_list->push_back(info_full_path);
  }
}

void FileGenerator::GenerateSiblings(const string& package_dir,
                                     GeneratorContext* context,
                                     std::vector<string>* file_list,
                                     std::vector<string>* annotation_list) {
  if (MultipleJavaFiles(file_, immutable_api_)) {
    for (int i = 0; i < file_->enum_type_count(); i++) {
      if (HasDescriptorMethods(file_, context_->EnforceLite())) {
        EnumGenerator generator(file_->enum_type(i), immutable_api_,
                                context_.get());
        GenerateSibling<EnumGenerator>(
            package_dir, java_package_, file_->enum_type(i), context, file_list,
            options_.annotate_code, annotation_list, "", &generator,
            &EnumGenerator::Generate);
      } else {
        EnumLiteGenerator generator(file_->enum_type(i), immutable_api_,
                                    context_.get());
        GenerateSibling<EnumLiteGenerator>(
            package_dir, java_package_, file_->enum_type(i), context, file_list,
            options_.annotate_code, annotation_list, "", &generator,
            &EnumLiteGenerator::Generate);
      }
    }
    for (int i = 0; i < file_->message_type_count(); i++) {
      if (immutable_api_) {
        GenerateSibling<MessageGenerator>(
            package_dir, java_package_, file_->message_type(i), context,
            file_list, options_.annotate_code, annotation_list, "OrBuilder",
            message_generators_[i].get(), &MessageGenerator::GenerateInterface);
      }
      GenerateSibling<MessageGenerator>(
          package_dir, java_package_, file_->message_type(i), context,
          file_list, options_.annotate_code, annotation_list, "",
          message_generators_[i].get(), &MessageGenerator::Generate);
    }
    if (HasGenericServices(file_, context_->EnforceLite())) {
      for (int i = 0; i < file_->service_count(); i++) {
        google::protobuf::scoped_ptr<ServiceGenerator> generator(
            generator_factory_->NewServiceGenerator(file_->service(i)));
        GenerateSibling<ServiceGenerator>(
            package_dir, java_package_, file_->service(i), context, file_list,
            options_.annotate_code, annotation_list, "", generator.get(),
            &ServiceGenerator::Generate);
      }
    }
  }
}

bool FileGenerator::ShouldIncludeDependency(
    const FileDescriptor* descriptor, bool immutable_api) {
  return true;
}

}  // namespace java
}  // namespace compiler
}  // namespace protobuf
}  // namespace google<|MERGE_RESOLUTION|>--- conflicted
+++ resolved
@@ -502,27 +502,12 @@
     // Try to load immutable messages' outer class. Its initialization code
     // will take care of interpreting custom options.
     printer->Print(
-<<<<<<< HEAD
-      "try {\n"
-      // Note that we have to load the immutable class dynamically here as
-      // we want the mutable code to be independent from the immutable code
-      // at compile time. It is required to implement dual-compile for
-      // mutable and immutable API in blaze.
-      "  java.lang.Class immutableClass = com.google.protobuf.Internal.getClassForName(\n"
-      "      \"$immutable_classname$\");\n"
-      "} catch (java.lang.ClassNotFoundException e) {\n"
-      // The immutable class can not be found. Custom options are left
-      // as unknown fields.
-      // TODO(xiaofeng): inform the user with a warning?
-      "}\n",
-      "immutable_classname", name_resolver_->GetImmutableClassName(file_));
-=======
         "try {\n"
         // Note that we have to load the immutable class dynamically here as
         // we want the mutable code to be independent from the immutable code
         // at compile time. It is required to implement dual-compile for
         // mutable and immutable API in blaze.
-        "  java.lang.Class immutableClass = java.lang.Class.forName(\n"
+        "  java.lang.Class immutableClass = com.google.protobuf.Internal.forName(\n"
         "      \"$immutable_classname$\");\n"
         "} catch (java.lang.ClassNotFoundException e) {\n",
         "immutable_classname", name_resolver_->GetImmutableClassName(file_));
@@ -568,7 +553,6 @@
 
     printer->Outdent();
     printer->Print("}\n");
->>>>>>> 91ff83c0
   }
 
   // Force descriptor initialization of all dependencies.
