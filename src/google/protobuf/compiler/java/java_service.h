// Protocol Buffers - Google's data interchange format
// Copyright 2008 Google Inc.  All rights reserved.
// https://developers.google.com/protocol-buffers/
//
// Redistribution and use in source and binary forms, with or without
// modification, are permitted provided that the following conditions are
// met:
//
//     * Redistributions of source code must retain the above copyright
// notice, this list of conditions and the following disclaimer.
//     * Redistributions in binary form must reproduce the above
// copyright notice, this list of conditions and the following disclaimer
// in the documentation and/or other materials provided with the
// distribution.
//     * Neither the name of Google Inc. nor the names of its
// contributors may be used to endorse or promote products derived from
// this software without specific prior written permission.
//
// THIS SOFTWARE IS PROVIDED BY THE COPYRIGHT HOLDERS AND CONTRIBUTORS
// "AS IS" AND ANY EXPRESS OR IMPLIED WARRANTIES, INCLUDING, BUT NOT
// LIMITED TO, THE IMPLIED WARRANTIES OF MERCHANTABILITY AND FITNESS FOR
// A PARTICULAR PURPOSE ARE DISCLAIMED. IN NO EVENT SHALL THE COPYRIGHT
// OWNER OR CONTRIBUTORS BE LIABLE FOR ANY DIRECT, INDIRECT, INCIDENTAL,
// SPECIAL, EXEMPLARY, OR CONSEQUENTIAL DAMAGES (INCLUDING, BUT NOT
// LIMITED TO, PROCUREMENT OF SUBSTITUTE GOODS OR SERVICES; LOSS OF USE,
// DATA, OR PROFITS; OR BUSINESS INTERRUPTION) HOWEVER CAUSED AND ON ANY
// THEORY OF LIABILITY, WHETHER IN CONTRACT, STRICT LIABILITY, OR TORT
// (INCLUDING NEGLIGENCE OR OTHERWISE) ARISING IN ANY WAY OUT OF THE USE
// OF THIS SOFTWARE, EVEN IF ADVISED OF THE POSSIBILITY OF SUCH DAMAGE.

// Author: kenton@google.com (Kenton Varda)
//  Based on original Protocol Buffers design by
//  Sanjay Ghemawat, Jeff Dean, and others.

#ifndef GOOGLE_PROTOBUF_COMPILER_JAVA_SERVICE_H__
#define GOOGLE_PROTOBUF_COMPILER_JAVA_SERVICE_H__

#include <map>
#include <google/protobuf/descriptor.h>

namespace google {
namespace protobuf {
namespace compiler {
namespace java {
class Context;            // context.h
class ClassNameResolver;  // name_resolver.h
}  // namespace java
}  // namespace compiler
namespace io {
class Printer;  // printer.h
}
}  // namespace protobuf
}  // namespace google

namespace google {
namespace protobuf {
namespace compiler {
namespace java {

class ServiceGenerator {
 public:
  explicit ServiceGenerator(const ServiceDescriptor* descriptor);
  virtual ~ServiceGenerator();

  virtual void Generate(io::Printer* printer) = 0;

  enum RequestOrResponse { REQUEST, RESPONSE };
  enum IsAbstract { IS_ABSTRACT, IS_CONCRETE };

 protected:
  const ServiceDescriptor* descriptor_;

 private:
  GOOGLE_DISALLOW_EVIL_CONSTRUCTORS(ServiceGenerator);
};

class ImmutableServiceGenerator : public ServiceGenerator {
 public:
  ImmutableServiceGenerator(const ServiceDescriptor* descriptor,
                            Context* context);
  virtual ~ImmutableServiceGenerator();

<<<<<<< HEAD
  virtual void Generate(io::Printer* printer) override;
=======
  void Generate(io::Printer* printer) override;
>>>>>>> 4eed0dab

 private:
  // Generate the getDescriptorForType() method.
  void GenerateGetDescriptorForType(io::Printer* printer);

  // Generate a Java interface for the service.
  void GenerateInterface(io::Printer* printer);

  // Generate newReflectiveService() method.
  void GenerateNewReflectiveServiceMethod(io::Printer* printer);

  // Generate newReflectiveBlockingService() method.
  void GenerateNewReflectiveBlockingServiceMethod(io::Printer* printer);

  // Generate abstract method declarations for all methods.
  void GenerateAbstractMethods(io::Printer* printer);

  // Generate the implementation of Service.callMethod().
  void GenerateCallMethod(io::Printer* printer);

  // Generate the implementation of BlockingService.callBlockingMethod().
  void GenerateCallBlockingMethod(io::Printer* printer);

  // Generate the implementations of Service.get{Request,Response}Prototype().
  void GenerateGetPrototype(RequestOrResponse which, io::Printer* printer);

  // Generate a stub implementation of the service.
  void GenerateStub(io::Printer* printer);

  // Generate a method signature, possibly abstract, without body or trailing
  // semicolon.
  void GenerateMethodSignature(io::Printer* printer,
                               const MethodDescriptor* method,
                               IsAbstract is_abstract);

  // Generate a blocking stub interface and implementation of the service.
  void GenerateBlockingStub(io::Printer* printer);

  // Generate the method signature for one method of a blocking stub.
  void GenerateBlockingMethodSignature(io::Printer* printer,
                                       const MethodDescriptor* method);

  // Return the output type of the method.
  std::string GetOutput(const MethodDescriptor* method);

  Context* context_;
  ClassNameResolver* name_resolver_;
  GOOGLE_DISALLOW_EVIL_CONSTRUCTORS(ImmutableServiceGenerator);
};

}  // namespace java
}  // namespace compiler
}  // namespace protobuf
}  // namespace google

#endif  // NET_PROTO2_COMPILER_JAVA_SERVICE_H__<|MERGE_RESOLUTION|>--- conflicted
+++ resolved
@@ -80,11 +80,7 @@
                             Context* context);
   virtual ~ImmutableServiceGenerator();
 
-<<<<<<< HEAD
-  virtual void Generate(io::Printer* printer) override;
-=======
   void Generate(io::Printer* printer) override;
->>>>>>> 4eed0dab
 
  private:
   // Generate the getDescriptorForType() method.
