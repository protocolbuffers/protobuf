// Protocol Buffers - Google's data interchange format
// Copyright 2008 Google Inc.  All rights reserved.
// https://developers.google.com/protocol-buffers/
//
// Redistribution and use in source and binary forms, with or without
// modification, are permitted provided that the following conditions are
// met:
//
//     * Redistributions of source code must retain the above copyright
// notice, this list of conditions and the following disclaimer.
//     * Redistributions in binary form must reproduce the above
// copyright notice, this list of conditions and the following disclaimer
// in the documentation and/or other materials provided with the
// distribution.
//     * Neither the name of Google Inc. nor the names of its
// contributors may be used to endorse or promote products derived from
// this software without specific prior written permission.
//
// THIS SOFTWARE IS PROVIDED BY THE COPYRIGHT HOLDERS AND CONTRIBUTORS
// "AS IS" AND ANY EXPRESS OR IMPLIED WARRANTIES, INCLUDING, BUT NOT
// LIMITED TO, THE IMPLIED WARRANTIES OF MERCHANTABILITY AND FITNESS FOR
// A PARTICULAR PURPOSE ARE DISCLAIMED. IN NO EVENT SHALL THE COPYRIGHT
// OWNER OR CONTRIBUTORS BE LIABLE FOR ANY DIRECT, INDIRECT, INCIDENTAL,
// SPECIAL, EXEMPLARY, OR CONSEQUENTIAL DAMAGES (INCLUDING, BUT NOT
// LIMITED TO, PROCUREMENT OF SUBSTITUTE GOODS OR SERVICES; LOSS OF USE,
// DATA, OR PROFITS; OR BUSINESS INTERRUPTION) HOWEVER CAUSED AND ON ANY
// THEORY OF LIABILITY, WHETHER IN CONTRACT, STRICT LIABILITY, OR TORT
// (INCLUDING NEGLIGENCE OR OTHERWISE) ARISING IN ANY WAY OUT OF THE USE
// OF THIS SOFTWARE, EVEN IF ADVISED OF THE POSSIBILITY OF SUCH DAMAGE.

#include <google/protobuf/util/json_util.h>

#include <algorithm>
#include <cstdint>
#include <list>
#include <memory>
#include <string>
#include <vector>

#include <google/protobuf/duration.pb.h>
#include <google/protobuf/field_mask.pb.h>
#include <google/protobuf/struct.pb.h>
#include <google/protobuf/timestamp.pb.h>
#include <google/protobuf/wrappers.pb.h>
#include <google/protobuf/unittest.pb.h>
#include <gmock/gmock.h>
#include <gtest/gtest.h>
#include "absl/status/status.h"
#include "absl/status/statusor.h"
#include "absl/strings/escaping.h"
#include "absl/strings/string_view.h"
#include <google/protobuf/descriptor_database.h>
#include <google/protobuf/dynamic_message.h>
#include <google/protobuf/io/zero_copy_stream.h>
#include <google/protobuf/io/zero_copy_stream_impl_lite.h>
#include <google/protobuf/util/internal/testdata/maps.pb.h>
#include <google/protobuf/util/json_format.pb.h>
#include <google/protobuf/util/json_format.pb.h>
#include <google/protobuf/util/json_format_proto3.pb.h>
#include <google/protobuf/util/json_format_proto3.pb.h>
#include <google/protobuf/util/type_resolver.h>
#include <google/protobuf/util/type_resolver_util.h>
#include <google/protobuf/stubs/status_macros.h>

// Must be included last.
#include <google/protobuf/port_def.inc>

bool IsJson2() {
  // Pay no attention to the person behind the curtain.
  return false;
}

namespace google {
namespace protobuf {
namespace util {
namespace {
using ::proto3::TestAny;
using ::proto3::TestEnumValue;
using ::proto3::TestMap;
using ::proto3::TestMessage;
using ::proto3::TestOneof;
using ::proto3::TestWrapper;
using ::proto_util_converter::testing::MapIn;
using ::testing::ElementsAre;
using ::testing::IsEmpty;
using ::testing::Not;
using ::testing::Pair;
using ::testing::SizeIs;

// TODO(b/234474291): Use the gtest versions once that's available in OSS.
MATCHER_P(IsOkAndHolds, inner,
          absl::StrCat("is OK and holds ", testing::PrintToString(inner))) {
  if (!arg.ok()) {
    *result_listener << arg.status();
    return false;
  }
  return testing::ExplainMatchResult(inner, *arg, result_listener);
}

absl::Status GetStatus(const absl::Status& s) { return s; }
template <typename T>
absl::Status GetStatus(const absl::StatusOr<T>& s) {
  return s.status();
}

MATCHER_P(StatusIs, status,
          absl::StrCat(".status() is ", testing::PrintToString(status))) {
  return GetStatus(arg).code() == status;
}

#define EXPECT_OK(x) EXPECT_THAT(x, StatusIs(absl::StatusCode::kOk))
#define ASSERT_OK(x) ASSERT_THAT(x, StatusIs(absl::StatusCode::kOk))

enum class Codec {
  kReflective,
  kResolver,
};

class JsonTest : public testing::TestWithParam<Codec> {
 protected:
  absl::StatusOr<std::string> ToJson(const Message& proto,
                                     JsonPrintOptions options = {}) {
    if (GetParam() == Codec::kReflective) {
      std::string result;
      RETURN_IF_ERROR(MessageToJsonString(proto, &result, options));
      return result;
    }
    std::string proto_data = proto.SerializeAsString();
    io::ArrayInputStream in(proto_data.data(), proto_data.size());

    std::string result;
    io::StringOutputStream out(&result);

    RETURN_IF_ERROR(BinaryToJsonStream(
        resolver_.get(),
        absl::StrCat("type.googleapis.com/", proto.GetTypeName()), &in, &out,
        options));
    return result;
  }

  // The out parameter comes first since `json` tends to be a very long string,
  // and clang-format does a poor job if it is not the last parameter.
  absl::Status ToProto(Message& proto, absl::string_view json,
                       JsonParseOptions options = {}) {
    if (GetParam() == Codec::kReflective) {
      return JsonStringToMessage(json, &proto, options);
    }
    io::ArrayInputStream in(json.data(), json.size());

    std::string result;
    io::StringOutputStream out(&result);

    RETURN_IF_ERROR(JsonToBinaryStream(
        resolver_.get(),
        absl::StrCat("type.googleapis.com/", proto.GetTypeName()), &in, &out,
        options));

    if (!proto.ParseFromString(result)) {
      return absl::InternalError("wire format parse failed");
    }
    return absl::OkStatus();
  }

  template <typename Proto>
  absl::StatusOr<Proto> ToProto(absl::string_view json,
                                JsonParseOptions options = {}) {
    Proto proto;
    RETURN_IF_ERROR(ToProto(proto, json, options));
    return proto;
  }

  std::unique_ptr<TypeResolver> resolver_{NewTypeResolverForDescriptorPool(
      "type.googleapis.com", DescriptorPool::generated_pool())};
};

INSTANTIATE_TEST_SUITE_P(JsonTestSuite, JsonTest,
                         testing::Values(Codec::kReflective, Codec::kResolver));

TEST_P(JsonTest, TestWhitespaces) {
  TestMessage m;
  m.mutable_message_value();
  m.set_string_value("foo");
  m.add_repeated_bool_value(true);
  m.add_repeated_bool_value(false);

  EXPECT_THAT(
      ToJson(m),
      IsOkAndHolds(
          R"({"stringValue":"foo","messageValue":{},"repeatedBoolValue":[true,false]})"));

  JsonPrintOptions options;
  options.add_whitespace = true;
  // Note: whitespace here is significant.
  EXPECT_THAT(ToJson(m, options), IsOkAndHolds(R"({
 "stringValue": "foo",
 "messageValue": {},
 "repeatedBoolValue": [
  true,
  false
 ]
}
)"));
}

TEST_P(JsonTest, TestDefaultValues) {
  TestMessage m;
  EXPECT_THAT(ToJson(m), IsOkAndHolds("{}"));

  JsonPrintOptions options;
  options.always_print_primitive_fields = true;
  EXPECT_THAT(ToJson(m, options), IsOkAndHolds("{\"boolValue\":false,"
                                               "\"int32Value\":0,"
                                               "\"int64Value\":\"0\","
                                               "\"uint32Value\":0,"
                                               "\"uint64Value\":\"0\","
                                               "\"floatValue\":0,"
                                               "\"doubleValue\":0,"
                                               "\"stringValue\":\"\","
                                               "\"bytesValue\":\"\","
                                               "\"enumValue\":\"FOO\","
                                               "\"repeatedBoolValue\":[],"
                                               "\"repeatedInt32Value\":[],"
                                               "\"repeatedInt64Value\":[],"
                                               "\"repeatedUint32Value\":[],"
                                               "\"repeatedUint64Value\":[],"
                                               "\"repeatedFloatValue\":[],"
                                               "\"repeatedDoubleValue\":[],"
                                               "\"repeatedStringValue\":[],"
                                               "\"repeatedBytesValue\":[],"
                                               "\"repeatedEnumValue\":[],"
                                               "\"repeatedMessageValue\":[]"
                                               "}"));

  m.set_string_value("i am a test string value");
  m.set_bytes_value("i am a test bytes value");
  EXPECT_THAT(
      ToJson(m, options),
      IsOkAndHolds("{\"boolValue\":false,"
                   "\"int32Value\":0,"
                   "\"int64Value\":\"0\","
                   "\"uint32Value\":0,"
                   "\"uint64Value\":\"0\","
                   "\"floatValue\":0,"
                   "\"doubleValue\":0,"
                   "\"stringValue\":\"i am a test string value\","
                   "\"bytesValue\":\"aSBhbSBhIHRlc3QgYnl0ZXMgdmFsdWU=\","
                   "\"enumValue\":\"FOO\","
                   "\"repeatedBoolValue\":[],"
                   "\"repeatedInt32Value\":[],"
                   "\"repeatedInt64Value\":[],"
                   "\"repeatedUint32Value\":[],"
                   "\"repeatedUint64Value\":[],"
                   "\"repeatedFloatValue\":[],"
                   "\"repeatedDoubleValue\":[],"
                   "\"repeatedStringValue\":[],"
                   "\"repeatedBytesValue\":[],"
                   "\"repeatedEnumValue\":[],"
                   "\"repeatedMessageValue\":[]"
                   "}"));

  EXPECT_THAT(
      ToJson(protobuf_unittest::TestAllTypes(), options),
      IsOkAndHolds(
          R"({"optionalInt32":0,"optionalInt64":"0","optionalUint32":0,)"
          R"("optionalUint64":"0","optionalSint32":0,"optionalSint64":"0","optionalFixed32":0,)"
          R"("optionalFixed64":"0","optionalSfixed32":0,"optionalSfixed64":"0",)"
          R"("optionalFloat":0,"optionalDouble":0,"optionalBool":false,"optionalString":"",)"
          R"("optionalBytes":"","optionalgroup":null,"optionalNestedEnum":"FOO","optionalForeignEnum":"FOREIGN_FOO",)"
          R"("optionalImportEnum":"IMPORT_FOO","optionalStringPiece":"","optionalCord":"",)"
          R"("repeatedInt32":[],"repeatedInt64":[],"repeatedUint32":[],"repeatedUint64":[],)"
          R"("repeatedSint32":[],"repeatedSint64":[],"repeatedFixed32":[],"repeatedFixed64":[],)"
          R"("repeatedSfixed32":[],"repeatedSfixed64":[],"repeatedFloat":[],"repeatedDouble":[],)"
          R"("repeatedBool":[],"repeatedString":[],"repeatedBytes":[],"repeatedgroup":[],)"
          R"("repeatedNestedMessage":[],"repeatedForeignMessage":[],"repeatedImportMessage":[],)"
          R"("repeatedNestedEnum":[],"repeatedForeignEnum":[],"repeatedImportEnum":[],)"
          R"("repeatedStringPiece":[],"repeatedCord":[],"repeatedLazyMessage":[],"defaultInt32":41,)"
          R"("defaultInt64":"42","defaultUint32":43,"defaultUint64":"44","defaultSint32":-45,)"
          R"("defaultSint64":"46","defaultFixed32":47,"defaultFixed64":"48","defaultSfixed32":49,)"
          R"("defaultSfixed64":"-50","defaultFloat":51.5,"defaultDouble":52000,"defaultBool":true,)"
          R"("defaultString":"hello","defaultBytes":"d29ybGQ=","defaultNestedEnum":"BAR",)"
          R"("defaultForeignEnum":"FOREIGN_BAR","defaultImportEnum":"IMPORT_BAR",)"
          R"("defaultStringPiece":"abc","defaultCord":"123"})"));

  // The ESF parser actually gets this wrong, and serializes floats whose
  // default value is non-finite as 0. We make sure to reproduce this bug.
  if (IsJson2()) {
    EXPECT_THAT(
        ToJson(protobuf_unittest::TestExtremeDefaultValues(), options),
        IsOkAndHolds(
            R"({"escapedBytes":"XDAwMFwwMDFcMDA3XDAxMFwwMTRcblxyXHRcMDEzXFxcJ1wiXDM3Ng==")"
            R"(,"largeUint32":4294967295,"largeUint64":"18446744073709551615",)"
            R"("smallInt32":-2147483647,"smallInt64":"-9223372036854775807",)"
            R"("utf8String":"ሴ","zeroFloat":0,"oneFloat":1,"smallFloat":1.5,)"
            R"("negativeOneFloat":-1,"negativeFloat":-1.5,"largeFloat":2e+08,)"
            R"("smallNegativeFloat":-8e-28,"infDouble":0,"negInfDouble":0,)"
            R"("nanDouble":0,"infFloat":0,"negInfFloat":0,"nanFloat":0,)"
            R"("cppTrigraph":"? ? ?? ?? ??? ??/ ??-","reallySmallInt32":-2147483648)"
            R"(,"reallySmallInt64":"-9223372036854775808","stringWithZero":"hel\u0000lo")"
            R"(,"bytesWithZero":"d29yXDAwMGxk","stringPieceWithZero":"ab\u0000c")"
            R"(,"cordWithZero":"12\u00003","replacementString":"${unknown}"})"));
  } else {
    EXPECT_THAT(
        ToJson(protobuf_unittest::TestExtremeDefaultValues(), options),
        IsOkAndHolds(
            R"({"escapedBytes":"XDAwMFwwMDFcMDA3XDAxMFwwMTRcblxyXHRcMDEzXFxcJ1wiXDM3Ng==")"
            R"(,"largeUint32":4294967295,"largeUint64":"18446744073709551615",)"
            R"("smallInt32":-2147483647,"smallInt64":"-9223372036854775807")"
            R"(,"reallySmallInt32":-2147483648,"reallySmallInt64":"-9223372036854775808",)"
            R"("utf8String":"ሴ","zeroFloat":0,"oneFloat":1,"smallFloat":1.5,)"
            R"("negativeOneFloat":-1,"negativeFloat":-1.5,"largeFloat":2e+08,)"
            R"("smallNegativeFloat":-8e-28,"infDouble":0,"negInfDouble":0)"
            R"(,"nanDouble":0,"infFloat":0,"negInfFloat":0,"nanFloat":0)"
            R"(,"cppTrigraph":"? ? ?? ?? ??? ??/ ??-","stringWithZero":"hel\u0000lo")"
            R"(,"bytesWithZero":"d29yXDAwMGxk","stringPieceWithZero":"ab\u0000c")"
            R"(,"cordWithZero":"12\u00003","replacementString":"${unknown}"})"));
  }
}

TEST_P(JsonTest, TestPreserveProtoFieldNames) {
  TestMessage m;
  m.mutable_message_value();

  JsonPrintOptions options;
  options.preserve_proto_field_names = true;
  EXPECT_THAT(ToJson(m, options), IsOkAndHolds("{\"message_value\":{}}"));

}

TEST_P(JsonTest, Camels) {
  protobuf_unittest::TestCamelCaseFieldNames m;
  m.set_stringfield("sTRINGfIELD");

  EXPECT_THAT(ToJson(m), IsOkAndHolds(R"({"StringField":"sTRINGfIELD"})"));
}

TEST_P(JsonTest, EvilString) {
  auto m = ToProto<TestMessage>(R"json(
    {"string_value": ")json"
                                "\n\r\b\f\1\2\3"
                                "\"}");
  ASSERT_OK(m);
  EXPECT_EQ(m->string_value(), "\n\r\b\f\1\2\3");
}

TEST_P(JsonTest, TestAlwaysPrintEnumsAsInts) {
  TestMessage orig;
  orig.set_enum_value(proto3::BAR);
  orig.add_repeated_enum_value(proto3::FOO);
  orig.add_repeated_enum_value(proto3::BAR);

  JsonPrintOptions print_options;
  print_options.always_print_enums_as_ints = true;

  auto printed = ToJson(orig, print_options);
  ASSERT_THAT(printed,
              IsOkAndHolds("{\"enumValue\":1,\"repeatedEnumValue\":[0,1]}"));

  auto parsed = ToProto<TestMessage>(*printed);
  ASSERT_OK(parsed);

  EXPECT_EQ(parsed->enum_value(), proto3::BAR);
  EXPECT_THAT(parsed->repeated_enum_value(),
              ElementsAre(proto3::FOO, proto3::BAR));
}

TEST_P(JsonTest, TestPrintEnumsAsIntsWithDefaultValue) {
  TestEnumValue orig;
  // orig.set_enum_value1(proto3::FOO)
  orig.set_enum_value2(proto3::FOO);
  orig.set_enum_value3(proto3::BAR);

  JsonPrintOptions print_options;
  print_options.always_print_enums_as_ints = true;
  print_options.always_print_primitive_fields = true;

  auto printed = ToJson(orig, print_options);
  ASSERT_THAT(
      printed,
      IsOkAndHolds("{\"enumValue1\":0,\"enumValue2\":0,\"enumValue3\":1}"));

  auto parsed = ToProto<TestEnumValue>(*printed);

  EXPECT_EQ(parsed->enum_value1(), proto3::FOO);
  EXPECT_EQ(parsed->enum_value2(), proto3::FOO);
  EXPECT_EQ(parsed->enum_value3(), proto3::BAR);
}

TEST_P(JsonTest, TestPrintProto2EnumAsIntWithDefaultValue) {
  protobuf_unittest::TestDefaultEnumValue orig;

  JsonPrintOptions print_options;
  print_options.always_print_enums_as_ints = true;
  print_options.always_print_primitive_fields = true;

  auto printed = ToJson(orig, print_options);
  ASSERT_THAT(printed, IsOkAndHolds("{\"enumValue\":2}"));

  auto parsed = ToProto<protobuf_unittest::TestDefaultEnumValue>(*printed);
  ASSERT_OK(parsed);

  EXPECT_EQ(parsed->enum_value(), protobuf_unittest::DEFAULT);
}

TEST_P(JsonTest, QuotedEnumValue) {
  auto m = ToProto<TestEnumValue>(R"json(
    {"enumValue1": "1"}
  )json");
  ASSERT_OK(m);
  EXPECT_THAT(m->enum_value1(), proto3::BAR);
}

TEST_P(JsonTest, WebSafeBytes) {
  auto m = ToProto<TestMessage>(R"json({
      "bytesValue": "-_"
  })json");
  ASSERT_OK(m);

  EXPECT_EQ(m->bytes_value(), "\xfb");
}

TEST_P(JsonTest, ParseMessage) {
  auto m = ToProto<TestMessage>(R"json(
    {
      "boolValue": true,
      "int32Value": 1234567891,
      "int64Value": -5302428716536692736,
      "uint32Value": 42,
      "uint64Value": 530242871653669,
      "floatValue": 3.4e+38,
      "doubleValue": -55.3,
      "stringValue": "foo bar baz",
      "enumValue": "BAR",
      "messageValue": {
        "value": 2048
      },

      "repeatedBoolValue": [true],
      "repeatedInt32Value": [0, -42],
      "repeatedUint64Value": [1, 2],
      "repeatedDoubleValue": [1.5, -2],
      "repeatedStringValue": ["foo", "bar ", ""],
      "repeatedEnumValue": [1, "FOO"],
      "repeatedMessageValue": [
        {"value": 40},
        {},
        {"value": 96}
      ]
    }
  )json");
  ASSERT_OK(m);

  EXPECT_TRUE(m->bool_value());
  EXPECT_EQ(m->int32_value(), 1234567891);
  EXPECT_EQ(m->int64_value(), -5302428716536692736);
  EXPECT_EQ(m->uint32_value(), 42);
  EXPECT_EQ(m->uint64_value(), 530242871653669);
  EXPECT_EQ(m->float_value(), 3.4e+38f);
  EXPECT_EQ(m->double_value(),
            -55.3);  // This value is intentionally not a nice
                     // round number in base 2, so its floating point
                     // representation has many digits at the end, which
                     // printing back to JSON must handle well.
  EXPECT_EQ(m->string_value(), "foo bar baz");
  EXPECT_EQ(m->enum_value(), proto3::EnumType::BAR);
  EXPECT_EQ(m->message_value().value(), 2048);

  EXPECT_THAT(m->repeated_bool_value(), ElementsAre(true));
  EXPECT_THAT(m->repeated_int32_value(), ElementsAre(0, -42));
  EXPECT_THAT(m->repeated_uint64_value(), ElementsAre(1, 2));
  EXPECT_THAT(m->repeated_double_value(), ElementsAre(1.5, -2));
  EXPECT_THAT(m->repeated_string_value(), ElementsAre("foo", "bar ", ""));
  EXPECT_THAT(m->repeated_enum_value(), ElementsAre(proto3::BAR, proto3::FOO));

  ASSERT_THAT(m->repeated_message_value(), SizeIs(3));
  EXPECT_EQ(m->repeated_message_value(0).value(), 40);
  EXPECT_EQ(m->repeated_message_value(1).value(), 0);
  EXPECT_EQ(m->repeated_message_value(2).value(), 96);

  EXPECT_THAT(
      ToJson(*m),
      IsOkAndHolds(
          R"({"boolValue":true,"int32Value":1234567891,"int64Value":"-5302428716536692736",)"
          R"("uint32Value":42,"uint64Value":"530242871653669","floatValue":3.4e+38,)"
          R"("doubleValue":-55.3,"stringValue":"foo bar baz","enumValue":"BAR",)"
          R"("messageValue":{"value":2048},"repeatedBoolValue":[true],"repeatedInt32Value":[0,-42])"
          R"(,"repeatedUint64Value":["1","2"],"repeatedDoubleValue":[1.5,-2],)"
          R"("repeatedStringValue":["foo","bar ",""],"repeatedEnumValue":["BAR","FOO"],)"
          R"("repeatedMessageValue":[{"value":40},{},{"value":96}]})"));
}

TEST_P(JsonTest, CurseOfAtob) {
  auto m = ToProto<TestMessage>(R"json(
    {
      repeatedBoolValue: ["0", "1", "false", "true", "f", "t", "no", "yes", "n", "y"]
    }
  )json");
  ASSERT_OK(m);
  EXPECT_THAT(m->repeated_bool_value(),
              ElementsAre(false, true, false, true, false, true, false, true,
                          false, true));
}

TEST_P(JsonTest, FloatPrecision) {
  google::protobuf::Value v;
  v.mutable_list_value()->add_values()->set_number_value(0.9900000095367432);
  v.mutable_list_value()->add_values()->set_number_value(0.8799999952316284);

  EXPECT_THAT(ToJson(v),
              IsOkAndHolds("[0.99000000953674316,0.87999999523162842]"));
}

TEST_P(JsonTest, ParseLegacySingleRepeatedField) {
  auto m = ToProto<TestMessage>(R"json({
    "repeatedInt32Value": 1997,
    "repeatedStringValue": "oh no",
    "repeatedEnumValue": "BAR",
    "repeatedMessageValue": {"value": -1}
  })json");
  ASSERT_OK(m);

  EXPECT_THAT(m->repeated_int32_value(), ElementsAre(1997));
  EXPECT_THAT(m->repeated_string_value(), ElementsAre("oh no"));
  EXPECT_THAT(m->repeated_enum_value(), ElementsAre(proto3::EnumType::BAR));

  ASSERT_THAT(m->repeated_message_value(), SizeIs(1));
  EXPECT_EQ(m->repeated_message_value(0).value(), -1);

  EXPECT_THAT(ToJson(*m),
              IsOkAndHolds(R"({"repeatedInt32Value":[1997],)"
                           R"("repeatedStringValue":["oh no"],)"
                           R"("repeatedEnumValue":["BAR"],)"
                           R"("repeatedMessageValue":[{"value":-1}]})"));
}

TEST_P(JsonTest, ParseMap) {
  TestMap message;
  (*message.mutable_string_map())["hello"] = 1234;
  auto printed = ToJson(message);
  ASSERT_THAT(printed, IsOkAndHolds(R"({"stringMap":{"hello":1234}})"));

  auto other = ToProto<TestMap>(*printed);
  ASSERT_OK(other);
  EXPECT_EQ(other->DebugString(), message.DebugString());
}

TEST_P(JsonTest, RepeatedMapKey) {
  EXPECT_THAT(ToProto<TestMap>(R"json({
    "string_map": {
      "twiceKey": 0,
      "twiceKey": 1
    }
  })json"), StatusIs(absl::StatusCode::kInvalidArgument));
}

TEST_P(JsonTest, ParsePrimitiveMapIn) {
  MapIn message;
  JsonPrintOptions print_options;
  print_options.always_print_primitive_fields = true;
  auto printed = ToJson(message, print_options);
  ASSERT_THAT(
      ToJson(message, print_options),
      IsOkAndHolds(R"({"other":"","things":[],"mapInput":{},"mapAny":{}})"));

  auto other = ToProto<MapIn>(*printed);
  ASSERT_OK(other);
  EXPECT_EQ(other->DebugString(), message.DebugString());
}

TEST_P(JsonTest, PrintPrimitiveOneof) {
  TestOneof message;
  JsonPrintOptions options;
  options.always_print_primitive_fields = true;
  message.mutable_oneof_message_value();
  EXPECT_THAT(ToJson(message, options),
              IsOkAndHolds(R"({"oneofMessageValue":{"value":0}})"));

  message.set_oneof_int32_value(1);
  EXPECT_THAT(ToJson(message, options),
              IsOkAndHolds(R"({"oneofInt32Value":1})"));
}

TEST_P(JsonTest, ParseOverOneof) {
  TestOneof m;
  m.set_oneof_string_value("foo");
  ASSERT_OK(ToProto(m, R"json({
    "oneofInt32Value": 5,
  })json"));
  EXPECT_EQ(m.oneof_int32_value(), 5);
}

TEST_P(JsonTest, RepeatedSingularKeys) {
  auto m = ToProto<TestMessage>(R"json({
    "int32Value": 1,
    "int32Value": 2
  })json");
  EXPECT_OK(m);
  EXPECT_EQ(m->int32_value(), 2);
}

TEST_P(JsonTest, RepeatedRepeatedKeys) {
  auto m = ToProto<TestMessage>(R"json({
    "repeatedInt32Value": [1],
    "repeatedInt32Value": [2, 3]
  })json");
  EXPECT_OK(m);
  EXPECT_THAT(m->repeated_int32_value(), ElementsAre(1, 2, 3));
}

TEST_P(JsonTest, RepeatedOneofKeys) {
  EXPECT_THAT(ToProto<TestOneof>(R"json({
    "oneofInt32Value": 1,
    "oneofStringValue": "foo"
  })json"),
              StatusIs(absl::StatusCode::kInvalidArgument));
}

TEST_P(JsonTest, TestParseIgnoreUnknownFields) {
  JsonParseOptions options;
  options.ignore_unknown_fields = true;
  EXPECT_OK(ToProto<TestMessage>(R"({"unknownName":0})", options));

  TestMessage m;
  m.GetReflection()->MutableUnknownFields(&m)->AddFixed32(9001, 9001);
  m.GetReflection()->MutableUnknownFields(&m)->AddFixed64(9001, 9001);
  m.GetReflection()->MutableUnknownFields(&m)->AddVarint(9001, 9001);
  m.GetReflection()->MutableUnknownFields(&m)->AddLengthDelimited(9001, "9001");
  EXPECT_THAT(ToJson(m), IsOkAndHolds("{}"));
}

TEST_P(JsonTest, TestParseErrors) {
  // Parsing should fail if the field name can not be recognized.
  EXPECT_THAT(ToProto<TestMessage>(R"({"unknownName": 0})"),
              StatusIs(absl::StatusCode::kInvalidArgument));
  // Parsing should fail if the value is invalid.
  EXPECT_THAT(ToProto<TestMessage>(R"("{"int32Value": 2147483648})"),
              StatusIs(absl::StatusCode::kInvalidArgument));
}

TEST_P(JsonTest, TestDynamicMessage) {
  // Create a new DescriptorPool with the same protos as the generated one.
  DescriptorPoolDatabase database(*DescriptorPool::generated_pool());
  DescriptorPool pool(&database);
  // A dynamic version of the test proto.
  DynamicMessageFactory factory;
  std::unique_ptr<Message> message(
      factory.GetPrototype(pool.FindMessageTypeByName("proto3.TestMessage"))
          ->New());
  ASSERT_OK(ToProto(*message, R"json(
    {
      "int32Value": 1024,
      "repeatedInt32Value": [1, 2],
      "messageValue": {
        "value": 2048
      },
      "repeatedMessageValue": [
        {"value": 40},
        {"value": 96}
      ]
    }
  )json"));

  // Convert to generated message for easy inspection.
  TestMessage generated;
  EXPECT_TRUE(generated.ParseFromString(message->SerializeAsString()));

  EXPECT_EQ(generated.int32_value(), 1024);
  EXPECT_THAT(generated.repeated_int32_value(), ElementsAre(1, 2));

  EXPECT_EQ(generated.message_value().value(), 2048);
  ASSERT_EQ(generated.repeated_message_value_size(), 2);
  EXPECT_EQ(generated.repeated_message_value(0).value(), 40);
  EXPECT_EQ(generated.repeated_message_value(1).value(), 96);

  auto message_json = ToJson(*message);
  ASSERT_OK(message_json);
  auto generated_json = ToJson(generated);
  ASSERT_OK(generated_json);
  EXPECT_EQ(*message_json, *generated_json);
}

TEST_P(JsonTest, TestParsingAny) {
  auto m = ToProto<TestAny>(R"json(
    {
      "value": {
        "@type": "type.googleapis.com/proto3.TestMessage",
        "int32_value": 5,
        "string_value": "expected_value",
        "message_value": {"value": 1}
      }
    }
  )json");
  ASSERT_OK(m);

  TestMessage t;
  ASSERT_TRUE(m->value().UnpackTo(&t));
  EXPECT_EQ(t.int32_value(), 5);
  EXPECT_EQ(t.string_value(), "expected_value");
  EXPECT_EQ(t.message_value().value(), 1);

  EXPECT_THAT(
      ToJson(*m),
      IsOkAndHolds(
          R"({"value":{"@type":"type.googleapis.com/proto3.TestMessage",)"
          R"("int32Value":5,"stringValue":"expected_value","messageValue":{"value":1}}})"));
}

TEST_P(JsonTest, TestParsingAnyMiddleAtType) {
  auto m = ToProto<TestAny>(R"json(
    {
      "value": {
        "int32_value": 5,
        "string_value": "expected_value",
        "@type": "type.googleapis.com/proto3.TestMessage",
        "message_value": {"value": 1}
      }
    }
  )json");
  ASSERT_OK(m);

  TestMessage t;
  ASSERT_TRUE(m->value().UnpackTo(&t));
  EXPECT_EQ(t.int32_value(), 5);
  EXPECT_EQ(t.string_value(), "expected_value");
  EXPECT_EQ(t.message_value().value(), 1);
}

TEST_P(JsonTest, TestParsingAnyEndAtType) {
  auto m = ToProto<TestAny>(R"json(
    {
      "value": {
        "int32_value": 5,
        "string_value": "expected_value",
        "message_value": {"value": 1},
        "@type": "type.googleapis.com/proto3.TestMessage"
      }
    }
  )json");
  ASSERT_OK(m);

  TestMessage t;
  ASSERT_TRUE(m->value().UnpackTo(&t));
  EXPECT_EQ(t.int32_value(), 5);
  EXPECT_EQ(t.string_value(), "expected_value");
  EXPECT_EQ(t.message_value().value(), 1);
}

TEST_P(JsonTest, TestParsingNestedAnys) {
  auto m = ToProto<TestAny>(R"json(
    {
      "value": {
        "value": {
          "int32_value": 5,
          "string_value": "expected_value",
          "message_value": {"value": 1},
          "@type": "type.googleapis.com/proto3.TestMessage"
        },
        "@type": "type.googleapis.com/google.protobuf.Any"
      }
    }
  )json");
  ASSERT_OK(m);

  google::protobuf::Any inner;
  ASSERT_TRUE(m->value().UnpackTo(&inner));

  TestMessage t;
  ASSERT_TRUE(inner.UnpackTo(&t));
  EXPECT_EQ(t.int32_value(), 5);
  EXPECT_EQ(t.string_value(), "expected_value");
  EXPECT_EQ(t.message_value().value(), 1);

  EXPECT_THAT(
      ToJson(*m),
      IsOkAndHolds(
          R"({"value":{"@type":"type.googleapis.com/google.protobuf.Any",)"
          R"("value":{"@type":"type.googleapis.com/proto3.TestMessage",)"
          R"("int32Value":5,"stringValue":"expected_value","messageValue":{"value":1}}}})"));
}

TEST_P(JsonTest, TestParsingBrokenAny) {
  auto m = ToProto<TestAny>(R"json(
    {
      "value": {}
    }
  )json");
  ASSERT_OK(m);
  EXPECT_EQ(m->value().type_url(), "");
  EXPECT_EQ(m->value().value(), "");

  EXPECT_THAT(ToProto<TestAny>(R"json(
    {
      "value": {
        "type_url": "garbage",
        "value": "bW9yZSBnYXJiYWdl"
      }
    }
  )json"),
              StatusIs(absl::StatusCode::kInvalidArgument));

  TestAny m2;
  m2.mutable_value();
  EXPECT_THAT(ToJson(m2), IsOkAndHolds(R"({"value":{}})"));
  m2.mutable_value()->set_value("garbage");
  // The ESF parser does not return InvalidArgument for this error.
  EXPECT_THAT(ToJson(m2), Not(StatusIs(absl::StatusCode::kOk)));

  m2.Clear();
  m2.mutable_value()->set_type_url("type.googleapis.com/proto3.TestMessage");
  EXPECT_THAT(
      ToJson(m2),
      IsOkAndHolds(
          R"({"value":{"@type":"type.googleapis.com/proto3.TestMessage"}})"));
}

TEST_P(JsonTest, TestFlatList) {
  auto m = ToProto<TestMessage>(R"json(
    {
      "repeatedInt32Value": [[[5]], [6]]
    }
  )json");
  ASSERT_OK(m);
  EXPECT_THAT(m->repeated_int32_value(), ElementsAre(5, 6));

  // The above flatteing behavior is suppressed for google::protobuf::ListValue.
  auto m2 = ToProto<google::protobuf::Value>(R"json(
    {
      "repeatedInt32Value": [[[5]], [6]]
    }
  )json");
  ASSERT_OK(m2);
  auto fields = m2->struct_value().fields();
  auto list = fields["repeatedInt32Value"].list_value();
  EXPECT_EQ(list.values(0)
                .list_value()
                .values(0)
                .list_value()
                .values(0)
                .number_value(),
            5);
  EXPECT_EQ(list.values(1).list_value().values(0).number_value(), 6);
}

TEST_P(JsonTest, ParseWrappers) {
  auto m = ToProto<TestWrapper>(R"json(
    {
      "boolValue": true,
      "int32Value": 42,
      "stringValue": "ieieo",
    }
  )json");
  ASSERT_OK(m);

  EXPECT_TRUE(m->bool_value().value());
  EXPECT_EQ(m->int32_value().value(), 42);
  EXPECT_EQ(m->string_value().value(), "ieieo");

  EXPECT_THAT(
      ToJson(*m),
      IsOkAndHolds(
          R"({"boolValue":true,"int32Value":42,"stringValue":"ieieo"})"));

  auto m2 = ToProto<TestWrapper>(R"json(
    {
      "boolValue": { "value": true },
      "int32Value": { "value": 42 },
      "stringValue": { "value": "ieieo" },
    }
  )json");
  ASSERT_OK(m2);

  EXPECT_TRUE(m2->bool_value().value());
  EXPECT_EQ(m2->int32_value().value(), 42);
  EXPECT_EQ(m2->string_value().value(), "ieieo");
}

TEST_P(JsonTest, TestParsingUnknownAnyFields) {
  absl::string_view input = R"json(
    {
      "value": {
        "@type": "type.googleapis.com/proto3.TestMessage",
        "unknown_field": "UNKNOWN_VALUE",
        "string_value": "expected_value"
      }
    }
  )json";

  EXPECT_THAT(ToProto<TestAny>(input),
              StatusIs(absl::StatusCode::kInvalidArgument));

  JsonParseOptions options;
  options.ignore_unknown_fields = true;
  auto m = ToProto<TestAny>(input, options);
  ASSERT_OK(m);

  TestMessage t;
  ASSERT_TRUE(m->value().UnpackTo(&t));
  EXPECT_EQ(t.string_value(), "expected_value");
}

TEST_P(JsonTest, TestHugeBareString) {
  auto m = ToProto<TestMessage>(R"json({
    "int64Value": 6009652459062546621
  })json");
  ASSERT_OK(m);
  EXPECT_EQ(m->int64_value(), 6009652459062546621);
}

TEST_P(JsonTest, TestParsingUnknownEnumsProto2) {
  absl::string_view input = R"json({"ayuLmao": "UNKNOWN_VALUE"})json";

  EXPECT_THAT(ToProto<protobuf_unittest::TestNumbers>(input),
              StatusIs(absl::StatusCode::kInvalidArgument));

  JsonParseOptions options;
  options.ignore_unknown_fields = true;
  auto m = ToProto<protobuf_unittest::TestNumbers>(input, options);
  ASSERT_OK(m);
  EXPECT_FALSE(m->has_a());
}

TEST_P(JsonTest, TestParsingUnknownEnumsProto3) {
  TestMessage m;
  absl::string_view input = R"json({"enum_value":"UNKNOWN_VALUE"})json";

  m.set_enum_value(proto3::BAR);
  ASSERT_THAT(ToProto(m, input), StatusIs(absl::StatusCode::kInvalidArgument));
  EXPECT_EQ(m.enum_value(), proto3::BAR);  // Keep previous value

  JsonParseOptions options;
  options.ignore_unknown_fields = true;
  ASSERT_OK(ToProto(m, input, options));
  EXPECT_EQ(m.enum_value(), 0);  // Unknown enum value must be decoded as 0
}

TEST_P(JsonTest, TestParsingUnknownEnumsProto3FromInt) {
  TestMessage m;
  absl::string_view input = R"json({"enum_value":12345})json";

  m.set_enum_value(proto3::BAR);
  ASSERT_OK(ToProto(m, input));
  EXPECT_EQ(m.enum_value(), 12345);

  JsonParseOptions options;
  options.ignore_unknown_fields = true;
  ASSERT_OK(ToProto(m, input, options));
  EXPECT_EQ(m.enum_value(), 12345);
}

// Trying to pass an object as an enum field value is always treated as an
// error
TEST_P(JsonTest, TestParsingUnknownEnumsProto3FromObject) {
  absl::string_view input = R"json({"enum_value": {}})json";

  EXPECT_THAT(ToProto<TestMessage>(input),
              StatusIs(absl::StatusCode::kInvalidArgument));

  JsonParseOptions options;
  options.ignore_unknown_fields = true;
  EXPECT_THAT(ToProto<TestMessage>(input, options),
              StatusIs(absl::StatusCode::kInvalidArgument));
}

TEST_P(JsonTest, TestParsingUnknownEnumsProto3FromArray) {
  absl::string_view input = R"json({"enum_value": []})json";

  EXPECT_THAT(ToProto<TestMessage>(input),
              StatusIs(absl::StatusCode::kInvalidArgument));

  JsonParseOptions options;
  options.ignore_unknown_fields = true;
  EXPECT_THAT(ToProto<TestMessage>(input, options),
              StatusIs(absl::StatusCode::kInvalidArgument));
}

TEST_P(JsonTest, TestParsingEnumCaseSensitive) {
  TestMessage m;
  m.set_enum_value(proto3::FOO);
  EXPECT_THAT(ToProto(m, R"json({"enum_value": "bar"})json"),
              StatusIs(absl::StatusCode::kInvalidArgument));
  // Default behavior is case-sensitive, so keep previous value.
  EXPECT_EQ(m.enum_value(), proto3::FOO);
}

TEST_P(JsonTest, TestParsingEnumLowercase) {
  JsonParseOptions options;
  options.case_insensitive_enum_parsing = true;
  auto m =
      ToProto<TestMessage>(R"json({"enum_value": "TLSv1_2"})json", options);
  ASSERT_OK(m);
  EXPECT_THAT(m->enum_value(), proto3::TLSv1_2);
}

TEST_P(JsonTest, TestParsingEnumIgnoreCase) {
  TestMessage m;
  m.set_enum_value(proto3::FOO);

  JsonParseOptions options;
  options.case_insensitive_enum_parsing = true;
  ASSERT_OK(ToProto(m, R"json({"enum_value":"bar"})json", options));
  EXPECT_EQ(m.enum_value(), proto3::BAR);
}

// This functionality is not correctly implemented by the ESF parser, so
// the test is only turned on when testing json2.
TEST_P(JsonTest, Extensions) {
  if (GetParam() == Codec::kResolver || !IsJson2()) {
    GTEST_SKIP();
  }

  auto m = ToProto<protobuf_unittest::TestMixedFieldsAndExtensions>(R"json({
    "[protobuf_unittest.TestMixedFieldsAndExtensions.c]": 42,
    "a": 5,
    "b": [1, 2, 3],
    "[protobuf_unittest.TestMixedFieldsAndExtensions.d]": [1, 1, 2, 3, 5, 8, 13]
  })json");
  ASSERT_OK(m);
  EXPECT_EQ(m->a(), 5);
  EXPECT_THAT(m->b(), ElementsAre(1, 2, 3));
  EXPECT_EQ(m->GetExtension(protobuf_unittest::TestMixedFieldsAndExtensions::c),
            42);
  EXPECT_THAT(
      m->GetRepeatedExtension(protobuf_unittest::TestMixedFieldsAndExtensions::d),
      ElementsAre(1, 1, 2, 3, 5, 8, 13));

  EXPECT_THAT(
      ToJson(*m),
      IsOkAndHolds(
          R"({"a":5,)"
          R"("[protobuf_unittest.TestMixedFieldsAndExtensions.c]":42,)"
          R"("b":[1,2,3],)"
          R"("[protobuf_unittest.TestMixedFieldsAndExtensions.d]":[1,1,2,3,5,8,13]})"));
}

// Parsing does NOT work like MergeFrom: existing repeated field values are
// clobbered, not appended to.
TEST_P(JsonTest, TestOverwriteRepeated) {
  TestMessage m;
  m.add_repeated_int32_value(5);

  ASSERT_OK(ToProto(m, R"json({"repeated_int32_value": [1, 2, 3]})json"));
  EXPECT_THAT(m.repeated_int32_value(), ElementsAre(1, 2, 3));
}


TEST_P(JsonTest, TestDuration) {
  auto m = ToProto<proto3::TestDuration>(R"json(
    {
      "value": "123456.789s",
      "repeated_value": ["0.1s", "999s"]
    }
  )json");
  ASSERT_OK(m);

  EXPECT_EQ(m->value().seconds(), 123456);
  EXPECT_EQ(m->value().nanos(), 789000000);

  EXPECT_THAT(m->repeated_value(), SizeIs(2));
  EXPECT_EQ(m->repeated_value(0).seconds(), 0);
  EXPECT_EQ(m->repeated_value(0).nanos(), 100000000);
  EXPECT_EQ(m->repeated_value(1).seconds(), 999);
  EXPECT_EQ(m->repeated_value(1).nanos(), 0);

  EXPECT_THAT(
      ToJson(*m),
      IsOkAndHolds(
          R"({"value":"123456.789s","repeatedValue":["0.100s","999s"]})"));

  auto m2 = ToProto<proto3::TestDuration>(R"json(
    {
      "value": {"seconds": 4, "nanos": 5},
    }
  )json");
  ASSERT_OK(m2);

  EXPECT_EQ(m2->value().seconds(), 4);
  EXPECT_EQ(m2->value().nanos(), 5);

  // Negative duration with zero seconds.
  auto m3 = ToProto<proto3::TestDuration>(R"json(
    {
      "value": {"nanos": -5},
    }
  )json");
  ASSERT_OK(m3);
  EXPECT_EQ(m3->value().seconds(), 0);
  EXPECT_EQ(m3->value().nanos(), -5);
  EXPECT_THAT(ToJson(m3->value()), IsOkAndHolds("\"-0.000000005s\""));

  // Negative duration with zero nanos.
  auto m4 = ToProto<proto3::TestDuration>(R"json(
    {
      "value": {"seconds": -5},
    }
  )json");
  ASSERT_OK(m4);
  EXPECT_EQ(m4->value().seconds(), -5);
  EXPECT_EQ(m4->value().nanos(), 0);
  EXPECT_THAT(ToJson(m4->value()), IsOkAndHolds("\"-5s\""));

  // Parse "0.5s" as a JSON string.
  auto m5 = ToProto<proto3::TestDuration>(R"json(
    {
      "value": "0.5s",
    }
  )json");
  ASSERT_OK(m5);
  EXPECT_EQ(m5->value().seconds(), 0);
  EXPECT_EQ(m5->value().nanos(), 500000000);
  EXPECT_THAT(ToJson(m5->value()), IsOkAndHolds("\"0.500s\""));
}

// These tests are not exhaustive; tests in //third_party/protobuf/conformance
// are more comprehensive.
TEST_P(JsonTest, TestTimestamp) {
  auto m = ToProto<proto3::TestTimestamp>(R"json(
    {
      "value": "1996-02-27T12:00:00Z",
      "repeated_value": ["9999-12-31T23:59:59Z"]
    }
  )json");
  ASSERT_OK(m);

  EXPECT_EQ(m->value().seconds(), 825422400);
  EXPECT_EQ(m->value().nanos(), 0);
  EXPECT_THAT(m->repeated_value(), SizeIs(1));
  EXPECT_EQ(m->repeated_value(0).seconds(), 253402300799);
  EXPECT_EQ(m->repeated_value(0).nanos(), 0);

  EXPECT_THAT(
      ToJson(*m),
      IsOkAndHolds(
          R"({"value":"1996-02-27T12:00:00Z","repeatedValue":["9999-12-31T23:59:59Z"]})"));

  auto m2 = ToProto<proto3::TestTimestamp>(R"json(
    {
      "value": {"seconds": 4, "nanos": 5},
    }
  )json");
  ASSERT_OK(m2);

  EXPECT_EQ(m2->value().seconds(), 4);
  EXPECT_EQ(m2->value().nanos(), 5);
}

// This test case comes from Envoy's tests. They like to parse a Value out of
// YAML, turn it into JSON, and then parse it as a different proto. This means
// we must be extremely careful with integer fields, because they need to
// round-trip through doubles. This happens all over Envoy. :(
TEST_P(JsonTest, TestEnvoyRoundTrip) {
  auto m = ToProto<google::protobuf::Value>(R"json(
    {
      "value": {"seconds": 1234567891, "nanos": 234000000},
    }
  )json");
  ASSERT_OK(m);

  auto j = ToJson(*m);
  ASSERT_OK(j);

  auto m2 = ToProto<proto3::TestTimestamp>(*j);
  ASSERT_OK(m2);

  EXPECT_EQ(m2->value().seconds(), 1234567891);
  EXPECT_EQ(m2->value().nanos(), 234000000);
}

TEST_P(JsonTest, TestFieldMask) {
  auto m = ToProto<proto3::TestFieldMask>(R"json(
    {
      "value": "foo,bar.bazBaz"
    }
  )json");
  ASSERT_OK(m);

  EXPECT_THAT(m->value().paths(), ElementsAre("foo", "bar.baz_baz"));
  EXPECT_THAT(ToJson(*m), IsOkAndHolds(R"({"value":"foo,bar.bazBaz"})"));

  auto m2 = ToProto<proto3::TestFieldMask>(R"json(
    {
      "value": {
        "paths": ["yep.really"]
      },
    }
  )json");
  ASSERT_OK(m2);

  EXPECT_THAT(m2->value().paths(), ElementsAre("yep.really"));
}

TEST_P(JsonTest, TestFieldMaskSnakeCase) {
  auto m = ToProto<proto3::TestFieldMask>(R"json(
    {
      "value": "foo_bar"
    }
  )json");
  ASSERT_OK(m);

  EXPECT_THAT(m->value().paths(), ElementsAre("foo_bar"));
}

TEST_P(JsonTest, TestLegalNullsInArray) {
  auto m = ToProto<proto3::TestNullValue>(R"json({
    "repeatedNullValue": [null]
  })json");
  ASSERT_OK(m);

  EXPECT_THAT(m->repeated_null_value(),
              ElementsAre(google::protobuf::NULL_VALUE));

  auto m2 = ToProto<proto3::TestValue>(R"json({
    "repeatedValue": [null]
  })json");
  ASSERT_OK(m2);

  ASSERT_THAT(m2->repeated_value(), SizeIs(1));
  EXPECT_TRUE(m2->repeated_value(0).has_null_value());

  m2->Clear();
  m2->mutable_value();  // Materialize an empty singular Value.
  m2->add_repeated_value();
  m2->add_repeated_value()->set_string_value("solitude");
  m2->add_repeated_value();
  EXPECT_THAT(ToJson(*m2), IsOkAndHolds(R"({"repeatedValue":["solitude"]})"));
}

TEST_P(JsonTest, EmptyValue) {
  EXPECT_THAT(ToJson(google::protobuf::Value()), IsOkAndHolds(""));

  google::protobuf::Struct s;
  s.mutable_fields()->emplace("empty", google::protobuf::Value());
  EXPECT_THAT(ToJson(s), IsOkAndHolds("{}"));
}

TEST_P(JsonTest, TrailingGarbage) {
  EXPECT_THAT(ToProto<TestMessage>("{}garbage"),
<<<<<<< HEAD
              StatusIs(util::StatusCode::kInvalidArgument));
=======
              StatusIs(absl::StatusCode::kInvalidArgument));
>>>>>>> f8017bb5
}

TEST_P(JsonTest, ListList) {
  auto m = ToProto<proto3::TestListValue>(R"json({
    "repeated_value": [["ayy", "lmao"]]
  })json");
  ASSERT_OK(m);

  EXPECT_EQ(m->repeated_value(0).values(0).string_value(), "ayy");
  EXPECT_EQ(m->repeated_value(0).values(1).string_value(), "lmao");

  m = ToProto<proto3::TestListValue>(R"json({
    "repeated_value": [{
      "values": ["ayy", "lmao"]
    }]
  })json");
  ASSERT_OK(m);

  EXPECT_EQ(m->repeated_value(0).values(0).string_value(), "ayy");
  EXPECT_EQ(m->repeated_value(0).values(1).string_value(), "lmao");
}

TEST_P(JsonTest, HtmlEscape) {
  TestMessage m;
  m.set_string_value("</script>");
  EXPECT_THAT(ToJson(m),
              IsOkAndHolds(R"({"stringValue":"\u003c/script\u003e"})"));

  proto3::TestEvilJson m2;
  JsonPrintOptions opts;
  opts.always_print_primitive_fields = true;
  EXPECT_THAT(
      ToJson(m2, opts),
      IsOkAndHolds(
          R"({"regular_name":0,"\u003c/script\u003e":0,)"
          R"("unbalanced\"quotes":0,)"
          R"("\"\u003cscript\u003ealert('hello!);\u003c/script\u003e":0})"));
}

TEST_P(JsonTest, FieldOrder) {
  // $ protoscope -s <<< "3: 3 22: 2 1: 1 22: 2"
  std::string out;
  absl::Status s = BinaryToJsonString(
      resolver_.get(), "type.googleapis.com/proto3.TestMessage",
      "\x18\x03\xb0\x01\x02\x08\x01\xb0\x01\x02", &out);
  ASSERT_OK(s);
  if (IsJson2()) {
    EXPECT_EQ(
        out,
        R"({"boolValue":true,"int64Value":"3","repeatedInt32Value":[2,2]})");
  } else {
    EXPECT_EQ(
        out,
        R"({"int64Value":"3","repeatedInt32Value":[2],"boolValue":true,"repeatedInt32Value":[2]})");
  }
}

// JSON values get special treatment when it comes to pre-existing values in
// their repeated fields, when parsing through their dedicated syntax.
TEST_P(JsonTest, ClearPreExistingRepeatedInJsonValues) {
  google::protobuf::ListValue l;
  l.add_values()->set_string_value("hello");
  ASSERT_OK(JsonStringToMessage("[]", &l));
  EXPECT_THAT(l.values(), IsEmpty());

  google::protobuf::Struct s;
  (*s.mutable_fields())["hello"].set_string_value("world");
  ASSERT_OK(JsonStringToMessage("{}", &s));
  EXPECT_THAT(s.fields(), IsEmpty());
}

}  // namespace
}  // namespace util
}  // namespace protobuf
}  // namespace google<|MERGE_RESOLUTION|>--- conflicted
+++ resolved
@@ -1233,11 +1233,7 @@
 
 TEST_P(JsonTest, TrailingGarbage) {
   EXPECT_THAT(ToProto<TestMessage>("{}garbage"),
-<<<<<<< HEAD
-              StatusIs(util::StatusCode::kInvalidArgument));
-=======
               StatusIs(absl::StatusCode::kInvalidArgument));
->>>>>>> f8017bb5
 }
 
 TEST_P(JsonTest, ListList) {
