################################################################################
# Protocol Buffers C++ Utilities
################################################################################

load("@rules_cc//cc:defs.bzl", "cc_library", "cc_proto_library", "cc_test")
load("@rules_pkg//:mappings.bzl", "pkg_files", "strip_prefix")
load("@rules_proto//proto:defs.bzl", "proto_library")
load("//build_defs:cpp_opts.bzl", "COPTS")

cc_library(
    name = "delimited_message_util",
    srcs = ["delimited_message_util.cc"],
    hdrs = ["delimited_message_util.h"],
    copts = COPTS,
    strip_include_prefix = "/src",
    visibility = ["//:__subpackages__"],
    deps = [
        "//:protobuf_lite",
        "//src/google/protobuf/io",
    ],
)

cc_test(
    name = "delimited_message_util_test",
    srcs = ["delimited_message_util_test.cc"],
    copts = COPTS,
    deps = [
        ":delimited_message_util",
        "//src/google/protobuf:cc_test_protos",
        "//src/google/protobuf:test_util",
        "//src/google/protobuf/testing",
        "@com_google_googletest//:gtest",
        "@com_google_googletest//:gtest_main",
    ],
)

cc_library(
    name = "differencer",
    srcs = [
        "field_comparator.cc",
        "message_differencer.cc",
    ],
    hdrs = [
        "field_comparator.h",
        "message_differencer.h",
    ],
    strip_include_prefix = "/src",
    visibility = ["//:__subpackages__"],
    deps = [
        "//src/google/protobuf",
        "//src/google/protobuf/io",
        "//src/google/protobuf/stubs",
    ],
)

cc_test(
    name = "field_comparator_test",
    srcs = ["field_comparator_test.cc"],
    deps = [
        ":differencer",
        ":message_differencer_unittest_cc_proto",
        "//src/google/protobuf:cc_test_protos",
        "//src/google/protobuf/testing",
        "@com_google_googletest//:gtest",
        "@com_google_googletest//:gtest_main",
    ],
)

cc_test(
    name = "message_differencer_unittest",
    srcs = ["message_differencer_unittest.cc"],
    copts = COPTS + select({
        "//build_defs:config_msvc": [],
        "//conditions:default": [
            "-Wno-deprecated-declarations",
        ],
    }),
    deps = [
        ":differencer",
        ":message_differencer_unittest_cc_proto",
        "//src/google/protobuf:cc_test_protos",
        "//src/google/protobuf:test_util",
        "//src/google/protobuf/testing",
        "@com_google_googletest//:gtest",
        "@com_google_googletest//:gtest_main",
    ],
)

cc_library(
    name = "field_mask_util",
    srcs = ["field_mask_util.cc"],
    hdrs = ["field_mask_util.h"],
    copts = COPTS,
    strip_include_prefix = "/src",
    visibility = ["//:__subpackages__"],
    deps = [
        "//src/google/protobuf",
        "//src/google/protobuf/stubs",
    ],
)

cc_test(
    name = "field_mask_util_test",
    srcs = ["field_mask_util_test.cc"],
    copts = COPTS,
    deps = [
        ":field_mask_util",
        "//src/google/protobuf",
        "//src/google/protobuf:cc_test_protos",
        "//src/google/protobuf:test_util",
        "//src/google/protobuf/stubs",
        "//src/google/protobuf/testing",
        "@com_google_googletest//:gtest",
        "@com_google_googletest//:gtest_main",
    ],
)

cc_library(
    name = "json_util",
    srcs = ["json_util.cc"],
    hdrs = ["json_util.h"],
    copts = COPTS,
    strip_include_prefix = "/src",
    visibility = ["//:__subpackages__"],
    deps = [
        ":type_resolver_util",
        "//src/google/protobuf",
        "//src/google/protobuf/io",
        "//src/google/protobuf/io:zero_copy_sink",
        "//src/google/protobuf/stubs",
        "//src/google/protobuf/util/internal:default_value",
        "//src/google/protobuf/util/internal:json",
        "//src/google/protobuf/util/internal:protostream",
        "//src/google/protobuf/util/internal:utility",
<<<<<<< HEAD
=======
        "@com_google_absl//absl/status",
>>>>>>> f8017bb5
    ],
)

cc_test(
    name = "json_util_test",
    srcs = ["json_util_test.cc"],
    copts = COPTS,
    data = [
        "//src/google/protobuf:testdata",
    ],
    deps = [
        ":json_format_cc_proto",
        ":json_format_proto3_cc_proto",
        ":json_util",
        "//src/google/protobuf",
        "//src/google/protobuf:cc_test_protos",
        "//src/google/protobuf:test_util",
        "//src/google/protobuf/testing",
        "//src/google/protobuf/util/internal:maps_cc_proto",
        "@com_google_absl//absl/status",
        "@com_google_googletest//:gtest",
        "@com_google_googletest//:gtest_main",
    ],
)

cc_library(
    name = "time_util",
    srcs = ["time_util.cc"],
    hdrs = ["time_util.h"],
    strip_include_prefix = "/src",
    visibility = ["//:__subpackages__"],
    deps = [
        "//src/google/protobuf",
        "//src/google/protobuf/stubs",
    ],
)

cc_test(
    name = "time_util_test",
    srcs = ["time_util_test.cc"],
    deps = [
        ":time_util",
        "//src/google/protobuf",
        "//src/google/protobuf/testing",
        "@com_google_googletest//:gtest",
        "@com_google_googletest//:gtest_main",
    ],
)

cc_library(
    name = "type_resolver_util",
    srcs = ["type_resolver_util.cc"],
    hdrs = [
        "type_resolver.h",
        "type_resolver_util.h",
    ],
    copts = COPTS,
    strip_include_prefix = "/src",
    visibility = ["//:__subpackages__"],
    deps = [
        "//src/google/protobuf",
        "//src/google/protobuf/io",
        "//src/google/protobuf/stubs",
        "//src/google/protobuf/util/internal:utility",
        "@com_google_absl//absl/status",
    ],
)

cc_test(
    name = "type_resolver_util_test",
    srcs = ["type_resolver_util_test.cc"],
    copts = COPTS,
    deps = [
        ":json_format_cc_proto",
        ":json_format_proto3_cc_proto",
        ":json_util",
        "//src/google/protobuf",
        "//src/google/protobuf:test_util",
        "//src/google/protobuf/testing",
        "@com_google_googletest//:gtest",
        "@com_google_googletest//:gtest_main",
    ],
)

# Testonly protos

filegroup(
    name = "test_proto_srcs",
    testonly = 1,
    srcs = [
        "json_format.proto",
        "json_format_proto3.proto",
        "message_differencer_unittest.proto",
        "//src/google/protobuf/util/internal:test_proto_srcs",
    ],
    visibility = [
        "//pkg:__pkg__",
        "//python:__pkg__",
    ],
)

proto_library(
    name = "json_format_proto",
    testonly = 1,
    srcs = ["json_format.proto"],
    strip_import_prefix = "/src",
)

cc_proto_library(
    name = "json_format_cc_proto",
    testonly = 1,
    deps = [":json_format_proto"],
)

proto_library(
    name = "json_format_proto3_proto",
    testonly = 1,
    srcs = ["json_format_proto3.proto"],
    strip_import_prefix = "/src",
    deps = [
        "//:any_proto",
        "//:duration_proto",
        "//:field_mask_proto",
        "//:struct_proto",
        "//:test_protos",
        "//:timestamp_proto",
        "//:wrappers_proto",
    ],
)

cc_proto_library(
    name = "json_format_proto3_cc_proto",
    testonly = 1,
    deps = [":json_format_proto3_proto"],
)

proto_library(
    name = "message_differencer_unittest_proto",
    testonly = 1,
    srcs = ["message_differencer_unittest.proto"],
    strip_import_prefix = "/src",
    deps = ["//:any_proto"],
)

cc_proto_library(
    name = "message_differencer_unittest_cc_proto",
    testonly = 1,
    deps = [":message_differencer_unittest_proto"],
)

################################################################################
# Distribution packaging
################################################################################

pkg_files(
    name = "dist_files",
    srcs = glob(["**"]),
    strip_prefix = strip_prefix.from_root(""),
    visibility = ["//src:__pkg__"],
)

filegroup(
    name = "test_srcs",
    srcs = glob([
        "*_test.cc",
        "*unittest.cc",
    ]) + [
        "//src/google/protobuf/util/internal:test_srcs",
    ],
    visibility = ["//pkg:__pkg__"],
)<|MERGE_RESOLUTION|>--- conflicted
+++ resolved
@@ -132,10 +132,7 @@
         "//src/google/protobuf/util/internal:json",
         "//src/google/protobuf/util/internal:protostream",
         "//src/google/protobuf/util/internal:utility",
-<<<<<<< HEAD
-=======
         "@com_google_absl//absl/status",
->>>>>>> f8017bb5
     ],
 )
 
