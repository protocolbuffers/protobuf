--- conflicted
+++ resolved
@@ -153,11 +153,7 @@
   } else {
     // Since StringPiece is essentially a pointer, takes a copy of "value" to
     // avoid ownership issues.
-<<<<<<< HEAD
     string_values_.push_back(new std::string(value));
-=======
-    string_values_.emplace_back(new string(value));
->>>>>>> 37581380
     RenderDataPiece(name, DataPiece(*string_values_.back(), true));
   }
   return this;
@@ -170,11 +166,7 @@
   } else {
     // Since StringPiece is essentially a pointer, takes a copy of "value" to
     // avoid ownership issues.
-<<<<<<< HEAD
     string_values_.push_back(new std::string(value.ToString()));
-=======
-    string_values_.emplace_back(new string(value));
->>>>>>> 37581380
     RenderDataPiece(name, DataPiece(*string_values_.back(), false, true));
   }
   return this;
