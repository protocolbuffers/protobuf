// Protocol Buffers - Google's data interchange format
// Copyright 2008 Google Inc.  All rights reserved.
//
// Use of this source code is governed by a BSD-style
// license that can be found in the LICENSE file or at
// https://developers.google.com/open-source/licenses/bsd

// This file defines an Arena allocator for better allocation performance.

#ifndef GOOGLE_PROTOBUF_ARENA_H__
#define GOOGLE_PROTOBUF_ARENA_H__

#include <algorithm>
#include <cstddef>
#include <cstdint>
#include <limits>
#include <new>  // IWYU pragma: keep for operator new().
#include <string>
#include <type_traits>
#include <utility>
#include <vector>
#if defined(_MSC_VER) && !defined(_LIBCPP_STD_VER) && !_HAS_EXCEPTIONS
// Work around bugs in MSVC <typeinfo> header when _HAS_EXCEPTIONS=0.
#include <exception>
#include <typeinfo>
namespace std {
using type_info = ::type_info;
}
#endif

#include "absl/base/attributes.h"
#include "absl/base/optimization.h"
#include "absl/log/absl_check.h"
#include "google/protobuf/arena_align.h"
#include "google/protobuf/arena_allocation_policy.h"
#include "google/protobuf/port.h"
#include "google/protobuf/serial_arena.h"
#include "google/protobuf/thread_safe_arena.h"


// Must be included last.
#include "google/protobuf/port_def.inc"

#ifdef SWIG
#error "You cannot SWIG proto headers"
#endif

namespace google {
namespace protobuf {

struct ArenaOptions;  // defined below
class Arena;          // defined below
class Message;  // defined in message.h
class MessageLite;
template <typename Key, typename T>
class Map;
namespace internal {
struct RepeatedFieldBase;
class ExtensionSet;
}  // namespace internal

namespace TestUtil {
class ReflectionTester;  // defined in test_util.h
}  // namespace TestUtil

namespace internal {


struct ArenaTestPeer;        // defined in arena_test_util.h
class InternalMetadata;      // defined in metadata_lite.h
class LazyField;             // defined in lazy_field.h
class EpsCopyInputStream;    // defined in parse_context.h
class UntypedMapBase;        // defined in map.h
class RepeatedPtrFieldBase;  // defined in repeated_ptr_field.h
class TcParser;              // defined in generated_message_tctable_impl.h

template <typename Type>
class GenericTypeHandler;  // defined in repeated_field.h

template <typename T>
void arena_delete_object(void* PROTOBUF_NONNULL object) {
  delete reinterpret_cast<T*>(object);
}

inline bool CanUseInternalSwap(Arena* PROTOBUF_NULLABLE lhs,
                               Arena* PROTOBUF_NULLABLE rhs) {
  if (DebugHardenForceCopyInSwap()) {
    // We force copy in swap when we are not using an arena.
    // If we did with an arena we would grow arena usage too much.
    return lhs != nullptr && lhs == rhs;
  } else {
    return lhs == rhs;
  }
}

inline bool CanMoveWithInternalSwap(Arena* PROTOBUF_NULLABLE lhs,
                                    Arena* PROTOBUF_NULLABLE rhs) {
  if (DebugHardenForceCopyInMove()) {
    // We force copy in move when we are not using an arena.
    // If we did with an arena we would grow arena usage too much.
    return lhs != nullptr && lhs == rhs;
  } else {
    return lhs == rhs;
  }
}

}  // namespace internal

// ArenaOptions provides optional additional parameters to arena construction
// that control its block-allocation behavior.
struct ABSL_ATTRIBUTE_WARN_UNUSED ArenaOptions final {
  // This defines the size of the first block requested from the system malloc.
  // Subsequent block sizes will increase in a geometric series up to a maximum.
  size_t start_block_size = internal::AllocationPolicy::kDefaultStartBlockSize;

  // This defines the maximum block size requested from system malloc (unless an
  // individual arena allocation request occurs with a size larger than this
  // maximum). Requested block sizes increase up to this value, then remain
  // here.
  size_t max_block_size = internal::AllocationPolicy::kDefaultMaxBlockSize;

  // An initial block of memory for the arena to use, or nullptr for none. If
  // provided, the block must live at least as long as the arena itself. The
  // creator of the Arena retains ownership of the block after the Arena is
  // destroyed.
  char* PROTOBUF_NULLABLE initial_block = nullptr;

  // The size of the initial block, if provided.
  size_t initial_block_size = 0;

  // A function pointer to an alloc method that returns memory blocks of size
  // requested. By default, it contains a ptr to the malloc function.
  //
  // NOTE: block_alloc and dealloc functions are expected to behave like
  // malloc and free, including Asan poisoning.
  void* PROTOBUF_NONNULL (*PROTOBUF_NULLABLE block_alloc)(size_t) = nullptr;
  // A function pointer to a dealloc method that takes ownership of the blocks
  // from the arena. By default, it contains a ptr to a wrapper function that
  // calls free.
  void (*PROTOBUF_NULLABLE block_dealloc)(void* PROTOBUF_NONNULL,
                                          size_t) = nullptr;

 private:
  internal::AllocationPolicy AllocationPolicy() const {
    internal::AllocationPolicy res;
    res.start_block_size = start_block_size;
    res.max_block_size = max_block_size;
    res.block_alloc = block_alloc;
    res.block_dealloc = block_dealloc;
    return res;
  }

  friend class Arena;
  friend class ArenaOptionsTestFriend;
};

// Arena allocator. Arena allocation replaces ordinary (heap-based) allocation
// with new/delete, and improves performance by aggregating allocations into
// larger blocks and freeing allocations all at once. Protocol messages are
// allocated on an arena by using Arena::Create<T>(Arena*), below, and are
// automatically freed when the arena is destroyed.
//
// This is a thread-safe implementation: multiple threads may allocate from the
// arena concurrently. Destruction is not thread-safe and the destructing
// thread must synchronize with users of the arena first.
class PROTOBUF_EXPORT PROTOBUF_ALIGNAS(8)
#ifdef __clang__
    // TODO: Enable this for GCC.
    ABSL_ATTRIBUTE_WARN_UNUSED
#endif  // __clang__
    Arena final {
 public:
  // Default constructor with sensible default options, tuned for average
  // use-cases.
  inline Arena() : impl_() {}

  // Construct an arena with default options, except for the supplied
  // initial block. It is more efficient to use this constructor
  // instead of passing ArenaOptions if the only configuration needed
  // by the caller is supplying an initial block.
  inline Arena(char* PROTOBUF_NULLABLE initial_block, size_t initial_block_size)
      : impl_(initial_block, initial_block_size) {}

  // Arena constructor taking custom options. See ArenaOptions above for
  // descriptions of the options available.
  explicit Arena(const ArenaOptions& options)
      : impl_(options.initial_block, options.initial_block_size,
              options.AllocationPolicy()) {}

  // Block overhead.  Use this as a guide for how much to over-allocate the
  // initial block if you want an allocation of size N to fit inside it.
  //
  // WARNING: if you allocate multiple objects, it is difficult to guarantee
  // that a series of allocations will fit in the initial block, especially if
  // Arena changes its alignment guarantees in the future!
  static const size_t kBlockOverhead =
      internal::ThreadSafeArena::kBlockHeaderSize +
      internal::ThreadSafeArena::kSerialArenaSize;

  inline ~Arena() = default;

  // Allocates an object type T if the arena passed in is not nullptr;
  // otherwise, returns a heap-allocated object.
  template <typename T, typename... Args>
  PROTOBUF_NDEBUG_INLINE static T* PROTOBUF_NONNULL
  Create(Arena* PROTOBUF_NULLABLE arena, Args&&... args) {
    if constexpr (is_arena_constructable<T>::value) {
      using Type = std::remove_const_t<T>;
      // DefaultConstruct/CopyConstruct are optimized for messages, which
      // are both arena constructible and destructor skippable and they
      // assume much. Don't use these functions unless the invariants
      // hold.
      if constexpr (is_destructor_skippable<T>::value) {
        constexpr auto construct_type = GetConstructType<T, Args&&...>();
        // We delegate to DefaultConstruct/CopyConstruct where appropriate
        // because protobuf generated classes have external templates for
        // these functions for code size reasons. When `if constexpr` is not
        // available always use the fallback.
        if constexpr (construct_type == ConstructType::kDefault) {
          return static_cast<Type*>(DefaultConstruct<Type>(arena));
        } else if constexpr (construct_type == ConstructType::kCopy) {
          return static_cast<Type*>(CopyConstruct<Type>(arena, &args...));
        }
      }
      return CreateArenaCompatible<Type>(arena, std::forward<Args>(args)...);
    } else {
      if (ABSL_PREDICT_FALSE(arena == nullptr)) {
        return new T(std::forward<Args>(args)...);
      }
      return new (arena->AllocateInternal<T>()) T(std::forward<Args>(args)...);
    }
  }

  // API to delete any objects not on an arena.  This can be used to safely
  // clean up messages or repeated fields without knowing whether or not they're
  // owned by an arena.  The pointer passed to this function should not be used
  // again.
  template <typename T>
  PROTOBUF_ALWAYS_INLINE static void Destroy(T* PROTOBUF_NONNULL obj) {
    if (InternalGetArena(obj) == nullptr) delete obj;
  }

  // Allocates memory with the specific size and alignment.
  void* PROTOBUF_NONNULL AllocateAligned(size_t size, size_t align = 8) {
    if (align <= internal::ArenaAlignDefault::align) {
      return Allocate(internal::ArenaAlignDefault::Ceil(size));
    } else {
      // We are wasting space by over allocating align - 8 bytes. Compared
      // to a dedicated function that takes current alignment in consideration.
      // Such a scheme would only waste (align - 8)/2 bytes on average, but
      // requires a dedicated function in the outline arena allocation
      // functions. Possibly re-evaluate tradeoffs later.
      auto align_as = internal::ArenaAlignAs(align);
      return align_as.Ceil(Allocate(align_as.Padded(size)));
    }
  }

  // Create an array of object type T on the arena *without* invoking the
  // constructor of T. If `arena` is null, then the return value should be freed
  // with `delete[] x;` (or `::operator delete[](x);`).
  // To ensure safe uses, this function checks at compile time
  // (when compiled as C++11) that T is trivially default-constructible and
  // trivially destructible.
  template <typename T>
  PROTOBUF_NDEBUG_INLINE static T* PROTOBUF_NONNULL
  CreateArray(Arena* PROTOBUF_NULLABLE arena, size_t num_elements) {
<<<<<<< HEAD
    static_assert(std::is_trivial_v<T>,
=======
    static_assert(std::is_trivially_default_constructible<T>::value,
>>>>>>> 2f270c49
                  "CreateArray requires a trivially constructible type");
    static_assert(std::is_trivially_destructible_v<T>,
                  "CreateArray requires a trivially destructible type");
    ABSL_CHECK_LE(num_elements,
                  // Max rounded down to the 8 byte alignment.
                  (std::numeric_limits<size_t>::max() & ~7) / sizeof(T))
        << "Requested size is too large to fit into size_t.";
    if (ABSL_PREDICT_FALSE(arena == nullptr)) {
      return new T[num_elements];
    } else {
      // We count on compiler to realize that if sizeof(T) is a multiple of
      // 8 AlignUpTo can be elided.
      return static_cast<T*>(
          arena->AllocateAlignedForArray(sizeof(T) * num_elements, alignof(T)));
    }
  }

  // The following routines are for monitoring. They will approximate the total
  // sum allocated and used memory, but the exact value is an implementation
  // deal. For instance allocated space depends on growth policies. Do not use
  // these in unit tests. Returns the total space allocated by the arena, which
  // is the sum of the sizes of the underlying blocks.
  uint64_t SpaceAllocated() const { return impl_.SpaceAllocated(); }
  // Returns the total space used by the arena. Similar to SpaceAllocated but
  // does not include free space and block overhead.  This is a best-effort
  // estimate and may inaccurately calculate space used by other threads
  // executing concurrently with the call to this method.  These inaccuracies
  // are due to race conditions, and are bounded but unpredictable.  Stale data
  // can lead to underestimates of the space used, and race conditions can lead
  // to overestimates (up to the current block size).
  uint64_t SpaceUsed() const { return impl_.SpaceUsed(); }

  // Frees all storage allocated by this arena after calling destructors
  // registered with OwnDestructor() and freeing objects registered with Own().
  // Any objects allocated on this arena are unusable after this call. It also
  // returns the total space used by the arena which is the sums of the sizes
  // of the allocated blocks. This method is not thread-safe.
  uint64_t Reset() { return impl_.Reset(); }

  // Adds |object| to a list of heap-allocated objects to be freed with |delete|
  // when the arena is destroyed or reset.
  template <typename T>
  PROTOBUF_ALWAYS_INLINE void Own(T* PROTOBUF_NULLABLE object) {
    // Collapsing all template instantiations to one for generic Message reduces
    // code size, using the virtual destructor instead.
    using TypeToUse =
        std::conditional_t<std::is_convertible_v<T*, MessageLite*>,
                           MessageLite, T>;
    if (object != nullptr) {
      impl_.AddCleanup(static_cast<TypeToUse*>(object),
                       &internal::arena_delete_object<TypeToUse>);
    }
  }

  // Adds |object| to a list of objects whose destructors will be manually
  // called when the arena is destroyed or reset. This differs from Own() in
  // that it does not free the underlying memory with |delete|; hence, it is
  // normally only used for objects that are placement-newed into
  // arena-allocated memory.
  template <typename T>
  PROTOBUF_ALWAYS_INLINE void OwnDestructor(T* PROTOBUF_NULLABLE object) {
    if (object != nullptr) {
      impl_.AddCleanup(object, &internal::cleanup::arena_destruct_object<T>);
    }
  }

  // Adds a custom member function on an object to the list of destructors that
  // will be manually called when the arena is destroyed or reset. This differs
  // from OwnDestructor() in that any member function may be specified, not only
  // the class destructor.
  PROTOBUF_ALWAYS_INLINE void OwnCustomDestructor(
      void* PROTOBUF_NONNULL object,
      void (*PROTOBUF_NONNULL destruct)(void* PROTOBUF_NONNULL)) {
    impl_.AddCleanup(object, destruct);
  }

  template <typename T>
  class InternalHelper {
   private:
    // A SFINAE friendly trait that probes for `U` but always evalues to
    // `Arena*`.
    template <typename U>
    using EnableIfArena =
        std::enable_if_t<std::is_same_v<Arena*, U>, Arena*>;

    // Use go/ranked-overloads for dispatching.
    struct Rank0 {};
    struct Rank1 : Rank0 {};

    static void InternalSwap(T* PROTOBUF_NONNULL a, T* PROTOBUF_NONNULL b) {
      a->InternalSwap(b);
    }

    static Arena* PROTOBUF_NULLABLE GetArena(T* PROTOBUF_NONNULL p) {
      return GetArena(Rank1{}, p);
    }

    template <typename U>
    static auto GetArena(Rank1, U* PROTOBUF_NONNULL p)
        -> EnableIfArena<decltype(p->GetArena())> {
      return p->GetArena();
    }

    template <typename U>
    static Arena* PROTOBUF_NULLABLE GetArena(Rank0, U* PROTOBUF_NULLABLE) {
      return nullptr;
    }

    // If an object type T satisfies the appropriate protocol, it is deemed
    // "arena compatible" and handled more efficiently because this interface
    // (i) passes the arena pointer to the created object so that its
    // sub-objects and internal allocations can use the arena too, and (ii)
    // elides the object's destructor call when possible; e.g. protobuf
    // messages, RepeatedField, etc. Otherwise, the arena will invoke the
    // object's destructor when the arena is destroyed.
    //
    // To be "arena-compatible", a type T must satisfy the following:
    //
    // - The type T must have (at least) two constructors: a constructor
    //   callable with `args` (without `arena`), called when a T is allocated on
    //   the heap; and a constructor callable with `Arena* arena, Args&&...
    //   args`, called when a T is allocated on an arena. If the second
    //   constructor is called with a null arena pointer, it must be equivalent
    //   to invoking the first
    //   (`args`-only) constructor.
    //
    // - The type T must have a particular type trait: a nested type
    //   |InternalArenaConstructable_|. This is usually a typedef to |void|.
    //
    // - The type T *may* have the type trait |DestructorSkippable_|. If this
    //   type trait is present in the type, then its destructor will not be
    //   called if and only if it was passed a non-null arena pointer. If this
    //   type trait is not present on the type, then its destructor is always
    //   called when the containing arena is destroyed.
    //
    // The protocol is implemented by all protobuf message classes as well as
    // protobuf container types like RepeatedPtrField and Map. It is internal to
    // protobuf and is not guaranteed to be stable. Non-proto types should not
    // rely on this protocol.
    template <typename U>
    static char DestructorSkippable(
        const typename U::DestructorSkippable_* PROTOBUF_NULLABLE);
    template <typename U>
    static double DestructorSkippable(...);

    typedef std::integral_constant<
        bool, sizeof(DestructorSkippable<T>(static_cast<const T*>(nullptr))) ==
                      sizeof(char) ||
                  std::is_trivially_destructible_v<T>>
        is_destructor_skippable;

    template <typename U>
    static char ArenaConstructable(
        const typename U::InternalArenaConstructable_* PROTOBUF_NULLABLE);
    template <typename U>
    static double ArenaConstructable(...);

    typedef std::integral_constant<bool, sizeof(ArenaConstructable<T>(
                                             static_cast<const T*>(nullptr))) ==
                                             sizeof(char)>
        is_arena_constructable;

    template <typename... Args>
    static T* PROTOBUF_NONNULL Construct(void* PROTOBUF_NONNULL ptr,
                                         Args&&... args) {
      return new (ptr) T(static_cast<Args&&>(args)...);
    }

    static PROTOBUF_ALWAYS_INLINE T* PROTOBUF_NONNULL New() {
      return new T(nullptr);
    }

    friend class Arena;
    friend class TestUtil::ReflectionTester;
  };


  // Provides access to protected GetArena to generated messages.
  // For internal use only.
  template <typename T>
  static Arena* PROTOBUF_NULLABLE InternalGetArena(T* PROTOBUF_NONNULL p) {
    return InternalHelper<T>::GetArena(p);
  }

  // Helper typetraits that indicates support for arenas in a type T at compile
  // time. This is public only to allow construction of higher-level templated
  // utilities.
  //
  // is_arena_constructable<T>::value is true if the message type T has arena
  // support enabled, and false otherwise.
  //
  // is_destructor_skippable<T>::value is true if the message type T has told
  // the arena that it is safe to skip the destructor, and false otherwise.
  //
  // This is inside Arena because only Arena has the friend relationships
  // necessary to see the underlying generated code traits.
  template <typename T>
  struct is_arena_constructable : InternalHelper<T>::is_arena_constructable {};
  template <typename T>
  struct is_destructor_skippable : InternalHelper<T>::is_destructor_skippable {
  };

 private:
  internal::ThreadSafeArena impl_;

  enum class ConstructType { kUnknown, kDefault, kCopy, kMove };
  // Overload set to detect which kind of construction is going to happen for a
  // specific set of input arguments. This is used to dispatch to different
  // helper functions.
  template <typename T>
  static auto ProbeConstructType()
      -> std::integral_constant<ConstructType, ConstructType::kDefault>;
  template <typename T>
  static auto ProbeConstructType(const T&)
      -> std::integral_constant<ConstructType, ConstructType::kCopy>;
  template <typename T>
  static auto ProbeConstructType(T&)
      -> std::integral_constant<ConstructType, ConstructType::kCopy>;
  template <typename T>
  static auto ProbeConstructType(const T&&)
      -> std::integral_constant<ConstructType, ConstructType::kCopy>;
  template <typename T>
  static auto ProbeConstructType(T&&)
      -> std::integral_constant<ConstructType, ConstructType::kMove>;
  template <typename T, typename... U>
  static auto ProbeConstructType(U&&...)
      -> std::integral_constant<ConstructType, ConstructType::kUnknown>;

  template <typename T, typename... Args>
  static constexpr auto GetConstructType() {
    return std::is_base_of_v<MessageLite, T>
               ? decltype(ProbeConstructType<T>(std::declval<Args>()...))::value
               : ConstructType::kUnknown;
  }

  void ReturnArrayMemory(void* PROTOBUF_NONNULL p, size_t size) {
    impl_.ReturnArrayMemory(p, size);
  }

  template <typename T, typename... Args>
  PROTOBUF_NDEBUG_INLINE static T* PROTOBUF_NONNULL
  CreateArenaCompatible(Arena* PROTOBUF_NULLABLE arena, Args&&... args) {
    static_assert(is_arena_constructable<T>::value,
                  "Can only construct types that are ArenaConstructable");
    if (ABSL_PREDICT_FALSE(arena == nullptr)) {
      return new T(nullptr, static_cast<Args&&>(args)...);
    } else {
      return arena->DoCreateMessage<T>(static_cast<Args&&>(args)...);
    }
  }

  // This specialization for no arguments is necessary, because its behavior is
  // slightly different.  When the arena pointer is nullptr, it calls T()
  // instead of T(nullptr).
  template <typename T>
  PROTOBUF_NDEBUG_INLINE static T* PROTOBUF_NONNULL
  CreateArenaCompatible(Arena* PROTOBUF_NULLABLE arena) {
    static_assert(is_arena_constructable<T>::value,
                  "Can only construct types that are ArenaConstructable");
    if (ABSL_PREDICT_FALSE(arena == nullptr)) {
      // Generated arena constructor T(Arena*) is protected. Call via
      // InternalHelper.
      return InternalHelper<T>::New();
    } else {
      return arena->DoCreateMessage<T>();
    }
  }

  template <typename T, bool trivial = std::is_trivially_destructible_v<T>>
  PROTOBUF_NDEBUG_INLINE void* PROTOBUF_NONNULL AllocateInternal() {
    if (trivial) {
      return AllocateAligned(sizeof(T), alignof(T));
    } else {
      // We avoid instantiating arena_destruct_object<T> in the trivial case.
      constexpr auto dtor = &internal::cleanup::arena_destruct_object<
          std::conditional_t<trivial, std::string, T>>;
      return AllocateAlignedWithCleanup(sizeof(T), alignof(T), dtor);
    }
  }

  // DefaultConstruct/CopyConstruct:
  //
  // Functions with a generic signature to support taking the address in generic
  // contexts, like RepeatedPtrField, etc.
  // These are also used as a hook for `extern template` instantiations where
  // codegen can offload the instantiations to the respective .pb.cc files. This
  // has two benefits:
  //  - It reduces the library bloat as callers don't have to instantiate the
  //  function.
  //  - It allows the optimizer to see the constructors called to
  //  further optimize the instantiation.
  template <typename T>
  static void* PROTOBUF_NONNULL
  DefaultConstruct(Arena* PROTOBUF_NULLABLE arena);
  template <typename T>
  static void* PROTOBUF_NONNULL CopyConstruct(
      Arena* PROTOBUF_NULLABLE arena, const void* PROTOBUF_NONNULL from);

  template <typename T, typename... Args>
  PROTOBUF_NDEBUG_INLINE T* PROTOBUF_NONNULL DoCreateMessage(Args&&... args) {
    return InternalHelper<T>::Construct(
        AllocateInternal<T, is_destructor_skippable<T>::value>(), this,
        std::forward<Args>(args)...);
  }

  // CreateInArenaStorage is used to implement map field. Without it,
  // Map need to call generated message's protected arena constructor,
  // which needs to declare Map as friend of generated message.
  template <typename T, typename... Args>
  static void CreateInArenaStorage(T* PROTOBUF_NONNULL ptr,
                                   Arena* PROTOBUF_NULLABLE arena,
                                   Args&&... args) {
    if constexpr (is_arena_constructable<T>::value) {
      InternalHelper<T>::Construct(ptr, arena, std::forward<Args>(args)...);
    } else {
      new (ptr) T(std::forward<Args>(args)...);
    }

    if constexpr (!is_destructor_skippable<T>::value) {
      if (ABSL_PREDICT_TRUE(arena != nullptr)) {
        arena->OwnDestructor(ptr);
      }
    }
  }

  // Implementation for GetArena(). Only message objects with
  // InternalArenaConstructable_ tags can be associated with an arena, and such
  // objects must implement a GetArena() method.
  template <typename T>
  PROTOBUF_ALWAYS_INLINE static Arena* PROTOBUF_NULLABLE
  GetArenaInternal(T* PROTOBUF_NONNULL value) {
    return InternalHelper<T>::GetArena(value);
  }

  void* PROTOBUF_NONNULL AllocateAlignedForArray(size_t n, size_t align) {
    if (align <= internal::ArenaAlignDefault::align) {
      return AllocateForArray(internal::ArenaAlignDefault::Ceil(n));
    } else {
      // We are wasting space by over allocating align - 8 bytes. Compared
      // to a dedicated function that takes current alignment in consideration.
      // Such a scheme would only waste (align - 8)/2 bytes on average, but
      // requires a dedicated function in the outline arena allocation
      // functions. Possibly re-evaluate tradeoffs later.
      auto align_as = internal::ArenaAlignAs(align);
      return align_as.Ceil(AllocateForArray(align_as.Padded(n)));
    }
  }

  void* PROTOBUF_NONNULL Allocate(size_t n);
  void* PROTOBUF_NONNULL AllocateForArray(size_t n);
  void* PROTOBUF_NONNULL AllocateAlignedWithCleanup(
      size_t n, size_t align,
      void (*PROTOBUF_NONNULL destructor)(void* PROTOBUF_NONNULL));

  // Test only API.
  // It returns the objects that are in the cleanup list for the current
  // SerialArena. This API is meant for tests that want to see if something was
  // added or not to the cleanup list. Sometimes adding something to the cleanup
  // list has no visible side effect so peeking into the list is the only way to
  // test.
  std::vector<void*> PeekCleanupListForTesting();

  template <typename Type>
  friend class internal::GenericTypeHandler;
  friend class internal::InternalMetadata;  // For user_arena().
  friend class internal::LazyField;         // For DefaultConstruct.
  friend class internal::EpsCopyInputStream;  // For parser performance
  friend class internal::TcParser;            // For parser performance
  friend class MessageLite;
  template <typename Key, typename T>
  friend class Map;
  template <typename>
  friend class RepeatedField;                   // For ReturnArrayMemory
  friend class internal::RepeatedPtrFieldBase;  // For ReturnArrayMemory
  friend class internal::UntypedMapBase;        // For ReturnArrayMemory
  friend class internal::ExtensionSet;          // For ReturnArrayMemory

  friend struct internal::ArenaTestPeer;
};

// DefaultConstruct/CopyConstruct
//
// IMPORTANT: These have to be defined out of line and without an `inline`
// keyword to make sure the `extern template` suppresses instantiations.
template <typename T>
PROTOBUF_NOINLINE void* PROTOBUF_NONNULL
Arena::DefaultConstruct(Arena* PROTOBUF_NULLABLE arena) {
  static_assert(is_destructor_skippable<T>::value, "");
  void* mem = arena != nullptr ? arena->AllocateAligned(sizeof(T))
                               : ::operator new(sizeof(T));
  return new (mem) T(arena);
}

template <typename T>
PROTOBUF_NOINLINE void* PROTOBUF_NONNULL Arena::CopyConstruct(
    Arena* PROTOBUF_NULLABLE arena, const void* PROTOBUF_NONNULL from) {
  const auto* typed_from = static_cast<const T*>(from);
  // If the object is larger than half of a cache line, prefetch either the rest
  // of it or half of it, whichiver is smaller, starting at 1-cache-line offset.
  // This has shown the best benchmark results on average between several tested
  // configurations.
  if constexpr (sizeof(T) > ABSL_CACHELINE_SIZE / 2) {
    using internal::PrefetchOpts;
    static constexpr PrefetchOpts kPrefetchOpts = {
        /*num=*/{std::min(sizeof(T) / 2, sizeof(T) - ABSL_CACHELINE_SIZE / 2),
                 PrefetchOpts::kBytes},
        /*from=*/{1, PrefetchOpts::kLines},
        /*locality=*/PrefetchOpts::kHigh,
    };
    internal::Prefetch<kPrefetchOpts, T, T>(typed_from);
  }
  static_assert(is_destructor_skippable<T>::value, "");
  void* mem = arena != nullptr ? arena->AllocateAligned(sizeof(T))
                               : ::operator new(sizeof(T));
  return new (mem) T(arena, *typed_from);
}

template <>
inline void* PROTOBUF_NONNULL Arena::AllocateInternal<std::string, false>() {
  return impl_.AllocateFromStringBlock();
}

}  // namespace protobuf
}  // namespace google

#include "google/protobuf/port_undef.inc"

#endif  // GOOGLE_PROTOBUF_ARENA_H__<|MERGE_RESOLUTION|>--- conflicted
+++ resolved
@@ -264,11 +264,7 @@
   template <typename T>
   PROTOBUF_NDEBUG_INLINE static T* PROTOBUF_NONNULL
   CreateArray(Arena* PROTOBUF_NULLABLE arena, size_t num_elements) {
-<<<<<<< HEAD
-    static_assert(std::is_trivial_v<T>,
-=======
     static_assert(std::is_trivially_default_constructible<T>::value,
->>>>>>> 2f270c49
                   "CreateArray requires a trivially constructible type");
     static_assert(std::is_trivially_destructible_v<T>,
                   "CreateArray requires a trivially destructible type");
