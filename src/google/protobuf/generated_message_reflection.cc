--- conflicted
+++ resolved
@@ -3227,7 +3227,6 @@
   return (v + alignof(T) - 1) & ~(alignof(T) - 1);
 }
 
-<<<<<<< HEAD
 const internal::TcParseTableBase* Reflection::CreateTcParseTableReflectionOnly()
     const {
   // ParseLoop can't parse message set wire format.
@@ -3255,23 +3254,6 @@
   ABSL_DCHECK_EQ(static_cast<void*>(&full_table->header),
                  static_cast<void*>(full_table));
   return &full_table->header;
-=======
-static internal::TailCallParseFunc GetFastParseFunction(
-    internal::TcParseFunction func) {
-#define PROTOBUF_TC_PARSE_FUNCTION_X(value) internal::TcParser::value,
-  static constexpr internal::TailCallParseFunc kFuncs[] = {
-      {}, PROTOBUF_TC_PARSE_FUNCTION_LIST};
-#undef PROTOBUF_TC_PARSE_FUNCTION_X
-  const int index = static_cast<int>(func);
-  if (index < 0 || index >= std::end(kFuncs) - std::begin(kFuncs) ||
-      kFuncs[index] == nullptr) {
-    ABSL_DLOG(FATAL) << "Failed to find function: " << static_cast<int>(func);
-    // Let's not crash in opt, just in case.
-    // MiniParse is always a valid parser.
-    return &internal::TcParser::MiniParse;
-  }
-  return kFuncs[index];
->>>>>>> c320e112
 }
 
 void Reflection::PopulateTcParseFastEntries(
