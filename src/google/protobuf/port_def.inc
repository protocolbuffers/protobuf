--- conflicted
+++ resolved
@@ -594,9 +594,6 @@
 #define PROTOBUF_ASSUME(pred) GOOGLE_DCHECK(pred)
 #endif
 
-<<<<<<< HEAD
-#define PROTOBUF_FINAL final
-=======
 // Specify memory alignment for structs, classes, etc.
 // Use like:
 //   class PROTOBUF_ALIGNAS(16) MyClass { ... }
@@ -625,4 +622,5 @@
 #else
 #define PROTOBUF_ALIGNAS(byte_alignment) alignas(byte_alignment)
 #endif
->>>>>>> dec49394
+
+#define PROTOBUF_FINAL final