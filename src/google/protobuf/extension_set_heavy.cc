// Protocol Buffers - Google's data interchange format
// Copyright 2008 Google Inc.  All rights reserved.
// https://developers.google.com/protocol-buffers/
//
// Redistribution and use in source and binary forms, with or without
// modification, are permitted provided that the following conditions are
// met:
//
//     * Redistributions of source code must retain the above copyright
// notice, this list of conditions and the following disclaimer.
//     * Redistributions in binary form must reproduce the above
// copyright notice, this list of conditions and the following disclaimer
// in the documentation and/or other materials provided with the
// distribution.
//     * Neither the name of Google Inc. nor the names of its
// contributors may be used to endorse or promote products derived from
// this software without specific prior written permission.
//
// THIS SOFTWARE IS PROVIDED BY THE COPYRIGHT HOLDERS AND CONTRIBUTORS
// "AS IS" AND ANY EXPRESS OR IMPLIED WARRANTIES, INCLUDING, BUT NOT
// LIMITED TO, THE IMPLIED WARRANTIES OF MERCHANTABILITY AND FITNESS FOR
// A PARTICULAR PURPOSE ARE DISCLAIMED. IN NO EVENT SHALL THE COPYRIGHT
// OWNER OR CONTRIBUTORS BE LIABLE FOR ANY DIRECT, INDIRECT, INCIDENTAL,
// SPECIAL, EXEMPLARY, OR CONSEQUENTIAL DAMAGES (INCLUDING, BUT NOT
// LIMITED TO, PROCUREMENT OF SUBSTITUTE GOODS OR SERVICES; LOSS OF USE,
// DATA, OR PROFITS; OR BUSINESS INTERRUPTION) HOWEVER CAUSED AND ON ANY
// THEORY OF LIABILITY, WHETHER IN CONTRACT, STRICT LIABILITY, OR TORT
// (INCLUDING NEGLIGENCE OR OTHERWISE) ARISING IN ANY WAY OUT OF THE USE
// OF THIS SOFTWARE, EVEN IF ADVISED OF THE POSSIBILITY OF SUCH DAMAGE.

// Author: kenton@google.com (Kenton Varda)
//  Based on original Protocol Buffers design by
//  Sanjay Ghemawat, Jeff Dean, and others.
//
// Contains methods defined in extension_set.h which cannot be part of the
// lite library because they use descriptors or reflection.

#include <google/protobuf/stubs/casts.h>
#include <google/protobuf/io/coded_stream.h>
#include <google/protobuf/arena.h>
#include <google/protobuf/descriptor.h>
#include <google/protobuf/descriptor.pb.h>
#include <google/protobuf/extension_set.h>
#include <google/protobuf/extension_set_inl.h>
#include <google/protobuf/message.h>
#include <google/protobuf/message_lite.h>
#include <google/protobuf/parse_context.h>
#include <google/protobuf/repeated_field.h>
#include <google/protobuf/unknown_field_set.h>
#include <google/protobuf/wire_format.h>
#include <google/protobuf/wire_format_lite.h>


// Must be included last.
#include <google/protobuf/port_def.inc>

namespace google {
namespace protobuf {
namespace internal {

// Implementation of ExtensionFinder which finds extensions in a given
// DescriptorPool, using the given MessageFactory to construct sub-objects.
// This class is implemented in extension_set_heavy.cc.
class DescriptorPoolExtensionFinder : public ExtensionFinder {
 public:
  DescriptorPoolExtensionFinder(const DescriptorPool* pool,
                                MessageFactory* factory,
                                const Descriptor* containing_type)
      : pool_(pool), factory_(factory), containing_type_(containing_type) {}
  ~DescriptorPoolExtensionFinder() override {}

  bool Find(int number, ExtensionInfo* output) override;

 private:
  const DescriptorPool* pool_;
  MessageFactory* factory_;
  const Descriptor* containing_type_;
};

void ExtensionSet::AppendToList(
    const Descriptor* containing_type, const DescriptorPool* pool,
    std::vector<const FieldDescriptor*>* output) const {
  ForEach([containing_type, pool, &output](int number, const Extension& ext) {
    bool has = false;
    if (ext.is_repeated) {
      has = ext.GetSize() > 0;
    } else {
      has = !ext.is_cleared;
    }

    if (has) {
      // TODO(kenton): Looking up each field by number is somewhat unfortunate.
      //   Is there a better way?  The problem is that descriptors are lazily-
      //   initialized, so they might not even be constructed until
      //   AppendToList() is called.

      if (ext.descriptor == nullptr) {
        output->push_back(pool->FindExtensionByNumber(containing_type, number));
      } else {
        output->push_back(ext.descriptor);
      }
    }
  });
}

inline FieldDescriptor::Type real_type(FieldType type) {
  GOOGLE_DCHECK(type > 0 && type <= FieldDescriptor::MAX_TYPE);
  return static_cast<FieldDescriptor::Type>(type);
}

inline FieldDescriptor::CppType cpp_type(FieldType type) {
  return FieldDescriptor::TypeToCppType(
      static_cast<FieldDescriptor::Type>(type));
}

inline WireFormatLite::FieldType field_type(FieldType type) {
  GOOGLE_DCHECK(type > 0 && type <= WireFormatLite::MAX_FIELD_TYPE);
  return static_cast<WireFormatLite::FieldType>(type);
}

#define GOOGLE_DCHECK_TYPE(EXTENSION, LABEL, CPPTYPE)                         \
  GOOGLE_DCHECK_EQ((EXTENSION).is_repeated ? FieldDescriptor::LABEL_REPEATED  \
                                    : FieldDescriptor::LABEL_OPTIONAL, \
            FieldDescriptor::LABEL_##LABEL);                           \
  GOOGLE_DCHECK_EQ(cpp_type((EXTENSION).type), FieldDescriptor::CPPTYPE_##CPPTYPE)

const MessageLite& ExtensionSet::GetMessage(int number,
                                            const Descriptor* message_type,
                                            MessageFactory* factory) const {
  const Extension* extension = FindOrNull(number);
  if (extension == nullptr || extension->is_cleared) {
    // Not present.  Return the default value.
    return *factory->GetPrototype(message_type);
  } else {
    GOOGLE_DCHECK_TYPE(*extension, OPTIONAL, MESSAGE);
    if (extension->is_lazy) {
      return extension->lazymessage_value->GetMessage(
          *factory->GetPrototype(message_type), arena_);
    } else {
      return *extension->message_value;
    }
  }
}

MessageLite* ExtensionSet::MutableMessage(const FieldDescriptor* descriptor,
                                          MessageFactory* factory) {
  Extension* extension;
  if (MaybeNewExtension(descriptor->number(), descriptor, &extension)) {
    extension->type = descriptor->type();
    GOOGLE_DCHECK_EQ(cpp_type(extension->type), FieldDescriptor::CPPTYPE_MESSAGE);
    extension->is_repeated = false;
    extension->is_packed = false;
    const MessageLite* prototype =
        factory->GetPrototype(descriptor->message_type());
    extension->is_lazy = false;
    extension->message_value = prototype->New(arena_);
    extension->is_cleared = false;
    return extension->message_value;
  } else {
    GOOGLE_DCHECK_TYPE(*extension, OPTIONAL, MESSAGE);
    extension->is_cleared = false;
    if (extension->is_lazy) {
      return extension->lazymessage_value->MutableMessage(
          *factory->GetPrototype(descriptor->message_type()), arena_);
    } else {
      return extension->message_value;
    }
  }
}

MessageLite* ExtensionSet::ReleaseMessage(const FieldDescriptor* descriptor,
                                          MessageFactory* factory) {
  Extension* extension = FindOrNull(descriptor->number());
  if (extension == nullptr) {
    // Not present.  Return nullptr.
    return nullptr;
  } else {
    GOOGLE_DCHECK_TYPE(*extension, OPTIONAL, MESSAGE);
    MessageLite* ret = nullptr;
    if (extension->is_lazy) {
      ret = extension->lazymessage_value->ReleaseMessage(
          *factory->GetPrototype(descriptor->message_type()), arena_);
      if (arena_ == nullptr) {
        delete extension->lazymessage_value;
      }
    } else {
      if (arena_ != nullptr) {
        ret = extension->message_value->New();
        ret->CheckTypeAndMergeFrom(*extension->message_value);
      } else {
        ret = extension->message_value;
      }
    }
    Erase(descriptor->number());
    return ret;
  }
}

MessageLite* ExtensionSet::UnsafeArenaReleaseMessage(
    const FieldDescriptor* descriptor, MessageFactory* factory) {
  Extension* extension = FindOrNull(descriptor->number());
  if (extension == nullptr) {
    // Not present.  Return nullptr.
    return nullptr;
  } else {
    GOOGLE_DCHECK_TYPE(*extension, OPTIONAL, MESSAGE);
    MessageLite* ret = nullptr;
    if (extension->is_lazy) {
      ret = extension->lazymessage_value->UnsafeArenaReleaseMessage(
          *factory->GetPrototype(descriptor->message_type()), arena_);
      if (arena_ == nullptr) {
        delete extension->lazymessage_value;
      }
    } else {
      ret = extension->message_value;
    }
    Erase(descriptor->number());
    return ret;
  }
}

ExtensionSet::Extension* ExtensionSet::MaybeNewRepeatedExtension(
    const FieldDescriptor* descriptor) {
  Extension* extension;
  if (MaybeNewExtension(descriptor->number(), descriptor, &extension)) {
    extension->type = descriptor->type();
    GOOGLE_DCHECK_EQ(cpp_type(extension->type), FieldDescriptor::CPPTYPE_MESSAGE);
    extension->is_repeated = true;
    extension->repeated_message_value =
        Arena::CreateMessage<RepeatedPtrField<MessageLite> >(arena_);
  } else {
    GOOGLE_DCHECK_TYPE(*extension, REPEATED, MESSAGE);
  }
  return extension;
}

MessageLite* ExtensionSet::AddMessage(const FieldDescriptor* descriptor,
                                      MessageFactory* factory) {
  Extension* extension = MaybeNewRepeatedExtension(descriptor);

  // RepeatedPtrField<Message> does not know how to Add() since it cannot
  // allocate an abstract object, so we have to be tricky.
  MessageLite* result =
      reinterpret_cast<internal::RepeatedPtrFieldBase*>(
          extension->repeated_message_value)
          ->AddFromCleared<GenericTypeHandler<MessageLite> >();
  if (result == nullptr) {
    const MessageLite* prototype;
    if (extension->repeated_message_value->empty()) {
      prototype = factory->GetPrototype(descriptor->message_type());
      GOOGLE_CHECK(prototype != nullptr);
    } else {
      prototype = &extension->repeated_message_value->Get(0);
    }
    result = prototype->New(arena_);
    extension->repeated_message_value->AddAllocated(result);
  }
  return result;
}

void ExtensionSet::AddAllocatedMessage(const FieldDescriptor* descriptor,
                                       MessageLite* new_entry) {
  Extension* extension = MaybeNewRepeatedExtension(descriptor);

  extension->repeated_message_value->AddAllocated(new_entry);
}

void ExtensionSet::UnsafeArenaAddAllocatedMessage(
    const FieldDescriptor* descriptor, MessageLite* new_entry) {
  Extension* extension = MaybeNewRepeatedExtension(descriptor);

  extension->repeated_message_value->UnsafeArenaAddAllocated(new_entry);
}

static bool ValidateEnumUsingDescriptor(const void* arg, int number) {
  return reinterpret_cast<const EnumDescriptor*>(arg)->FindValueByNumber(
             number) != nullptr;
}

bool DescriptorPoolExtensionFinder::Find(int number, ExtensionInfo* output) {
  const FieldDescriptor* extension =
      pool_->FindExtensionByNumber(containing_type_, number);
  if (extension == nullptr) {
    return false;
  } else {
    output->type = extension->type();
    output->is_repeated = extension->is_repeated();
    output->is_packed = extension->options().packed();
    output->descriptor = extension;
    if (extension->cpp_type() == FieldDescriptor::CPPTYPE_MESSAGE) {
      output->message_info.prototype =
          factory_->GetPrototype(extension->message_type());
      GOOGLE_CHECK(output->message_info.prototype != nullptr)
          << "Extension factory's GetPrototype() returned nullptr; extension: "
          << extension->full_name();
    } else if (extension->cpp_type() == FieldDescriptor::CPPTYPE_ENUM) {
      output->enum_validity_check.func = ValidateEnumUsingDescriptor;
      output->enum_validity_check.arg = extension->enum_type();
    }

    return true;
  }
}


bool ExtensionSet::FindExtension(int wire_type, uint32_t field,
                                 const Message* containing_type,
                                 const internal::ParseContext* ctx,
                                 ExtensionInfo* extension,
                                 bool* was_packed_on_wire) {
  if (ctx->data().pool == nullptr) {
    GeneratedExtensionFinder finder(containing_type);
    if (!FindExtensionInfoFromFieldNumber(wire_type, field, &finder, extension,
                                          was_packed_on_wire)) {
      return false;
    }
  } else {
    DescriptorPoolExtensionFinder finder(ctx->data().pool, ctx->data().factory,
                                         containing_type->GetDescriptor());
    if (!FindExtensionInfoFromFieldNumber(wire_type, field, &finder, extension,
                                          was_packed_on_wire)) {
      return false;
    }
  }
  return true;
}

const char* ExtensionSet::ParseField(uint64_t tag, const char* ptr,
                                     const Message* containing_type,
                                     internal::InternalMetadata* metadata,
                                     internal::ParseContext* ctx) {
  int number = tag >> 3;
  bool was_packed_on_wire;
  ExtensionInfo extension;
  if (!FindExtension(tag & 7, number, containing_type, ctx, &extension,
                     &was_packed_on_wire)) {
    return UnknownFieldParse(
        tag, metadata->mutable_unknown_fields<UnknownFieldSet>(), ptr, ctx);
  }
  return ParseFieldWithExtensionInfo<UnknownFieldSet>(
      number, was_packed_on_wire, extension, metadata, ptr, ctx);
}

const char* ExtensionSet::ParseFieldMaybeLazily(
    uint64_t tag, const char* ptr, const Message* containing_type,
    internal::InternalMetadata* metadata, internal::ParseContext* ctx) {
  return ParseField(tag, ptr, containing_type, metadata, ctx);
}

const char* ExtensionSet::ParseMessageSetItem(
    const char* ptr, const Message* containing_type,
    internal::InternalMetadata* metadata, internal::ParseContext* ctx) {
  return ParseMessageSetItemTmpl<Message, UnknownFieldSet>(ptr, containing_type,
                                                           metadata, ctx);
}

int ExtensionSet::SpaceUsedExcludingSelf() const {
  return internal::FromIntSize(SpaceUsedExcludingSelfLong());
}

size_t ExtensionSet::SpaceUsedExcludingSelfLong() const {
<<<<<<< HEAD
  size_t total_size = (is_large() ? map_.large->size() : flat_capacity_) * sizeof(KeyValue);
=======
  size_t total_size =
      (is_large() ? map_.large->size() : flat_capacity_) * sizeof(KeyValue);
>>>>>>> 12bb3a51
  ForEach([&total_size](int /* number */, const Extension& ext) {
    total_size += ext.SpaceUsedExcludingSelfLong();
  });
  return total_size;
}

inline size_t ExtensionSet::RepeatedMessage_SpaceUsedExcludingSelfLong(
    RepeatedPtrFieldBase* field) {
  return field->SpaceUsedExcludingSelfLong<GenericTypeHandler<Message> >();
}

size_t ExtensionSet::Extension::SpaceUsedExcludingSelfLong() const {
  size_t total_size = 0;
  if (is_repeated) {
    switch (cpp_type(type)) {
#define HANDLE_TYPE(UPPERCASE, LOWERCASE)                                     \
  case FieldDescriptor::CPPTYPE_##UPPERCASE:                                  \
    total_size += sizeof(*repeated_##LOWERCASE##_value) +                     \
                  repeated_##LOWERCASE##_value->SpaceUsedExcludingSelfLong(); \
    break

      HANDLE_TYPE(INT32, int32_t);
      HANDLE_TYPE(INT64, int64_t);
      HANDLE_TYPE(UINT32, uint32_t);
      HANDLE_TYPE(UINT64, uint64_t);
      HANDLE_TYPE(FLOAT, float);
      HANDLE_TYPE(DOUBLE, double);
      HANDLE_TYPE(BOOL, bool);
      HANDLE_TYPE(ENUM, enum);
      HANDLE_TYPE(STRING, string);
#undef HANDLE_TYPE

      case FieldDescriptor::CPPTYPE_MESSAGE:
        // repeated_message_value is actually a RepeatedPtrField<MessageLite>,
        // but MessageLite has no SpaceUsedLong(), so we must directly call
        // RepeatedPtrFieldBase::SpaceUsedExcludingSelfLong() with a different
        // type handler.
        total_size += sizeof(*repeated_message_value) +
                      RepeatedMessage_SpaceUsedExcludingSelfLong(
                          reinterpret_cast<internal::RepeatedPtrFieldBase*>(
                              repeated_message_value));
        break;
    }
  } else {
    switch (cpp_type(type)) {
      case FieldDescriptor::CPPTYPE_STRING:
        total_size += sizeof(*string_value) +
                      StringSpaceUsedExcludingSelfLong(*string_value);
        break;
      case FieldDescriptor::CPPTYPE_MESSAGE:
        if (is_lazy) {
          total_size += lazymessage_value->SpaceUsedLong();
        } else {
          total_size += down_cast<Message*>(message_value)->SpaceUsedLong();
        }
        break;
      default:
        // No extra storage costs for primitive types.
        break;
    }
  }
  return total_size;
}

uint8_t* ExtensionSet::SerializeMessageSetWithCachedSizesToArray(
    const MessageLite* extendee, uint8_t* target) const {
  io::EpsCopyOutputStream stream(
      target, MessageSetByteSize(),
      io::CodedOutputStream::IsDefaultSerializationDeterministic());
  return InternalSerializeMessageSetWithCachedSizesToArray(extendee, target,
                                                           &stream);
}

}  // namespace internal
}  // namespace protobuf
}  // namespace google

#include <google/protobuf/port_undef.inc><|MERGE_RESOLUTION|>--- conflicted
+++ resolved
@@ -359,12 +359,8 @@
 }
 
 size_t ExtensionSet::SpaceUsedExcludingSelfLong() const {
-<<<<<<< HEAD
-  size_t total_size = (is_large() ? map_.large->size() : flat_capacity_) * sizeof(KeyValue);
-=======
   size_t total_size =
       (is_large() ? map_.large->size() : flat_capacity_) * sizeof(KeyValue);
->>>>>>> 12bb3a51
   ForEach([&total_size](int /* number */, const Extension& ext) {
     total_size += ext.SpaceUsedExcludingSelfLong();
   });
