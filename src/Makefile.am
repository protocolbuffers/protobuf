## Process this file with automake to produce Makefile.in

if HAVE_ZLIB
GZCHECKPROGRAMS = zcgzip zcgunzip
GZHEADERS = google/protobuf/io/gzip_stream.h
GZTESTS = google/protobuf/io/gzip_stream_unittest.sh
ZLIB_DEF = -DHAVE_ZLIB=1
else
GZCHECKPROGRAMS =
GZHEADERS =
GZTESTS =
ZLIB_DEF =
endif

<<<<<<< HEAD
PROTOBUF_VERSION = 25:0:0
=======
if HAVE_PTHREAD
PTHREAD_DEF = -DHAVE_PTHREAD=1
else
PTHREAD_DEF =
endif

PROTOBUF_VERSION = 28:3:0
>>>>>>> 39013ab2

if GCC
# Turn on all warnings except for sign comparison (we ignore sign comparison
# in Google so our code base have tons of such warnings).
NO_OPT_CXXFLAGS = $(ZLIB_DEF) -Wall -Wno-sign-compare
else
NO_OPT_CXXFLAGS = $(ZLIB_DEF)
endif

AM_CXXFLAGS = $(NO_OPT_CXXFLAGS) $(PROTOBUF_OPT_FLAG)

<<<<<<< HEAD
=======
AM_LDFLAGS = $(PTHREAD_CFLAGS) ${LIBLOG_LIBS}

>>>>>>> 39013ab2
# If I say "dist_include_DATA", automake complains that $(includedir) is not
# a "legitimate" directory for DATA.  Screw you, automake.
protodir = $(includedir)

# If you are adding new files here, also remember to change the build files for
# all other languages, //protoc-artifacts/build-zip.sh and run
# //update_file_list.sh for bazel.
nobase_dist_proto_DATA =                \
  google/protobuf/any.proto             \
  google/protobuf/api.proto             \
  google/protobuf/compiler/plugin.proto \
  google/protobuf/descriptor.proto      \
  google/protobuf/duration.proto        \
  google/protobuf/empty.proto           \
  google/protobuf/field_mask.proto      \
  google/protobuf/source_context.proto  \
  google/protobuf/struct.proto          \
  google/protobuf/timestamp.proto       \
  google/protobuf/type.proto            \
  google/protobuf/wrappers.proto

# Not sure why these don't get cleaned automatically.
clean-local:
	rm -f *.loT

CLEANFILES = $(protoc_outputs) unittest_proto_middleman \
             testzip.jar testzip.list testzip.proto testzip.zip \
             no_warning_test.cc

MAINTAINERCLEANFILES =   \
  Makefile.in

nobase_include_HEADERS =                                         \
  google/protobuf/any.h                                          \
  google/protobuf/any.pb.h                                       \
  google/protobuf/api.pb.h                                       \
  google/protobuf/arena.h                                        \
  google/protobuf/arena_impl.h                                   \
  google/protobuf/arenastring.h                                  \
  google/protobuf/compiler/code_generator.h                      \
  google/protobuf/compiler/command_line_interface.h              \
  google/protobuf/compiler/cpp/cpp_file.h                        \
  google/protobuf/compiler/cpp/cpp_generator.h                   \
  google/protobuf/compiler/cpp/cpp_helpers.h                     \
  google/protobuf/compiler/cpp/cpp_names.h                       \
  google/protobuf/compiler/csharp/csharp_doc_comment.h           \
  google/protobuf/compiler/csharp/csharp_generator.h             \
  google/protobuf/compiler/csharp/csharp_names.h                 \
  google/protobuf/compiler/csharp/csharp_options.h               \
  google/protobuf/compiler/importer.h                            \
  google/protobuf/compiler/java/java_generator.h                 \
  google/protobuf/compiler/java/java_kotlin_generator.h          \
  google/protobuf/compiler/java/java_names.h                     \
  google/protobuf/compiler/js/js_generator.h                     \
  google/protobuf/compiler/objectivec/objectivec_generator.h     \
  google/protobuf/compiler/objectivec/objectivec_helpers.h       \
  google/protobuf/compiler/parser.h                              \
  google/protobuf/compiler/php/php_generator.h                   \
  google/protobuf/compiler/plugin.h                              \
  google/protobuf/compiler/plugin.pb.h                           \
  google/protobuf/compiler/python/python_generator.h             \
  google/protobuf/compiler/ruby/ruby_generator.h                 \
  google/protobuf/descriptor.h                                   \
  google/protobuf/descriptor.pb.h                                \
  google/protobuf/descriptor_database.h                          \
  google/protobuf/duration.pb.h                                  \
  google/protobuf/dynamic_message.h                              \
  google/protobuf/empty.pb.h                                     \
  google/protobuf/explicitly_constructed.h                       \
  google/protobuf/extension_set.h                                \
  google/protobuf/extension_set_inl.h                            \
  google/protobuf/field_access_listener.h                        \
  google/protobuf/field_mask.pb.h                                \
  google/protobuf/generated_enum_reflection.h                    \
  google/protobuf/generated_enum_util.h                          \
  google/protobuf/generated_message_bases.h                      \
  google/protobuf/generated_message_reflection.h                 \
  google/protobuf/generated_message_table_driven.h               \
  google/protobuf/generated_message_table_driven_lite.h          \
  google/protobuf/generated_message_tctable_decl.h               \
  google/protobuf/generated_message_tctable_impl.h               \
  google/protobuf/generated_message_tctable_impl.inc             \
  google/protobuf/generated_message_util.h                       \
  google/protobuf/has_bits.h                                     \
  google/protobuf/implicit_weak_message.h                        \
  google/protobuf/inlined_string_field.h                         \
  google/protobuf/io/coded_stream.h                              \
  $(GZHEADERS)                                                   \
  google/protobuf/io/io_win32.h                                  \
  google/protobuf/io/printer.h                                   \
  google/protobuf/io/strtod.h                                    \
  google/protobuf/io/tokenizer.h                                 \
  google/protobuf/io/zero_copy_stream.h                          \
  google/protobuf/io/zero_copy_stream_impl.h                     \
  google/protobuf/io/zero_copy_stream_impl_lite.h                \
  google/protobuf/map.h                                          \
  google/protobuf/map_entry.h                                    \
  google/protobuf/map_entry_lite.h                               \
  google/protobuf/map_field.h                                    \
  google/protobuf/map_field_inl.h                                \
  google/protobuf/map_field_lite.h                               \
  google/protobuf/map_type_handler.h                             \
  google/protobuf/message.h                                      \
  google/protobuf/message_lite.h                                 \
  google/protobuf/metadata.h                                     \
  google/protobuf/metadata_lite.h                                \
  google/protobuf/parse_context.h                                \
  google/protobuf/port.h                                         \
  google/protobuf/port_def.inc                                   \
  google/protobuf/port_undef.inc                                 \
  google/protobuf/reflection.h                                   \
  google/protobuf/reflection_ops.h                               \
  google/protobuf/repeated_field.h                               \
  google/protobuf/repeated_ptr_field.h                           \
  google/protobuf/service.h                                      \
  google/protobuf/source_context.pb.h                            \
  google/protobuf/struct.pb.h                                    \
  google/protobuf/stubs/bytestream.h                             \
  google/protobuf/stubs/callback.h                               \
  google/protobuf/stubs/casts.h                                  \
  google/protobuf/stubs/common.h                                 \
  google/protobuf/stubs/hash.h                                   \
  google/protobuf/stubs/logging.h                                \
  google/protobuf/stubs/macros.h                                 \
  google/protobuf/stubs/map_util.h                               \
  google/protobuf/stubs/mutex.h                                  \
  google/protobuf/stubs/once.h                                   \
  google/protobuf/stubs/platform_macros.h                        \
  google/protobuf/stubs/port.h                                   \
  google/protobuf/stubs/status.h                                 \
  google/protobuf/stubs/stl_util.h                               \
  google/protobuf/stubs/stringpiece.h                            \
  google/protobuf/stubs/strutil.h                                \
  google/protobuf/stubs/template_util.h                          \
  google/protobuf/text_format.h                                  \
  google/protobuf/timestamp.pb.h                                 \
  google/protobuf/type.pb.h                                      \
  google/protobuf/unknown_field_set.h                            \
  google/protobuf/util/delimited_message_util.h                  \
  google/protobuf/util/field_comparator.h                        \
  google/protobuf/util/field_mask_util.h                         \
  google/protobuf/util/json_util.h                               \
  google/protobuf/util/message_differencer.h                     \
  google/protobuf/util/time_util.h                               \
  google/protobuf/util/type_resolver.h                           \
  google/protobuf/util/type_resolver_util.h                      \
  google/protobuf/wire_format.h                                  \
  google/protobuf/wire_format_lite.h                             \
  google/protobuf/wrappers.pb.h

lib_LTLIBRARIES = libprotobuf-lite.la libprotobuf.la libprotoc.la

libprotobuf_lite_la_LIBADD = $(LIBATOMIC_LIBS)
libprotobuf_lite_la_LDFLAGS = -version-info $(PROTOBUF_VERSION) -export-dynamic -no-undefined
if HAVE_LD_VERSION_SCRIPT
libprotobuf_lite_la_LDFLAGS += -Wl,--version-script=$(srcdir)/libprotobuf-lite.map
EXTRA_libprotobuf_lite_la_DEPENDENCIES = libprotobuf-lite.map
endif
libprotobuf_lite_la_SOURCES =                                  \
  google/protobuf/any_lite.cc                                  \
  google/protobuf/arena.cc                                     \
  google/protobuf/arenastring.cc                               \
  google/protobuf/extension_set.cc                             \
  google/protobuf/generated_enum_util.cc                       \
  google/protobuf/generated_message_table_driven_lite.cc       \
  google/protobuf/generated_message_tctable_lite.cc            \
  google/protobuf/generated_message_util.cc                    \
  google/protobuf/implicit_weak_message.cc                     \
  google/protobuf/inlined_string_field.cc                      \
  google/protobuf/io/coded_stream.cc                           \
  google/protobuf/io/io_win32.cc                               \
  google/protobuf/io/strtod.cc                                 \
  google/protobuf/io/zero_copy_stream.cc                       \
  google/protobuf/io/zero_copy_stream_impl.cc                  \
  google/protobuf/io/zero_copy_stream_impl_lite.cc             \
  google/protobuf/map.cc                                       \
  google/protobuf/message_lite.cc                              \
  google/protobuf/parse_context.cc                             \
  google/protobuf/repeated_field.cc                            \
  google/protobuf/repeated_ptr_field.cc                        \
  google/protobuf/string_member_robber.h                       \
  google/protobuf/stubs/bytestream.cc                          \
  google/protobuf/stubs/common.cc                              \
  google/protobuf/stubs/int128.cc                              \
  google/protobuf/stubs/int128.h                               \
  google/protobuf/stubs/mathutil.h                             \
  google/protobuf/stubs/status.cc                              \
  google/protobuf/stubs/status_macros.h                        \
  google/protobuf/stubs/statusor.cc                            \
  google/protobuf/stubs/statusor.h                             \
  google/protobuf/stubs/stringpiece.cc                         \
  google/protobuf/stubs/stringprintf.cc                        \
  google/protobuf/stubs/stringprintf.h                         \
  google/protobuf/stubs/structurally_valid.cc                  \
  google/protobuf/stubs/strutil.cc                             \
  google/protobuf/stubs/time.cc                                \
  google/protobuf/stubs/time.h                                 \
  google/protobuf/wire_format_lite.cc

libprotobuf_la_LIBADD = $(LIBATOMIC_LIBS)
libprotobuf_la_LDFLAGS = -version-info $(PROTOBUF_VERSION) -export-dynamic -no-undefined
if HAVE_LD_VERSION_SCRIPT
libprotobuf_la_LDFLAGS += -Wl,--version-script=$(srcdir)/libprotobuf.map
EXTRA_libprotobuf_la_DEPENDENCIES = libprotobuf.map
endif
libprotobuf_la_SOURCES =                                       \
  $(libprotobuf_lite_la_SOURCES)                               \
  google/protobuf/any.cc                                       \
  google/protobuf/any.pb.cc                                    \
  google/protobuf/api.pb.cc                                    \
  google/protobuf/compiler/importer.cc                         \
  google/protobuf/compiler/parser.cc                           \
  google/protobuf/descriptor.cc                                \
  google/protobuf/descriptor.pb.cc                             \
  google/protobuf/descriptor_database.cc                       \
  google/protobuf/duration.pb.cc                               \
  google/protobuf/dynamic_message.cc                           \
  google/protobuf/empty.pb.cc                                  \
  google/protobuf/extension_set_heavy.cc                       \
  google/protobuf/field_mask.pb.cc                             \
  google/protobuf/generated_message_bases.cc                   \
  google/protobuf/generated_message_reflection.cc              \
  google/protobuf/generated_message_table_driven.cc            \
  google/protobuf/generated_message_tctable_full.cc            \
  google/protobuf/io/gzip_stream.cc                            \
  google/protobuf/io/printer.cc                                \
  google/protobuf/io/tokenizer.cc                              \
  google/protobuf/map_field.cc                                 \
  google/protobuf/message.cc                                   \
  google/protobuf/reflection_internal.h                        \
  google/protobuf/reflection_ops.cc                            \
  google/protobuf/service.cc                                   \
  google/protobuf/source_context.pb.cc                         \
  google/protobuf/struct.pb.cc                                 \
  google/protobuf/stubs/substitute.cc                          \
  google/protobuf/stubs/substitute.h                           \
  google/protobuf/text_format.cc                               \
  google/protobuf/timestamp.pb.cc                              \
  google/protobuf/type.pb.cc                                   \
  google/protobuf/unknown_field_set.cc                         \
  google/protobuf/util/delimited_message_util.cc               \
  google/protobuf/util/field_comparator.cc                     \
  google/protobuf/util/field_mask_util.cc                      \
  google/protobuf/util/internal/constants.h                    \
  google/protobuf/util/internal/datapiece.cc                   \
  google/protobuf/util/internal/datapiece.h                    \
  google/protobuf/util/internal/default_value_objectwriter.cc  \
  google/protobuf/util/internal/default_value_objectwriter.h   \
  google/protobuf/util/internal/error_listener.cc              \
  google/protobuf/util/internal/error_listener.h               \
  google/protobuf/util/internal/expecting_objectwriter.h       \
  google/protobuf/util/internal/field_mask_utility.cc          \
  google/protobuf/util/internal/field_mask_utility.h           \
  google/protobuf/util/internal/json_escaping.cc               \
  google/protobuf/util/internal/json_escaping.h                \
  google/protobuf/util/internal/json_objectwriter.cc           \
  google/protobuf/util/internal/json_objectwriter.h            \
  google/protobuf/util/internal/json_stream_parser.cc          \
  google/protobuf/util/internal/json_stream_parser.h           \
  google/protobuf/util/internal/location_tracker.h             \
  google/protobuf/util/internal/mock_error_listener.h          \
  google/protobuf/util/internal/object_location_tracker.h      \
  google/protobuf/util/internal/object_source.h                \
  google/protobuf/util/internal/object_writer.cc               \
  google/protobuf/util/internal/object_writer.h                \
  google/protobuf/util/internal/proto_writer.cc                \
  google/protobuf/util/internal/proto_writer.h                 \
  google/protobuf/util/internal/protostream_objectsource.cc    \
  google/protobuf/util/internal/protostream_objectsource.h     \
  google/protobuf/util/internal/protostream_objectwriter.cc    \
  google/protobuf/util/internal/protostream_objectwriter.h     \
  google/protobuf/util/internal/structured_objectwriter.h      \
  google/protobuf/util/internal/type_info.cc                   \
  google/protobuf/util/internal/type_info.h                    \
  google/protobuf/util/internal/type_info_test_helper.h        \
  google/protobuf/util/internal/utility.cc                     \
  google/protobuf/util/internal/utility.h                      \
  google/protobuf/util/json_util.cc                            \
  google/protobuf/util/message_differencer.cc                  \
  google/protobuf/util/time_util.cc                            \
  google/protobuf/util/type_resolver_util.cc                   \
  google/protobuf/wire_format.cc                               \
  google/protobuf/wrappers.pb.cc

nodist_libprotobuf_la_SOURCES = $(nodist_libprotobuf_lite_la_SOURCES)

libprotoc_la_LIBADD = libprotobuf.la
libprotoc_la_LDFLAGS = -version-info $(PROTOBUF_VERSION) -export-dynamic -no-undefined
if HAVE_LD_VERSION_SCRIPT
libprotoc_la_LDFLAGS += -Wl,--version-script=$(srcdir)/libprotoc.map
EXTRA_libprotoc_la_DEPENDENCIES = libprotoc.map
endif
libprotoc_la_SOURCES =                                         \
  google/protobuf/compiler/code_generator.cc                   \
  google/protobuf/compiler/command_line_interface.cc           \
  google/protobuf/compiler/cpp/cpp_enum.cc                     \
  google/protobuf/compiler/cpp/cpp_enum.h                      \
  google/protobuf/compiler/cpp/cpp_enum_field.cc               \
  google/protobuf/compiler/cpp/cpp_enum_field.h                \
  google/protobuf/compiler/cpp/cpp_extension.cc                \
  google/protobuf/compiler/cpp/cpp_extension.h                 \
  google/protobuf/compiler/cpp/cpp_field.cc                    \
  google/protobuf/compiler/cpp/cpp_field.h                     \
  google/protobuf/compiler/cpp/cpp_file.cc                     \
  google/protobuf/compiler/cpp/cpp_generator.cc                \
  google/protobuf/compiler/cpp/cpp_helpers.cc                  \
  google/protobuf/compiler/cpp/cpp_map_field.cc                \
  google/protobuf/compiler/cpp/cpp_map_field.h                 \
  google/protobuf/compiler/cpp/cpp_message.cc                  \
  google/protobuf/compiler/cpp/cpp_message.h                   \
  google/protobuf/compiler/cpp/cpp_message_field.cc            \
  google/protobuf/compiler/cpp/cpp_message_field.h             \
  google/protobuf/compiler/cpp/cpp_message_layout_helper.h     \
  google/protobuf/compiler/cpp/cpp_options.h                   \
  google/protobuf/compiler/cpp/cpp_padding_optimizer.cc        \
  google/protobuf/compiler/cpp/cpp_padding_optimizer.h         \
  google/protobuf/compiler/cpp/cpp_parse_function_generator.cc \
  google/protobuf/compiler/cpp/cpp_parse_function_generator.h  \
  google/protobuf/compiler/cpp/cpp_primitive_field.cc          \
  google/protobuf/compiler/cpp/cpp_primitive_field.h           \
  google/protobuf/compiler/cpp/cpp_service.cc                  \
  google/protobuf/compiler/cpp/cpp_service.h                   \
  google/protobuf/compiler/cpp/cpp_string_field.cc             \
  google/protobuf/compiler/cpp/cpp_string_field.h              \
  google/protobuf/compiler/csharp/csharp_doc_comment.cc        \
  google/protobuf/compiler/csharp/csharp_enum.cc               \
  google/protobuf/compiler/csharp/csharp_enum.h                \
  google/protobuf/compiler/csharp/csharp_enum_field.cc         \
  google/protobuf/compiler/csharp/csharp_enum_field.h          \
  google/protobuf/compiler/csharp/csharp_field_base.cc         \
  google/protobuf/compiler/csharp/csharp_field_base.h          \
  google/protobuf/compiler/csharp/csharp_generator.cc          \
  google/protobuf/compiler/csharp/csharp_helpers.cc            \
  google/protobuf/compiler/csharp/csharp_helpers.h             \
  google/protobuf/compiler/csharp/csharp_map_field.cc          \
  google/protobuf/compiler/csharp/csharp_map_field.h           \
  google/protobuf/compiler/csharp/csharp_message.cc            \
  google/protobuf/compiler/csharp/csharp_message.h             \
  google/protobuf/compiler/csharp/csharp_message_field.cc      \
  google/protobuf/compiler/csharp/csharp_message_field.h       \
  google/protobuf/compiler/csharp/csharp_primitive_field.cc    \
  google/protobuf/compiler/csharp/csharp_primitive_field.h     \
  google/protobuf/compiler/csharp/csharp_reflection_class.cc   \
  google/protobuf/compiler/csharp/csharp_reflection_class.h    \
  google/protobuf/compiler/csharp/csharp_repeated_enum_field.cc \
  google/protobuf/compiler/csharp/csharp_repeated_enum_field.h \
  google/protobuf/compiler/csharp/csharp_repeated_message_field.cc \
  google/protobuf/compiler/csharp/csharp_repeated_message_field.h \
  google/protobuf/compiler/csharp/csharp_repeated_primitive_field.cc \
  google/protobuf/compiler/csharp/csharp_repeated_primitive_field.h \
  google/protobuf/compiler/csharp/csharp_source_generator_base.cc \
  google/protobuf/compiler/csharp/csharp_source_generator_base.h \
  google/protobuf/compiler/csharp/csharp_wrapper_field.cc      \
  google/protobuf/compiler/csharp/csharp_wrapper_field.h       \
  google/protobuf/compiler/java/java_context.cc                \
  google/protobuf/compiler/java/java_context.h                 \
  google/protobuf/compiler/java/java_doc_comment.cc            \
  google/protobuf/compiler/java/java_doc_comment.h             \
  google/protobuf/compiler/java/java_enum.cc                   \
  google/protobuf/compiler/java/java_enum.h                    \
  google/protobuf/compiler/java/java_enum_field.cc             \
  google/protobuf/compiler/java/java_enum_field.h              \
  google/protobuf/compiler/java/java_enum_field_lite.cc        \
  google/protobuf/compiler/java/java_enum_field_lite.h         \
  google/protobuf/compiler/java/java_enum_lite.cc              \
  google/protobuf/compiler/java/java_enum_lite.h               \
  google/protobuf/compiler/java/java_extension.cc              \
  google/protobuf/compiler/java/java_extension.h               \
  google/protobuf/compiler/java/java_extension_lite.cc         \
  google/protobuf/compiler/java/java_extension_lite.h          \
  google/protobuf/compiler/java/java_field.cc                  \
  google/protobuf/compiler/java/java_field.h                   \
  google/protobuf/compiler/java/java_file.cc                   \
  google/protobuf/compiler/java/java_file.h                    \
  google/protobuf/compiler/java/java_generator.cc              \
  google/protobuf/compiler/java/java_generator_factory.cc      \
  google/protobuf/compiler/java/java_generator_factory.h       \
  google/protobuf/compiler/java/java_helpers.cc                \
  google/protobuf/compiler/java/java_helpers.h                 \
  google/protobuf/compiler/java/java_kotlin_generator.cc       \
  google/protobuf/compiler/java/java_map_field.cc              \
  google/protobuf/compiler/java/java_map_field.h               \
  google/protobuf/compiler/java/java_map_field_lite.cc         \
  google/protobuf/compiler/java/java_map_field_lite.h          \
  google/protobuf/compiler/java/java_message.cc                \
  google/protobuf/compiler/java/java_message.h                 \
  google/protobuf/compiler/java/java_message_builder.cc        \
  google/protobuf/compiler/java/java_message_builder.h         \
  google/protobuf/compiler/java/java_message_builder_lite.cc   \
  google/protobuf/compiler/java/java_message_builder_lite.h    \
  google/protobuf/compiler/java/java_message_field.cc          \
  google/protobuf/compiler/java/java_message_field.h           \
  google/protobuf/compiler/java/java_message_field_lite.cc     \
  google/protobuf/compiler/java/java_message_field_lite.h      \
  google/protobuf/compiler/java/java_message_lite.cc           \
  google/protobuf/compiler/java/java_message_lite.h            \
  google/protobuf/compiler/java/java_name_resolver.cc          \
  google/protobuf/compiler/java/java_name_resolver.h           \
  google/protobuf/compiler/java/java_options.h                 \
  google/protobuf/compiler/java/java_primitive_field.cc        \
  google/protobuf/compiler/java/java_primitive_field.h         \
  google/protobuf/compiler/java/java_primitive_field_lite.cc   \
  google/protobuf/compiler/java/java_primitive_field_lite.h    \
  google/protobuf/compiler/java/java_service.cc                \
  google/protobuf/compiler/java/java_service.h                 \
  google/protobuf/compiler/java/java_shared_code_generator.cc  \
  google/protobuf/compiler/java/java_shared_code_generator.h   \
  google/protobuf/compiler/java/java_string_field.cc           \
  google/protobuf/compiler/java/java_string_field.h            \
  google/protobuf/compiler/java/java_string_field_lite.cc      \
  google/protobuf/compiler/java/java_string_field_lite.h       \
  google/protobuf/compiler/js/js_generator.cc                  \
  google/protobuf/compiler/js/well_known_types_embed.cc        \
  google/protobuf/compiler/js/well_known_types_embed.h         \
  google/protobuf/compiler/objectivec/objectivec_enum.cc       \
  google/protobuf/compiler/objectivec/objectivec_enum.h        \
  google/protobuf/compiler/objectivec/objectivec_enum_field.cc \
  google/protobuf/compiler/objectivec/objectivec_enum_field.h  \
  google/protobuf/compiler/objectivec/objectivec_extension.cc  \
  google/protobuf/compiler/objectivec/objectivec_extension.h   \
  google/protobuf/compiler/objectivec/objectivec_field.cc      \
  google/protobuf/compiler/objectivec/objectivec_field.h       \
  google/protobuf/compiler/objectivec/objectivec_file.cc       \
  google/protobuf/compiler/objectivec/objectivec_file.h        \
  google/protobuf/compiler/objectivec/objectivec_generator.cc  \
  google/protobuf/compiler/objectivec/objectivec_helpers.cc    \
  google/protobuf/compiler/objectivec/objectivec_map_field.cc  \
  google/protobuf/compiler/objectivec/objectivec_map_field.h   \
  google/protobuf/compiler/objectivec/objectivec_message.cc    \
  google/protobuf/compiler/objectivec/objectivec_message.h     \
  google/protobuf/compiler/objectivec/objectivec_message_field.cc \
  google/protobuf/compiler/objectivec/objectivec_message_field.h \
  google/protobuf/compiler/objectivec/objectivec_nsobject_methods.h \
  google/protobuf/compiler/objectivec/objectivec_oneof.cc      \
  google/protobuf/compiler/objectivec/objectivec_oneof.h       \
  google/protobuf/compiler/objectivec/objectivec_primitive_field.cc \
  google/protobuf/compiler/objectivec/objectivec_primitive_field.h \
  google/protobuf/compiler/php/php_generator.cc                \
  google/protobuf/compiler/plugin.cc                           \
  google/protobuf/compiler/plugin.pb.cc                        \
  google/protobuf/compiler/python/python_generator.cc          \
  google/protobuf/compiler/ruby/ruby_generator.cc              \
  google/protobuf/compiler/scc.h                               \
  google/protobuf/compiler/subprocess.cc                       \
  google/protobuf/compiler/subprocess.h                        \
  google/protobuf/compiler/zip_writer.cc                       \
  google/protobuf/compiler/zip_writer.h

bin_PROGRAMS = protoc
protoc_LDADD = libprotobuf.la libprotoc.la
protoc_SOURCES = google/protobuf/compiler/main.cc

# Tests ==============================================================

protoc_inputs =                                                   \
  google/protobuf/any_test.proto                                  \
  google/protobuf/compiler/cpp/cpp_test_bad_identifiers.proto     \
  google/protobuf/compiler/cpp/cpp_test_large_enum_value.proto    \
  google/protobuf/map_lite_unittest.proto                         \
  google/protobuf/map_proto2_unittest.proto                       \
  google/protobuf/map_unittest.proto                              \
  google/protobuf/unittest.proto                                  \
  google/protobuf/unittest_arena.proto                            \
  google/protobuf/unittest_custom_options.proto                   \
  google/protobuf/unittest_drop_unknown_fields.proto              \
  google/protobuf/unittest_embed_optimize_for.proto               \
  google/protobuf/unittest_empty.proto                            \
  google/protobuf/unittest_enormous_descriptor.proto              \
  google/protobuf/unittest_import.proto                           \
  google/protobuf/unittest_import_lite.proto                      \
  google/protobuf/unittest_import_public.proto                    \
  google/protobuf/unittest_import_public_lite.proto               \
  google/protobuf/unittest_lazy_dependencies.proto                \
  google/protobuf/unittest_lazy_dependencies_custom_option.proto  \
  google/protobuf/unittest_lazy_dependencies_enum.proto           \
  google/protobuf/unittest_lite.proto                             \
  google/protobuf/unittest_lite_imports_nonlite.proto             \
  google/protobuf/unittest_mset.proto                             \
  google/protobuf/unittest_mset_wire_format.proto                 \
  google/protobuf/unittest_no_field_presence.proto                \
  google/protobuf/unittest_no_generic_services.proto              \
  google/protobuf/unittest_optimize_for.proto                     \
  google/protobuf/unittest_preserve_unknown_enum.proto            \
  google/protobuf/unittest_preserve_unknown_enum2.proto           \
  google/protobuf/unittest_proto3.proto                           \
  google/protobuf/unittest_proto3_arena.proto                     \
  google/protobuf/unittest_proto3_arena_lite.proto                \
  google/protobuf/unittest_proto3_lite.proto                      \
  google/protobuf/unittest_proto3_optional.proto                  \
  google/protobuf/unittest_well_known_types.proto                 \
  google/protobuf/util/internal/testdata/anys.proto               \
  google/protobuf/util/internal/testdata/books.proto              \
  google/protobuf/util/internal/testdata/default_value.proto      \
  google/protobuf/util/internal/testdata/default_value_test.proto \
  google/protobuf/util/internal/testdata/field_mask.proto         \
  google/protobuf/util/internal/testdata/maps.proto               \
  google/protobuf/util/internal/testdata/oneofs.proto             \
  google/protobuf/util/internal/testdata/proto3.proto             \
  google/protobuf/util/internal/testdata/struct.proto             \
  google/protobuf/util/internal/testdata/timestamp_duration.proto \
  google/protobuf/util/internal/testdata/wrappers.proto           \
  google/protobuf/util/json_format.proto                          \
  google/protobuf/util/json_format_proto3.proto                   \
  google/protobuf/util/message_differencer_unittest.proto

EXTRA_DIST =                                                   \
  $(protoc_inputs)                                             \
  README.md                                                    \
  google/protobuf/compiler/package_info.h                      \
  google/protobuf/compiler/ruby/ruby_generated_code.proto      \
  google/protobuf/compiler/ruby/ruby_generated_code_pb.rb      \
  google/protobuf/compiler/ruby/ruby_generated_code_proto2.proto \
  google/protobuf/compiler/ruby/ruby_generated_code_proto2_import.proto \
  google/protobuf/compiler/ruby/ruby_generated_code_proto2_pb.rb \
  google/protobuf/compiler/ruby/ruby_generated_pkg_explicit.proto \
  google/protobuf/compiler/ruby/ruby_generated_pkg_explicit_legacy.proto \
  google/protobuf/compiler/ruby/ruby_generated_pkg_explicit_legacy_pb.rb \
  google/protobuf/compiler/ruby/ruby_generated_pkg_explicit_pb.rb \
  google/protobuf/compiler/ruby/ruby_generated_pkg_implicit.proto \
  google/protobuf/compiler/ruby/ruby_generated_pkg_implicit_pb.rb \
  google/protobuf/compiler/zip_output_unittest.sh              \
  google/protobuf/io/gzip_stream.h                             \
  google/protobuf/io/gzip_stream_unittest.sh                   \
  google/protobuf/io/package_info.h                            \
  google/protobuf/package_info.h                               \
  google/protobuf/test_messages_proto2.proto                   \
  google/protobuf/test_messages_proto3.proto                   \
  google/protobuf/testdata/bad_utf8_string                     \
  google/protobuf/testdata/golden_message                      \
  google/protobuf/testdata/golden_message_maps                 \
  google/protobuf/testdata/golden_message_oneof_implemented    \
  google/protobuf/testdata/golden_message_proto3               \
  google/protobuf/testdata/golden_packed_fields_message        \
  google/protobuf/testdata/map_test_data.txt                   \
  google/protobuf/testdata/text_format_unittest_data.txt       \
  google/protobuf/testdata/text_format_unittest_data_oneof_implemented.txt \
  google/protobuf/testdata/text_format_unittest_data_pointy.txt \
  google/protobuf/testdata/text_format_unittest_data_pointy_oneof.txt \
  google/protobuf/testdata/text_format_unittest_extensions_data.txt \
  google/protobuf/testdata/text_format_unittest_extensions_data_pointy.txt \
  google/protobuf/util/package_info.h                          \
  libprotobuf-lite.map                                         \
  libprotobuf.map                                              \
  libprotoc.map                                                \
  solaris/libstdc++.la                                        

protoc_lite_outputs =                                          \
  google/protobuf/map_lite_unittest.pb.cc                      \
  google/protobuf/map_lite_unittest.pb.h                       \
  google/protobuf/unittest_import_lite.pb.cc                   \
  google/protobuf/unittest_import_lite.pb.h                    \
  google/protobuf/unittest_import_public_lite.pb.cc            \
  google/protobuf/unittest_import_public_lite.pb.h             \
  google/protobuf/unittest_lite.pb.cc                          \
  google/protobuf/unittest_lite.pb.h

protoc_outputs =                                                  \
  $(protoc_lite_outputs)                                          \
  google/protobuf/any_test.pb.cc                                  \
  google/protobuf/any_test.pb.h                                   \
  google/protobuf/compiler/cpp/cpp_test_bad_identifiers.pb.cc     \
  google/protobuf/compiler/cpp/cpp_test_bad_identifiers.pb.h      \
  google/protobuf/compiler/cpp/cpp_test_large_enum_value.pb.cc    \
  google/protobuf/compiler/cpp/cpp_test_large_enum_value.pb.h     \
  google/protobuf/map_proto2_unittest.pb.cc                       \
  google/protobuf/map_proto2_unittest.pb.h                        \
  google/protobuf/map_unittest.pb.cc                              \
  google/protobuf/map_unittest.pb.h                               \
  google/protobuf/unittest.pb.cc                                  \
  google/protobuf/unittest.pb.h                                   \
  google/protobuf/unittest_arena.pb.cc                            \
  google/protobuf/unittest_arena.pb.h                             \
  google/protobuf/unittest_custom_options.pb.cc                   \
  google/protobuf/unittest_custom_options.pb.h                    \
  google/protobuf/unittest_drop_unknown_fields.pb.cc              \
  google/protobuf/unittest_drop_unknown_fields.pb.h               \
  google/protobuf/unittest_embed_optimize_for.pb.cc               \
  google/protobuf/unittest_embed_optimize_for.pb.h                \
  google/protobuf/unittest_empty.pb.cc                            \
  google/protobuf/unittest_empty.pb.h                             \
  google/protobuf/unittest_enormous_descriptor.pb.cc              \
  google/protobuf/unittest_enormous_descriptor.pb.h               \
  google/protobuf/unittest_import.pb.cc                           \
  google/protobuf/unittest_import.pb.h                            \
  google/protobuf/unittest_import_public.pb.cc                    \
  google/protobuf/unittest_import_public.pb.h                     \
  google/protobuf/unittest_lazy_dependencies.pb.cc                \
  google/protobuf/unittest_lazy_dependencies.pb.h                 \
  google/protobuf/unittest_lazy_dependencies_custom_option.pb.cc  \
  google/protobuf/unittest_lazy_dependencies_custom_option.pb.h   \
  google/protobuf/unittest_lazy_dependencies_enum.pb.cc           \
  google/protobuf/unittest_lazy_dependencies_enum.pb.h            \
  google/protobuf/unittest_lite_imports_nonlite.pb.cc             \
  google/protobuf/unittest_lite_imports_nonlite.pb.h              \
  google/protobuf/unittest_mset.pb.cc                             \
  google/protobuf/unittest_mset.pb.h                              \
  google/protobuf/unittest_mset_wire_format.pb.cc                 \
  google/protobuf/unittest_mset_wire_format.pb.h                  \
  google/protobuf/unittest_no_field_presence.pb.cc                \
  google/protobuf/unittest_no_field_presence.pb.h                 \
  google/protobuf/unittest_no_generic_services.pb.cc              \
  google/protobuf/unittest_no_generic_services.pb.h               \
  google/protobuf/unittest_optimize_for.pb.cc                     \
  google/protobuf/unittest_optimize_for.pb.h                      \
  google/protobuf/unittest_preserve_unknown_enum.pb.cc            \
  google/protobuf/unittest_preserve_unknown_enum.pb.h             \
  google/protobuf/unittest_preserve_unknown_enum2.pb.cc           \
  google/protobuf/unittest_preserve_unknown_enum2.pb.h            \
  google/protobuf/unittest_proto3.pb.cc                           \
  google/protobuf/unittest_proto3.pb.h                            \
  google/protobuf/unittest_proto3_arena.pb.cc                     \
  google/protobuf/unittest_proto3_arena.pb.h                      \
  google/protobuf/unittest_proto3_arena_lite.pb.cc                \
  google/protobuf/unittest_proto3_arena_lite.pb.h                 \
  google/protobuf/unittest_proto3_lite.pb.cc                      \
  google/protobuf/unittest_proto3_lite.pb.h                       \
  google/protobuf/unittest_proto3_optional.pb.cc                  \
  google/protobuf/unittest_proto3_optional.pb.h                   \
  google/protobuf/unittest_well_known_types.pb.cc                 \
  google/protobuf/unittest_well_known_types.pb.h                  \
  google/protobuf/util/internal/testdata/anys.pb.cc               \
  google/protobuf/util/internal/testdata/anys.pb.h                \
  google/protobuf/util/internal/testdata/books.pb.cc              \
  google/protobuf/util/internal/testdata/books.pb.h               \
  google/protobuf/util/internal/testdata/default_value.pb.cc      \
  google/protobuf/util/internal/testdata/default_value.pb.h       \
  google/protobuf/util/internal/testdata/default_value_test.pb.cc \
  google/protobuf/util/internal/testdata/default_value_test.pb.h  \
  google/protobuf/util/internal/testdata/field_mask.pb.cc         \
  google/protobuf/util/internal/testdata/field_mask.pb.h          \
  google/protobuf/util/internal/testdata/maps.pb.cc               \
  google/protobuf/util/internal/testdata/maps.pb.h                \
  google/protobuf/util/internal/testdata/oneofs.pb.cc             \
  google/protobuf/util/internal/testdata/oneofs.pb.h              \
  google/protobuf/util/internal/testdata/proto3.pb.cc             \
  google/protobuf/util/internal/testdata/proto3.pb.h              \
  google/protobuf/util/internal/testdata/struct.pb.cc             \
  google/protobuf/util/internal/testdata/struct.pb.h              \
  google/protobuf/util/internal/testdata/timestamp_duration.pb.cc \
  google/protobuf/util/internal/testdata/timestamp_duration.pb.h  \
  google/protobuf/util/internal/testdata/wrappers.pb.cc           \
  google/protobuf/util/internal/testdata/wrappers.pb.h            \
  google/protobuf/util/json_format.pb.cc                          \
  google/protobuf/util/json_format.pb.h                           \
  google/protobuf/util/json_format_proto3.pb.cc                   \
  google/protobuf/util/json_format_proto3.pb.h                    \
  google/protobuf/util/message_differencer_unittest.pb.cc         \
  google/protobuf/util/message_differencer_unittest.pb.h

if USE_EXTERNAL_PROTOC

unittest_proto_middleman: $(protoc_inputs)
	$(PROTOC) -I$(srcdir) --cpp_out=. $^
	touch unittest_proto_middleman

else

# We have to cd to $(srcdir) before executing protoc because $(protoc_inputs) is
# relative to srcdir, which may not be the same as the current directory when
# building out-of-tree.
unittest_proto_middleman: protoc$(EXEEXT) $(protoc_inputs)
	oldpwd=`pwd` && ( cd $(srcdir) && $$oldpwd/protoc$(EXEEXT) -I. --cpp_out=$$oldpwd $(protoc_inputs) --experimental_allow_proto3_optional )
	touch unittest_proto_middleman

endif

$(protoc_outputs): unittest_proto_middleman

COMMON_TEST_SOURCES =                                          \
  $(COMMON_LITE_TEST_SOURCES)                                  \
  google/protobuf/compiler/cpp/cpp_unittest.h                  \
  google/protobuf/map_test_util.h                              \
  google/protobuf/map_test_util.inc                            \
  google/protobuf/reflection_tester.cc                         \
  google/protobuf/reflection_tester.h                          \
  google/protobuf/test_util.cc                                 \
  google/protobuf/test_util.h                                  \
  google/protobuf/test_util.inc                                \
  google/protobuf/test_util2.h                                 \
  google/protobuf/testing/file.cc                              \
  google/protobuf/testing/file.h                               \
  google/protobuf/testing/googletest.cc                        \
  google/protobuf/testing/googletest.h

GOOGLETEST_BUILD_DIR=../third_party/googletest/googletest
GOOGLEMOCK_BUILD_DIR=../third_party/googletest/googlemock
GOOGLETEST_SRC_DIR=$(srcdir)/../third_party/googletest/googletest
GOOGLEMOCK_SRC_DIR=$(srcdir)/../third_party/googletest/googlemock
check_PROGRAMS = protoc protobuf-test protobuf-lazy-descriptor-test \
                 protobuf-lite-test test_plugin protobuf-lite-arena-test \
                 no-warning-test $(GZCHECKPROGRAMS)
protobuf_test_LDADD = libprotobuf.la libprotoc.la \
                      $(GOOGLETEST_BUILD_DIR)/lib/libgtest.la     \
                      $(GOOGLEMOCK_BUILD_DIR)/lib/libgmock.la     \
                      $(GOOGLEMOCK_BUILD_DIR)/lib/libgmock_main.la
protobuf_test_CPPFLAGS = -I$(GOOGLETEST_SRC_DIR)/include \
                         -I$(GOOGLEMOCK_SRC_DIR)/include
# Disable optimization for tests unless the user explicitly asked for it,
# since test_util.cc takes forever to compile with optimization (with GCC).
# See configure.ac for more info.
protobuf_test_CXXFLAGS = $(NO_OPT_CXXFLAGS)
protobuf_test_SOURCES =                                        \
  $(COMMON_TEST_SOURCES)                                       \
  google/protobuf/any_test.cc                                  \
  google/protobuf/arena_unittest.cc                            \
  google/protobuf/arenastring_unittest.cc                      \
  google/protobuf/compiler/annotation_test_util.cc             \
  google/protobuf/compiler/annotation_test_util.h              \
  google/protobuf/compiler/command_line_interface_unittest.cc  \
  google/protobuf/compiler/cpp/cpp_bootstrap_unittest.cc       \
  google/protobuf/compiler/cpp/cpp_move_unittest.cc            \
  google/protobuf/compiler/cpp/cpp_plugin_unittest.cc          \
  google/protobuf/compiler/cpp/cpp_unittest.cc                 \
  google/protobuf/compiler/cpp/cpp_unittest.inc                \
  google/protobuf/compiler/cpp/metadata_test.cc                \
  google/protobuf/compiler/csharp/csharp_bootstrap_unittest.cc \
  google/protobuf/compiler/csharp/csharp_generator_unittest.cc \
  google/protobuf/compiler/importer_unittest.cc                \
  google/protobuf/compiler/java/java_doc_comment_unittest.cc   \
  google/protobuf/compiler/java/java_plugin_unittest.cc        \
  google/protobuf/compiler/mock_code_generator.cc              \
  google/protobuf/compiler/mock_code_generator.h               \
  google/protobuf/compiler/objectivec/objectivec_helpers_unittest.cc \
  google/protobuf/compiler/parser_unittest.cc                  \
  google/protobuf/compiler/python/python_plugin_unittest.cc    \
  google/protobuf/compiler/ruby/ruby_generator_unittest.cc     \
  google/protobuf/descriptor_database_unittest.cc              \
  google/protobuf/descriptor_unittest.cc                       \
  google/protobuf/drop_unknown_fields_test.cc                  \
  google/protobuf/dynamic_message_unittest.cc                  \
  google/protobuf/extension_set_unittest.cc                    \
  google/protobuf/generated_message_reflection_unittest.cc     \
  google/protobuf/inlined_string_field_unittest.cc             \
  google/protobuf/io/coded_stream_unittest.cc                  \
  google/protobuf/io/io_win32_unittest.cc                      \
  google/protobuf/io/printer_unittest.cc                       \
  google/protobuf/io/tokenizer_unittest.cc                     \
  google/protobuf/io/zero_copy_stream_unittest.cc              \
  google/protobuf/map_field_test.cc                            \
  google/protobuf/map_test.cc                                  \
  google/protobuf/map_test.inc                                 \
  google/protobuf/message_unittest.cc                          \
  google/protobuf/message_unittest.inc                         \
  google/protobuf/no_field_presence_test.cc                    \
  google/protobuf/preserve_unknown_enum_test.cc                \
  google/protobuf/proto3_arena_lite_unittest.cc                \
  google/protobuf/proto3_arena_unittest.cc                     \
  google/protobuf/proto3_lite_unittest.cc                      \
  google/protobuf/proto3_lite_unittest.inc                     \
  google/protobuf/reflection_ops_unittest.cc                   \
  google/protobuf/repeated_field_reflection_unittest.cc        \
  google/protobuf/repeated_field_unittest.cc                   \
  google/protobuf/stubs/bytestream_unittest.cc                 \
  google/protobuf/stubs/common_unittest.cc                     \
  google/protobuf/stubs/int128_unittest.cc                     \
  google/protobuf/stubs/status_test.cc                         \
  google/protobuf/stubs/statusor_test.cc                       \
  google/protobuf/stubs/stringpiece_unittest.cc                \
  google/protobuf/stubs/stringprintf_unittest.cc               \
  google/protobuf/stubs/structurally_valid_unittest.cc         \
  google/protobuf/stubs/strutil_unittest.cc                    \
  google/protobuf/stubs/template_util_unittest.cc              \
  google/protobuf/stubs/time_test.cc                           \
  google/protobuf/text_format_unittest.cc                      \
  google/protobuf/unknown_field_set_unittest.cc                \
  google/protobuf/util/delimited_message_util_test.cc          \
  google/protobuf/util/field_comparator_test.cc                \
  google/protobuf/util/field_mask_util_test.cc                 \
  google/protobuf/util/internal/default_value_objectwriter_test.cc \
  google/protobuf/util/internal/json_objectwriter_test.cc      \
  google/protobuf/util/internal/json_stream_parser_test.cc     \
  google/protobuf/util/internal/protostream_objectsource_test.cc \
  google/protobuf/util/internal/protostream_objectwriter_test.cc \
  google/protobuf/util/internal/type_info_test_helper.cc       \
  google/protobuf/util/json_util_test.cc                       \
  google/protobuf/util/message_differencer_unittest.cc         \
  google/protobuf/util/time_util_test.cc                       \
  google/protobuf/util/type_resolver_util_test.cc              \
  google/protobuf/well_known_types_unittest.cc                 \
  google/protobuf/wire_format_unittest.cc                      \
  google/protobuf/wire_format_unittest.inc

nodist_protobuf_test_SOURCES = $(protoc_outputs)
$(am_protobuf_test_OBJECTS): unittest_proto_middleman

# Run cpp_unittest again with PROTOBUF_TEST_NO_DESCRIPTORS defined.
protobuf_lazy_descriptor_test_LDADD = libprotobuf.la \
                      libprotoc.la                                   \
                      $(GOOGLETEST_BUILD_DIR)/lib/libgtest.la        \
                      $(GOOGLEMOCK_BUILD_DIR)/lib/libgmock.la        \
                      $(GOOGLEMOCK_BUILD_DIR)/lib/libgmock_main.la
protobuf_lazy_descriptor_test_CPPFLAGS = -I$(GOOGLEMOCK_SRC_DIR)/include \
                                         -I$(GOOGLETEST_SRC_DIR)/include \
                                         -DPROTOBUF_TEST_NO_DESCRIPTORS
protobuf_lazy_descriptor_test_CXXFLAGS = $(NO_OPT_CXXFLAGS)
protobuf_lazy_descriptor_test_SOURCES =                        \
  google/protobuf/compiler/cpp/cpp_unittest.cc                 \
  $(COMMON_TEST_SOURCES)
nodist_protobuf_lazy_descriptor_test_SOURCES = $(protoc_outputs)
$(am_protobuf_lazy_descriptor_test_OBJECTS): unittest_proto_middleman

COMMON_LITE_TEST_SOURCES =                                             \
  google/protobuf/arena_test_util.cc                                   \
  google/protobuf/arena_test_util.h                                    \
  google/protobuf/map_lite_test_util.cc                                \
  google/protobuf/map_lite_test_util.h                                 \
  google/protobuf/map_test_util_impl.h                                 \
  google/protobuf/test_util_lite.cc                                    \
  google/protobuf/test_util_lite.h

# Build lite_unittest separately, since it doesn't use gtest. It can't
# depend on gtest because our internal version of gtest depend on proto
# full runtime and we want to make sure this test builds without full
# runtime.
protobuf_lite_test_LDADD = libprotobuf-lite.la     \
                           $(GOOGLETEST_BUILD_DIR)/lib/libgtest.la \
                           $(GOOGLEMOCK_BUILD_DIR)/lib/libgmock.la \
                           $(GOOGLEMOCK_BUILD_DIR)/lib/libgmock_main.la
protobuf_lite_test_CPPFLAGS= -I$(GOOGLEMOCK_SRC_DIR)/include \
                             -I$(GOOGLETEST_SRC_DIR)/include
protobuf_lite_test_CXXFLAGS = $(NO_OPT_CXXFLAGS)
protobuf_lite_test_SOURCES =                                           \
  google/protobuf/lite_unittest.cc                                     \
  $(COMMON_LITE_TEST_SOURCES)
nodist_protobuf_lite_test_SOURCES = $(protoc_lite_outputs)
$(am_protobuf_lite_test_OBJECTS): unittest_proto_middleman

# lite_arena_unittest depends on gtest because teboring@ found that without
# gtest when building the test internally our memory sanitizer doesn't detect
# memory leaks (don't know why).
protobuf_lite_arena_test_LDADD = libprotobuf-lite.la \
                      $(GOOGLETEST_BUILD_DIR)/lib/libgtest.la        \
                      $(GOOGLEMOCK_BUILD_DIR)/lib/libgmock.la        \
                      $(GOOGLEMOCK_BUILD_DIR)/lib/libgmock_main.la
protobuf_lite_arena_test_CPPFLAGS = -I$(GOOGLEMOCK_SRC_DIR)/include  \
                                    -I$(GOOGLETEST_SRC_DIR)/include
protobuf_lite_arena_test_CXXFLAGS = $(NO_OPT_CXXFLAGS)
protobuf_lite_arena_test_SOURCES =       \
  google/protobuf/lite_arena_unittest.cc \
  $(COMMON_LITE_TEST_SOURCES)
nodist_protobuf_lite_arena_test_SOURCES = $(protoc_lite_outputs)
$(am_protobuf_lite_arena_test_OBJECTS): unittest_proto_middleman

# Test plugin binary.
test_plugin_LDADD = libprotobuf.la libprotoc.la \
                    $(GOOGLETEST_BUILD_DIR)/lib/libgtest.la
test_plugin_CPPFLAGS = -I$(GOOGLETEST_SRC_DIR)/include
test_plugin_SOURCES =                                          \
  google/protobuf/compiler/mock_code_generator.cc              \
  google/protobuf/compiler/test_plugin.cc                      \
  google/protobuf/testing/file.cc                              \
  google/protobuf/testing/file.h

if HAVE_ZLIB
zcgzip_LDADD = libprotobuf.la
zcgzip_SOURCES = google/protobuf/testing/zcgzip.cc

zcgunzip_LDADD = libprotobuf.la
zcgunzip_SOURCES = google/protobuf/testing/zcgunzip.cc
endif

# This test target is to ensure all our public header files and generated
# code is free from warnings. We have to be more pedantic about these
# files because they are compiled by users with different compiler flags.
no_warning_test.cc:
	echo "// Generated from Makefile.am" > no_warning_test.cc
	for FILE in $(nobase_include_HEADERS); do \
		case $$FILE in *.inc) continue;; esac; \
		echo "#include <$${FILE}>" >> no_warning_test.cc; \
	done
	echo "int main(int, char**) { return 0; }" >> no_warning_test.cc

no_warning_test_LDADD = libprotobuf.la libprotoc.la
no_warning_test_CXXFLAGS = $(ZLIB_DEF) \
                           -Wall -Wextra -Werror -Wno-unused-parameter
nodist_no_warning_test_SOURCES = no_warning_test.cc $(protoc_outputs)

TESTS = protobuf-test protobuf-lazy-descriptor-test protobuf-lite-test \
        google/protobuf/compiler/zip_output_unittest.sh $(GZTESTS)     \
        protobuf-lite-arena-test no-warning-test<|MERGE_RESOLUTION|>--- conflicted
+++ resolved
@@ -12,17 +12,7 @@
 ZLIB_DEF =
 endif
 
-<<<<<<< HEAD
-PROTOBUF_VERSION = 25:0:0
-=======
-if HAVE_PTHREAD
-PTHREAD_DEF = -DHAVE_PTHREAD=1
-else
-PTHREAD_DEF =
-endif
-
 PROTOBUF_VERSION = 28:3:0
->>>>>>> 39013ab2
 
 if GCC
 # Turn on all warnings except for sign comparison (we ignore sign comparison
@@ -34,11 +24,8 @@
 
 AM_CXXFLAGS = $(NO_OPT_CXXFLAGS) $(PROTOBUF_OPT_FLAG)
 
-<<<<<<< HEAD
-=======
-AM_LDFLAGS = $(PTHREAD_CFLAGS) ${LIBLOG_LIBS}
-
->>>>>>> 39013ab2
+AM_LDFLAGS = ${LIBLOG_LIBS}
+
 # If I say "dist_include_DATA", automake complains that $(includedir) is not
 # a "legitimate" directory for DATA.  Screw you, automake.
 protodir = $(includedir)
