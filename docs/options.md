# Protobuf Global Extension Registry

This file contains a global registry of known extensions for descriptor.proto,
so that any developer who wishes to use multiple 3rd party projects, each with
their own extensions, can be confident that there won't be collisions in
extension numbers.

If you need an extension number for your custom option (see [custom options](
https://developers.google.com/protocol-buffers/docs/proto#customoptions)),
please [send us a pull request](https://github.com/protocolbuffers/protobuf/pulls) to
add an entry to this doc, or [create an issue](https://github.com/protocolbuffers/protobuf/issues)
with info about your project (name and website) so we can add an entry for you.

## Existing Registered Extensions

1. C# port of protocol buffers
   * Website: https://github.com/jskeet/protobuf-csharp-port
   * Extensions: 1000

1. Perl/XS port of protocol buffers
   * Website: http://code.google.com/p/protobuf-perlxs
   * Extensions: 1001

1. Objective-C port of protocol buffers
   * Website: http://code.google.com/p/protobuf-objc
   * Extensions: 1002

1. Google Wave Federation Protocol open-source release (FedOne)
   * Website: http://code.google.com/p/wave-protocol
   * Extensions: 1003

1. PHP code generator plugin
   * Website: ???
   * Extensions: 1004

1. GWT code generator plugin (third-party!)
   * Website: http://code.google.com/p/protobuf-gwt/
   * Extensions: 1005

1. Unix Domain RPC code generator plugin
   * Website: http://go/udrpc
   * Extensions: 1006

1. Object-C generator plugin (Plausible Labs)
   * Website: http://www.plausible.coop
   * Extensions: 1007

1. TBD (code42.com)
   * Website: ???
   * Extensions: 1008

1. Goby Underwater Autonomy Project
   * Website: https://github.com/GobySoft/goby
   * Extensions: 1009

1. Nanopb
   * Website: http://kapsi.fi/~jpa/nanopb
   * Extensions: 1010

1. Bluefin AUV Communication Extensions
   * Website: http://www.bluefinrobotics.com
   * Extensions: 1011

1. Dynamic Compact Control Language
   * Website: http://github.com/GobySoft/dccl
   * Extensions: 1012

1. ScaleOut StateServer® Native C++ API
   * Website: http://www.scaleoutsoftware.com
   * Extensions: 1013

1. FoundationDB SQL Layer
   * Website: https://github.com/FoundationDB/sql-layer
   * Extensions: 1014

1. Fender
   * Website: https://github.com/hassox/fender
   * Extensions: 1015

1. Vortex
   * Website: http://www.prismtech.com/vortex
   * Extensions: 1016

1. tresorit
   * Website: https://tresorit.com/
   * Extensions: 1017

1. CRIU (Checkpoint Restore In Userspace)
   * Website: http://criu.org/Main_Page
   * Extensions: 1018

1. protobuf-c
   * Website: https://github.com/protobuf-c/protobuf-c
   * Extensions: 1019

1. ScalePB
   * Website: http://trueaccord.github.io/ScalaPB/
   * Extensions: 1020

1. protoc-gen-bq-schema
   * Website: https://github.com/GoogleCloudPlatform/protoc-gen-bq-schema
   * Extensions: 1021

1. grpc-gateway
   * Website: https://github.com/gengo/grpc-gateway
   * Extensions: 1022

1. Certificate Transparency
   * Website: https://github.com/google/certificate-transparency
   * Extensions: 1023

1. JUNOS Router Telemetry
   * Website: http://www.juniper.net
   * Extensions: 1024

1. Spine Event Engine
   * Website: https://github.com/SpineEventEngine/core-java
   * Extensions: 1025

1. Aruba cloud platform
   * Website: ???
   * Extensions: 1026 -> 1030

1. Voltha
   * Website: ???
   * Extensions: 1031 -> 1033

1. gator
   * Website: ???
   * Extensions: 1034

1. protoc-gen-flowtypes
   * Website: https://github.com/tmc/grpcutil/tree/master/protoc-gen-flowtypes
   * Extensions: 1035

1. ProfaneDB
   * Website: https://gitlab.com/ProfaneDB/ProfaneDB
   * Extensions: 1036

1. protobuf-net
   * Website: https://github.com/mgravell/protobuf-net
   * Extensions: 1037

1. FICO / StreamEngine
   * Website: http://www.fico.com/
   * Extensions: 1038

1. GopherJS
   * Website: https://github.com/johanbrandhorst/protobuf
   * Extensions: 1039

1. ygot
   * Website: https://github.com/openconfig/ygot
   * Extensions: 1040

1. go-grpcmw
   * Website: https://github.com/MarquisIO/go-grpcmw
   * Extensions: 1041

1. grpc-gateway protoc-gen-swagger
   * Website: https://github.com/grpc-ecosystem/grpc-gateway
   * Extensions: 1042

1. AN Message
   * Website: TBD
   * Extensions: 1043

1. protofire
   * Website: https://github.com/ribrdb/protofire
   * Extensions: 1044

1. Gravity
   * Website: https://github.com/aphysci/gravity
   * Extensions: 1045

1. SEMI Standards – I&C Technical Committee
   * Website: http://downloads.semi.org/web/wstdsbal.nsf/9c2b317e76523cca88257641005a47f5/88a5863a580e323088256e7b00707489!OpenDocument
   * Extensions: 1046

1. Elixir plugin
   * Website: https://github.com/tony612/grpc-elixir
   * Extensions: 1047

1. API client generators
   * Website: ???
   * Extensions: 1048-1056

1. Netifi Proteus
   * Website: https://github.com/netifi-proteus
   * Extensions: 1057

1. CGSN Mooring Project
   * Website: https://bitbucket.org/ooicgsn/cgsn-mooring
   * Extensions: 1058

1. Container Storage Interface
   * Website: https://github.com/container-storage-interface/spec
   * Extensions: 1059-1069

1. TwirpQL Plugin
   * Website: https://twirpql.dev
   * Extensions: 1070

1. Protoc-gen-validate
   * Website: https://github.com/envoyproxy/protoc-gen-validate
   * Extensions: 1071

1. protokt
   * Website: https://github.com/toasttab/protokt (Currently Private but will be open soon.)
   * Extensions: 1072

1. Dart port of protocol buffers
   * Website https://github.com/dart-lang/protobuf
   * Extensions: 1073

1. Ocaml-protoc-plugin
   * Website: https://github.com/issuu/ocaml-protoc-plugin
   * Extensions: 1074

1. Analyze Re Graphene
   * Website: https://analyzere.com
   * Extensions: 1075

1. Wire since and until
   * Website: https://square.github.io/wire/
   * Extensions: 1076, 1077

1. Bazel, Failure Details
   * Website: https://github.com/bazelbuild/bazel
   * Extensions: 1078

1. grpc-graphql-gateway
   * Website: https://github.com/ysugimoto/grpc-graphql-gateway
   * Extensions: 1079
<<<<<<< HEAD
   
1. SummaFT protoc-plugins
   * Website: https://summaft.com/
   * Extensions: 1080
=======

1. Cloudstate
   * Website: https://cloudstate.io
   * Extensions: 1080-1084
>>>>>>> ab968155
<|MERGE_RESOLUTION|>--- conflicted
+++ resolved
@@ -232,14 +232,11 @@
 1. grpc-graphql-gateway
    * Website: https://github.com/ysugimoto/grpc-graphql-gateway
    * Extensions: 1079
-<<<<<<< HEAD
-   
-1. SummaFT protoc-plugins
-   * Website: https://summaft.com/
-   * Extensions: 1080
-=======
 
 1. Cloudstate
    * Website: https://cloudstate.io
    * Extensions: 1080-1084
->>>>>>> ab968155
+
+1. SummaFT protoc-plugins
+   * Website: https://summaft.com/
+   * Extensions: 1085