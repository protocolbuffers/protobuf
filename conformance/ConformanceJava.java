--- conflicted
+++ resolved
@@ -1,14 +1,10 @@
 import com.google.protobuf.ByteString;
 import com.google.protobuf.CodedInputStream;
+import com.google.protobuf.conformance.Conformance;
 import com.google.protobuf.InvalidProtocolBufferException;
-import com.google.protobuf.conformance.Conformance;
-<<<<<<< HEAD
 import com.google.protobuf_test_messages.proto3.TestMessagesProto3;
 import com.google.protobuf.util.JsonFormat;
-=======
->>>>>>> 39f9b432
 import com.google.protobuf.util.JsonFormat.TypeRegistry;
-import com.google.protobuf.util.JsonFormat;
 import java.io.IOException;
 import java.nio.ByteBuffer;
 
@@ -58,27 +54,27 @@
   private enum BinaryDecoder {
     BYTE_STRING_DECODER() {
       @Override
-      public Conformance.TestAllTypes parse(ByteString bytes)
-          throws InvalidProtocolBufferException {
-        return Conformance.TestAllTypes.parseFrom(bytes);
+      public TestMessagesProto3.TestAllTypes parse(ByteString bytes)
+          throws InvalidProtocolBufferException {
+        return TestMessagesProto3.TestAllTypes.parseFrom(bytes);
       }
     },
     BYTE_ARRAY_DECODER() {
       @Override
-      public Conformance.TestAllTypes parse(ByteString bytes)
-          throws InvalidProtocolBufferException {
-        return Conformance.TestAllTypes.parseFrom(bytes.toByteArray());
+      public TestMessagesProto3.TestAllTypes parse(ByteString bytes)
+          throws InvalidProtocolBufferException {
+        return TestMessagesProto3.TestAllTypes.parseFrom(bytes.toByteArray());
       }
     },
     ARRAY_BYTE_BUFFER_DECODER() {
       @Override
-      public Conformance.TestAllTypes parse(ByteString bytes)
+      public TestMessagesProto3.TestAllTypes parse(ByteString bytes)
           throws InvalidProtocolBufferException {
         ByteBuffer buffer = ByteBuffer.allocate(bytes.size());
         bytes.copyTo(buffer);
         buffer.flip();
         try {
-          return Conformance.TestAllTypes.parseFrom(CodedInputStream.newInstance(buffer));
+          return TestMessagesProto3.TestAllTypes.parseFrom(CodedInputStream.newInstance(buffer));
         } catch (InvalidProtocolBufferException e) {
           throw e;
         } catch (IOException e) {
@@ -89,10 +85,10 @@
     },
     READONLY_ARRAY_BYTE_BUFFER_DECODER() {
       @Override
-      public Conformance.TestAllTypes parse(ByteString bytes)
-          throws InvalidProtocolBufferException {
-        try {
-          return Conformance.TestAllTypes.parseFrom(
+      public TestMessagesProto3.TestAllTypes parse(ByteString bytes)
+          throws InvalidProtocolBufferException {
+        try {
+          return TestMessagesProto3.TestAllTypes.parseFrom(
               CodedInputStream.newInstance(bytes.asReadOnlyByteBuffer()));
         } catch (InvalidProtocolBufferException e) {
           throw e;
@@ -104,13 +100,13 @@
     },
     DIRECT_BYTE_BUFFER_DECODER() {
       @Override
-      public Conformance.TestAllTypes parse(ByteString bytes)
+      public TestMessagesProto3.TestAllTypes parse(ByteString bytes)
           throws InvalidProtocolBufferException {
         ByteBuffer buffer = ByteBuffer.allocateDirect(bytes.size());
         bytes.copyTo(buffer);
         buffer.flip();
         try {
-          return Conformance.TestAllTypes.parseFrom(CodedInputStream.newInstance(buffer));
+          return TestMessagesProto3.TestAllTypes.parseFrom(CodedInputStream.newInstance(buffer));
         } catch (InvalidProtocolBufferException e) {
           throw e;
         } catch (IOException e) {
@@ -121,13 +117,13 @@
     },
     READONLY_DIRECT_BYTE_BUFFER_DECODER() {
       @Override
-      public Conformance.TestAllTypes parse(ByteString bytes)
+      public TestMessagesProto3.TestAllTypes parse(ByteString bytes)
           throws InvalidProtocolBufferException {
         ByteBuffer buffer = ByteBuffer.allocateDirect(bytes.size());
         bytes.copyTo(buffer);
         buffer.flip();
         try {
-          return Conformance.TestAllTypes.parseFrom(
+          return TestMessagesProto3.TestAllTypes.parseFrom(
               CodedInputStream.newInstance(buffer.asReadOnlyBuffer()));
         } catch (InvalidProtocolBufferException e) {
           throw e;
@@ -139,10 +135,10 @@
     },
     INPUT_STREAM_DECODER() {
       @Override
-      public Conformance.TestAllTypes parse(ByteString bytes)
-          throws InvalidProtocolBufferException {
-        try {
-          return Conformance.TestAllTypes.parseFrom(bytes.newInput());
+      public TestMessagesProto3.TestAllTypes parse(ByteString bytes)
+          throws InvalidProtocolBufferException {
+        try {
+          return TestMessagesProto3.TestAllTypes.parseFrom(bytes.newInput());
         } catch (InvalidProtocolBufferException e) {
           throw e;
         } catch (IOException e) {
@@ -152,14 +148,14 @@
       }
     };
 
-    public abstract Conformance.TestAllTypes parse(ByteString bytes)
+    public abstract TestMessagesProto3.TestAllTypes parse(ByteString bytes)
         throws InvalidProtocolBufferException;
   }
 
-  private Conformance.TestAllTypes parseBinary(ByteString bytes)
+  private TestMessagesProto3.TestAllTypes parseBinary(ByteString bytes)
       throws InvalidProtocolBufferException {
-    Conformance.TestAllTypes[] messages =
-        new Conformance.TestAllTypes[BinaryDecoder.values().length];
+    TestMessagesProto3.TestAllTypes[] messages =
+        new TestMessagesProto3.TestAllTypes[BinaryDecoder.values().length];
     InvalidProtocolBufferException[] exceptions =
         new InvalidProtocolBufferException[BinaryDecoder.values().length];
 
@@ -230,11 +226,7 @@
     switch (request.getPayloadCase()) {
       case PROTOBUF_PAYLOAD: {
         try {
-<<<<<<< HEAD
-          testMessage = TestMessagesProto3.TestAllTypes.parseFrom(request.getProtobufPayload());
-=======
           testMessage = parseBinary(request.getProtobufPayload());
->>>>>>> 39f9b432
         } catch (InvalidProtocolBufferException e) {
           return Conformance.ConformanceResponse.newBuilder().setParseError(e.getMessage()).build();
         }
