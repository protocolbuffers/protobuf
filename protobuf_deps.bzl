"""Load dependencies needed to compile the protobuf library as a 3rd-party consumer."""

load("@bazel_tools//tools/build_defs/repo:http.bzl", "http_archive")
load("//python/dist:python_downloads.bzl", "python_nuget_package", "python_source_archive")

PROTOBUF_MAVEN_ARTIFACTS = [
    "com.google.caliper:caliper:1.0-beta-3",
    "com.google.code.findbugs:jsr305:3.0.2",
    "com.google.code.gson:gson:2.8.9",
    "com.google.errorprone:error_prone_annotations:2.5.1",
    "com.google.j2objc:j2objc-annotations:2.8",
    "com.google.guava:guava:32.0.1-jre",
    "com.google.guava:guava-testlib:32.0.1-jre",
    "com.google.truth:truth:1.1.2",
    "junit:junit:4.13.2",
    "org.mockito:mockito-core:4.3.1",
    "biz.aQute.bnd:biz.aQute.bndlib:6.4.0",
    "info.picocli:picocli:4.6.3",
]

def _github_archive(repo, commit, **kwargs):
    repo_name = repo.split("/")[-1]
    http_archive(
        urls = [repo + "/archive/" + commit + ".zip"],
        strip_prefix = repo_name + "-" + commit,
        **kwargs
    )

def protobuf_deps():
    """Loads common dependencies needed to compile the protobuf library."""

    if not native.existing_rule("bazel_skylib"):
        http_archive(
            name = "bazel_skylib",
            urls = [
                "https://mirror.bazel.build/github.com/bazelbuild/bazel-skylib/releases/download/1.3.0/bazel-skylib-1.3.0.tar.gz",
                "https://github.com/bazelbuild/bazel-skylib/releases/download/1.3.0/bazel-skylib-1.3.0.tar.gz",
            ],
            sha256 = "74d544d96f4a5bb630d465ca8bbcfe231e3594e5aae57e1edbf17a6eb3ca2506",
        )

    if not native.existing_rule("com_google_absl"):
        _github_archive(
            name = "com_google_absl",
            repo = "https://github.com/abseil/abseil-cpp",
            commit = "4a2c63365eff8823a5221db86ef490e828306f9d",  # Abseil LTS 20240116.0
            sha256 = "f49929d22751bf70dd61922fb1fd05eb7aec5e7a7f870beece79a6e28f0a06c1",
        )

    if not native.existing_rule("zlib"):
        http_archive(
            name = "zlib",
            build_file = Label("//:third_party/zlib.BUILD"),
            sha256 = "d14c38e313afc35a9a8760dadf26042f51ea0f5d154b0630a31da0540107fb98",
            strip_prefix = "zlib-1.2.13",
            urls = [
                "https://github.com/madler/zlib/releases/download/v1.2.13/zlib-1.2.13.tar.xz",
                "https://zlib.net/zlib-1.2.13.tar.xz",
            ],
        )

    if not native.existing_rule("jsoncpp"):
        _github_archive(
            name = "jsoncpp",
            repo = "https://github.com/open-source-parsers/jsoncpp",
            commit = "9059f5cad030ba11d37818847443a53918c327b1",  # 1.9.4
            sha256 = "c0c583c7b53a53bcd1f7385f15439dcdf0314d550362379e2db9919a918d1996",
            build_file = Label("//:third_party/jsoncpp.BUILD"),
        )

    if not native.existing_rule("rules_cc"):
        http_archive(
            name = "rules_cc",
            urls = ["https://github.com/bazelbuild/rules_cc/releases/download/0.0.9/rules_cc-0.0.9.tar.gz"],
            sha256 = "2037875b9a4456dce4a79d112a8ae885bbc4aad968e6587dca6e64f3a0900cdf",
            strip_prefix = "rules_cc-0.0.9",
        )

    if not native.existing_rule("rules_java"):
        http_archive(
            name = "rules_java",
            urls = ["https://github.com/bazelbuild/rules_java/releases/download/7.3.2/rules_java-7.3.2.tar.gz"],
            sha256 = "3121a00588b1581bd7c1f9b550599629e5adcc11ba9c65f482bbd5cfe47fdf30",
        )
<<<<<<< HEAD
        
=======

    # TODO: remove after toolchain types are moved to protobuf
>>>>>>> 2678e10c
    if not native.existing_rule("rules_proto"):
        http_archive(
            name = "rules_proto",
            sha256 = "71fdbed00a0709521ad212058c60d13997b922a5d01dbfd997f0d57d689e7b67",
            strip_prefix = "rules_proto-6.0.0-rc2",
            url = "https://github.com/bazelbuild/rules_proto/releases/download/6.0.0-rc2/rules_proto-6.0.0-rc2.tar.gz",
        )

    if not native.existing_rule("rules_python"):
        http_archive(
            name = "rules_python",
            sha256 = "9d04041ac92a0985e344235f5d946f71ac543f1b1565f2cdbc9a2aaee8adf55b",
            strip_prefix = "rules_python-0.26.0",
            url = "https://github.com/bazelbuild/rules_python/releases/download/0.26.0/rules_python-0.26.0.tar.gz",
        )

    if not native.existing_rule("rules_jvm_external"):
        http_archive(
            name = "rules_jvm_external",
            strip_prefix = "rules_jvm_external-5.3",
            sha256 = "d31e369b854322ca5098ea12c69d7175ded971435e55c18dd9dd5f29cc5249ac",
            url = "https://github.com/bazelbuild/rules_jvm_external/releases/download/5.3/rules_jvm_external-5.3.tar.gz",
        )

    if not native.existing_rule("rules_pkg"):
        http_archive(
            name = "rules_pkg",
            urls = [
                "https://mirror.bazel.build/github.com/bazelbuild/rules_pkg/releases/download/0.7.0/rules_pkg-0.7.0.tar.gz",
                "https://github.com/bazelbuild/rules_pkg/releases/download/0.7.0/rules_pkg-0.7.0.tar.gz",
            ],
            sha256 = "8a298e832762eda1830597d64fe7db58178aa84cd5926d76d5b744d6558941c2",
        )

    if not native.existing_rule("build_bazel_rules_apple"):
        http_archive(
            name = "build_bazel_rules_apple",
            sha256 = "9c4f1e1ec4fdfeac5bddb07fa0e872c398e3d8eb0ac596af9c463f9123ace292",
            url = "https://github.com/bazelbuild/rules_apple/releases/download/3.2.1/rules_apple.3.2.1.tar.gz",
        )

    if not native.existing_rule("build_bazel_apple_support"):
        http_archive(
            name = "build_bazel_apple_support",
            sha256 = "100d12617a84ebc7ee7a10ecf3b3e2fdadaebc167ad93a21f820a6cb60158ead",
            url = "https://github.com/bazelbuild/apple_support/releases/download/1.12.0/apple_support.1.12.0.tar.gz",
        )

    if not native.existing_rule("io_bazel_rules_kotlin"):
        http_archive(
            name = "io_bazel_rules_kotlin",
            urls = ["https://github.com/bazelbuild/rules_kotlin/releases/download/v1.8.1/rules_kotlin_release.tgz"],
            sha256 = "a630cda9fdb4f56cf2dc20a4bf873765c41cf00e9379e8d59cd07b24730f4fde",
        )

    # Python Downloads
    python_source_archive(
        name = "python-3.8.0",
        sha256 = "f1069ad3cae8e7ec467aa98a6565a62a48ef196cb8f1455a245a08db5e1792df",
    )
    python_nuget_package(
        name = "nuget_python_i686_3.8.0",
        sha256 = "87a6481f5eef30b42ac12c93f06f73bd0b8692f26313b76a6615d1641c4e7bca",
    )
    python_nuget_package(
        name = "nuget_python_x86-64_3.8.0",
        sha256 = "96c61321ce90dd053c8a04f305a5f6cc6d91350b862db34440e4a4f069b708a0",
    )
    python_nuget_package(
        name = "nuget_python_i686_3.9.0",
        sha256 = "229abecbe49dc08fe5709e0b31e70edfb3b88f23335ebfc2904c44f940fd59b6",
    )
    python_nuget_package(
        name = "nuget_python_x86-64_3.9.0",
        sha256 = "6af58a733e7dfbfcdd50d55788134393d6ffe7ab8270effbf724bdb786558832",
    )
    python_nuget_package(
        name = "nuget_python_i686_3.10.0",
        sha256 = "e115e102eb90ce160ab0ef7506b750a8d7ecc385bde0a496f02a54337a8bc333",
    )
    python_nuget_package(
        name = "nuget_python_x86-64_3.10.0",
        sha256 = "4474c83c25625d93e772e926f95f4cd398a0abbb52793625fa30f39af3d2cc00",
    )<|MERGE_RESOLUTION|>--- conflicted
+++ resolved
@@ -82,12 +82,8 @@
             urls = ["https://github.com/bazelbuild/rules_java/releases/download/7.3.2/rules_java-7.3.2.tar.gz"],
             sha256 = "3121a00588b1581bd7c1f9b550599629e5adcc11ba9c65f482bbd5cfe47fdf30",
         )
-<<<<<<< HEAD
-        
-=======
 
     # TODO: remove after toolchain types are moved to protobuf
->>>>>>> 2678e10c
     if not native.existing_rule("rules_proto"):
         http_archive(
             name = "rules_proto",
