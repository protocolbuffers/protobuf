--- conflicted
+++ resolved
@@ -5,13 +5,10 @@
 	path = third_party/googletest
 	url = https://github.com/google/googletest.git
 	ignore = dirty
-<<<<<<< HEAD
-[submodule "upb"]
-	path = upb
-	url = https://github.com/protocolbuffers/upb.git
-=======
 [submodule "third_party/abseil-cpp"]
 	path = third_party/abseil-cpp
 	url = https://github.com/abseil/abseil-cpp.git
 	branch = lts_2021_11_02
->>>>>>> 654c2535
+[submodule "upb"]
+	path = upb
+	url = https://github.com/protocolbuffers/upb.git