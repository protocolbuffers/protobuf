--- conflicted
+++ resolved
@@ -41,12 +41,7 @@
             # TODO: enable back command_line_interface_unittest after bug is fixed
             exclude-targets: "-//src/google/protobuf/compiler:command_line_interface_unittest"
           - config: { name: "TCMalloc" }
-<<<<<<< HEAD
             image: "us-docker.pkg.dev/protobuf-build/containers/test/linux/tcmalloc:7.1.2-32f99e4e642096935aa0e50862482f7ffe1b231b"
-=======
-            version: TcMalloc
-            image: "us-docker.pkg.dev/protobuf-build/containers/test/linux/tcmalloc@sha256:1c5133455481f4d1bb8afa477029604f41f1a3c46cebe4d9958cf1af95b5c87c"
->>>>>>> 507ba36e
             targets: "//src/... //third_party/utf8_range/..."
           - config: { name: "aarch64" }
             version: TcMalloc
