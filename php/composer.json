--- conflicted
+++ resolved
@@ -6,12 +6,8 @@
   "homepage": "https://developers.google.com/protocol-buffers/",
   "license": "BSD-3-Clause",
   "require": {
-<<<<<<< HEAD
-    "php": ">=8.0.0",
+    "php": ">=8.1.0",
     "ext-bcmath": "*"
-=======
-    "php": ">=8.1.0"
->>>>>>> d1cf09ab
   },
   "provide": {
     "ext-protobuf": "*"
