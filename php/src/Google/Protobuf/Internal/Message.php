<?php

// Protocol Buffers - Google's data interchange format
// Copyright 2008 Google Inc.  All rights reserved.
//
// Use of this source code is governed by a BSD-style
// license that can be found in the LICENSE file or at
// https://developers.google.com/open-source/licenses/bsd

/**
 * Defines Message, the parent class extended by all protocol message classes.
 */

namespace Google\Protobuf\Internal;

use Google\Protobuf\Internal\CodedInputStream;
use Google\Protobuf\Internal\CodedOutputStream;
use Google\Protobuf\Internal\DescriptorPool;
use Google\Protobuf\Internal\GPBLabel;
use Google\Protobuf\Internal\GPBType;
use Google\Protobuf\Internal\GPBWire;
use Google\Protobuf\Internal\MapEntry;
use Google\Protobuf\Internal\RepeatedField;
use Google\Protobuf\JsonSerializeOptions;
use Google\Protobuf\ListValue;
use Google\Protobuf\Value;
use Google\Protobuf\Struct;
use Google\Protobuf\NullValue;

/**
 * Parent class of all proto messages. Users should not instantiate this class
 * or extend this class or its child classes by their own.  See the comment of
 * specific functions for more details.
 */
#[\AllowDynamicProperties]
class Message
{

    /**
     * @ignore
     */
    private $desc;
    private $unknown = "";

    /**
     * @ignore
     */
    public function __construct($data = NULL)
    {
        // MapEntry message is shared by all types of map fields, whose
        // descriptors are different from each other. Thus, we cannot find a
        // specific descriptor from the descriptor pool.
        if ($this instanceof MapEntry) {
            $this->initWithDescriptor($data);
        } else {
            $this->initWithGeneratedPool();
            if (is_array($data)) {
                $this->mergeFromArray($data);
            } else if (!empty($data)) {
                throw new \InvalidArgumentException(
                    'Message constructor must be an array or null.'
                );
            }
        }
    }

    /**
     * @ignore
     */
    private function initWithGeneratedPool()
    {
        $pool = DescriptorPool::getGeneratedPool();
        $this->desc = $pool->getDescriptorByClassName(get_class($this));
        if (is_null($this->desc)) {
          throw new \InvalidArgumentException(
            get_class($this) ." is not found in descriptor pool. " .
            'Only generated classes may derive from Message.');
        }
        foreach ($this->desc->getField() as $field) {
            $setter = $field->getSetter();
            if ($field->isMap()) {
                $message_type = $field->getMessageType();
                $key_field = $message_type->getFieldByNumber(1);
                $value_field = $message_type->getFieldByNumber(2);
                switch ($value_field->getType()) {
                    case GPBType::MESSAGE:
                    case GPBType::GROUP:
                        $map_field = new MapField(
                            $key_field->getType(),
                            $value_field->getType(),
                            $value_field->getMessageType()->getClass());
                        $this->$setter($map_field);
                        break;
                    case GPBType::ENUM:
                        $map_field = new MapField(
                            $key_field->getType(),
                            $value_field->getType(),
                            $value_field->getEnumType()->getClass());
                        $this->$setter($map_field);
                        break;
                    default:
                        $map_field = new MapField(
                            $key_field->getType(),
                            $value_field->getType());
                        $this->$setter($map_field);
                        break;
                }
            } else if ($field->getLabel() === GPBLabel::REPEATED) {
                switch ($field->getType()) {
                    case GPBType::MESSAGE:
                    case GPBType::GROUP:
                        $repeated_field = new RepeatedField(
                            $field->getType(),
                            $field->getMessageType()->getClass());
                        $this->$setter($repeated_field);
                        break;
                    case GPBType::ENUM:
                        $repeated_field = new RepeatedField(
                            $field->getType(),
                            $field->getEnumType()->getClass());
                        $this->$setter($repeated_field);
                        break;
                    default:
                        $repeated_field = new RepeatedField($field->getType());
                        $this->$setter($repeated_field);
                        break;
                }
            } else if ($field->getOneofIndex() !== -1) {
                $oneof = $this->desc->getOneofDecl()[$field->getOneofIndex()];
                $oneof_name = $oneof->getName();
                $this->$oneof_name = new OneofField($oneof);
            } else if ($field->getLabel() === GPBLabel::OPTIONAL &&
                       PHP_INT_SIZE == 4) {
                switch ($field->getType()) {
                    case GPBType::INT64:
                    case GPBType::UINT64:
                    case GPBType::FIXED64:
                    case GPBType::SFIXED64:
                    case GPBType::SINT64:
                        $this->$setter("0");
                }
            }
        }
    }

    /**
     * @ignore
     */
    private function initWithDescriptor(Descriptor $desc)
    {
        $this->desc = $desc;
        foreach ($desc->getField() as $field) {
            $setter = $field->getSetter();
            $defaultValue = $this->defaultValue($field);
            $this->$setter($defaultValue);
        }
    }

    protected function readWrapperValue($member)
    {
        $field = $this->desc->getFieldByName($member);
        $oneof_index = $field->getOneofIndex();
        if ($oneof_index === -1) {
            $wrapper = $this->$member;
        } else {
            $wrapper = $this->readOneof($field->getNumber());
        }

        if (is_null($wrapper)) {
            return NULL;
        } else {
            return $wrapper->getValue();
        }
    }

    protected function writeWrapperValue($member, $value)
    {
        $field = $this->desc->getFieldByName($member);
        $wrapped_value = $value;
        if (!is_null($value)) {
            $desc = $field->getMessageType();
            $klass = $desc->getClass();
            $wrapped_value = new $klass;
            $wrapped_value->setValue($value);
        }

        $oneof_index = $field->getOneofIndex();
        if ($oneof_index === -1) {
            $this->$member = $wrapped_value;
        } else {
            $this->writeOneof($field->getNumber(), $wrapped_value);
        }
    }

    protected function readOneof($number)
    {
        $field = $this->desc->getFieldByNumber($number);
        $oneof = $this->desc->getOneofDecl()[$field->getOneofIndex()];
        $oneof_name = $oneof->getName();
        $oneof_field = $this->$oneof_name;
        if ($number === $oneof_field->getNumber()) {
            return $oneof_field->getValue();
        } else {
            return $this->defaultValue($field);
        }
    }

    protected function hasOneof($number)
    {
        $field = $this->desc->getFieldByNumber($number);
        $oneof = $this->desc->getOneofDecl()[$field->getOneofIndex()];
        $oneof_name = $oneof->getName();
        $oneof_field = $this->$oneof_name;
        return $number === $oneof_field->getNumber();
    }

    protected function writeOneof($number, $value)
    {
        $field = $this->desc->getFieldByNumber($number);
        $oneof = $this->desc->getOneofDecl()[$field->getOneofIndex()];
        $oneof_name = $oneof->getName();
        if ($value === null) {
            $this->$oneof_name = new OneofField($oneof);
        } else {
            $oneof_field = $this->$oneof_name;
            $oneof_field->setValue($value);
            $oneof_field->setFieldName($field->getName());
            $oneof_field->setNumber($number);
        }
    }

    protected function whichOneof($oneof_name)
    {
        $oneof_field = $this->$oneof_name;
        $number = $oneof_field->getNumber();
        if ($number == 0) {
          return "";
        }
        $field = $this->desc->getFieldByNumber($number);
        return $field->getName();
    }

    /**
     * @ignore
     */
    private function defaultValue($field)
    {
        $value = null;

        switch ($field->getType()) {
            case GPBType::DOUBLE:
            case GPBType::FLOAT:
                return 0.0;
            case GPBType::UINT32:
            case GPBType::INT32:
            case GPBType::FIXED32:
            case GPBType::SFIXED32:
            case GPBType::SINT32:
            case GPBType::ENUM:
                return 0;
            case GPBType::INT64:
            case GPBType::UINT64:
            case GPBType::FIXED64:
            case GPBType::SFIXED64:
            case GPBType::SINT64:
                if (PHP_INT_SIZE === 4) {
                    return '0';
                } else {
                    return 0;
                }
            case GPBType::BOOL:
                return false;
            case GPBType::STRING:
            case GPBType::BYTES:
                return "";
            case GPBType::GROUP:
            case GPBType::MESSAGE:
                return null;
            default:
                user_error("Unsupported type.");
                return false;
        }
    }

    /**
     * @ignore
     */
    private function skipField($input, $tag)
    {
        $number = GPBWire::getTagFieldNumber($tag);
        if ($number === 0) {
            throw new GPBDecodeException("Illegal field number zero.");
        }

        $start = $input->current();
        switch (GPBWire::getTagWireType($tag)) {
            case GPBWireType::VARINT:
                $uint64 = 0;
                if (!$input->readVarint64($uint64)) {
                    throw new GPBDecodeException(
                        "Unexpected EOF inside varint.");
                }
                break;
            case GPBWireType::FIXED64:
                $uint64 = 0;
                if (!$input->readLittleEndian64($uint64)) {
                    throw new GPBDecodeException(
                        "Unexpected EOF inside fixed64.");
                }
                break;
            case GPBWireType::FIXED32:
                $uint32 = 0;
                if (!$input->readLittleEndian32($uint32)) {
                    throw new GPBDecodeException(
                        "Unexpected EOF inside fixed32.");
                }
                break;
            case GPBWireType::LENGTH_DELIMITED:
                $length = 0;
                if (!$input->readVarint32($length)) {
                    throw new GPBDecodeException(
                        "Unexpected EOF inside length.");
                }
                $data = NULL;
                if (!$input->readRaw($length, $data)) {
                    throw new GPBDecodeException(
                        "Unexpected EOF inside length delimited data.");
                }
                break;
            case GPBWireType::START_GROUP:
            case GPBWireType::END_GROUP:
                throw new GPBDecodeException("Unexpected wire type.");
            default:
                throw new GPBDecodeException("Unexpected wire type.");
        }
        $end = $input->current();

        $bytes = str_repeat(chr(0), CodedOutputStream::MAX_VARINT64_BYTES);
        $size = CodedOutputStream::writeVarintToArray($tag, $bytes, true);
        $this->unknown .= substr($bytes, 0, $size) . $input->substr($start, $end);
    }

    /**
     * @ignore
     */
    private static function parseFieldFromStreamNoTag($input, $field, &$value)
    {
        switch ($field->getType()) {
            case GPBType::DOUBLE:
                if (!GPBWire::readDouble($input, $value)) {
                    throw new GPBDecodeException(
                        "Unexpected EOF inside double field.");
                }
                break;
            case GPBType::FLOAT:
                if (!GPBWire::readFloat($input, $value)) {
                    throw new GPBDecodeException(
                        "Unexpected EOF inside float field.");
                }
                break;
            case GPBType::INT64:
                if (!GPBWire::readInt64($input, $value)) {
                    throw new GPBDecodeException(
                        "Unexpected EOF inside int64 field.");
                }
                break;
            case GPBType::UINT64:
                if (!GPBWire::readUint64($input, $value)) {
                    throw new GPBDecodeException(
                        "Unexpected EOF inside uint64 field.");
                }
                break;
            case GPBType::INT32:
                if (!GPBWire::readInt32($input, $value)) {
                    throw new GPBDecodeException(
                        "Unexpected EOF inside int32 field.");
                }
                break;
            case GPBType::FIXED64:
                if (!GPBWire::readFixed64($input, $value)) {
                    throw new GPBDecodeException(
                        "Unexpected EOF inside fixed64 field.");
                }
                break;
            case GPBType::FIXED32:
                if (!GPBWire::readFixed32($input, $value)) {
                    throw new GPBDecodeException(
                        "Unexpected EOF inside fixed32 field.");
                }
                break;
            case GPBType::BOOL:
                if (!GPBWire::readBool($input, $value)) {
                    throw new GPBDecodeException(
                        "Unexpected EOF inside bool field.");
                }
                break;
            case GPBType::STRING:
                // TODO: Add utf-8 check.
                if (!GPBWire::readString($input, $value)) {
                    throw new GPBDecodeException(
                        "Unexpected EOF inside string field.");
                }
                break;
            case GPBType::GROUP:
                trigger_error("Not implemented.", E_USER_ERROR);
                break;
            case GPBType::MESSAGE:
                if ($field->isMap()) {
                    $value = new MapEntry($field->getMessageType());
                } else {
                    $klass = $field->getMessageType()->getClass();
                    $value = new $klass;
                }
                if (!GPBWire::readMessage($input, $value)) {
                    throw new GPBDecodeException(
                        "Unexpected EOF inside message.");
                }
                break;
            case GPBType::BYTES:
                if (!GPBWire::readString($input, $value)) {
                    throw new GPBDecodeException(
                        "Unexpected EOF inside bytes field.");
                }
                break;
            case GPBType::UINT32:
                if (!GPBWire::readUint32($input, $value)) {
                    throw new GPBDecodeException(
                        "Unexpected EOF inside uint32 field.");
                }
                break;
            case GPBType::ENUM:
                // TODO: Check unknown enum value.
                if (!GPBWire::readInt32($input, $value)) {
                    throw new GPBDecodeException(
                        "Unexpected EOF inside enum field.");
                }
                break;
            case GPBType::SFIXED32:
                if (!GPBWire::readSfixed32($input, $value)) {
                    throw new GPBDecodeException(
                        "Unexpected EOF inside sfixed32 field.");
                }
                break;
            case GPBType::SFIXED64:
                if (!GPBWire::readSfixed64($input, $value)) {
                    throw new GPBDecodeException(
                        "Unexpected EOF inside sfixed64 field.");
                }
                break;
            case GPBType::SINT32:
                if (!GPBWire::readSint32($input, $value)) {
                    throw new GPBDecodeException(
                        "Unexpected EOF inside sint32 field.");
                }
                break;
            case GPBType::SINT64:
                if (!GPBWire::readSint64($input, $value)) {
                    throw new GPBDecodeException(
                        "Unexpected EOF inside sint64 field.");
                }
                break;
            default:
                user_error("Unsupported type.");
                return false;
        }
        return true;
    }

    /**
     * @ignore
     */
    private function parseFieldFromStream($tag, $input, $field)
    {
        $value = null;

        if (is_null($field)) {
            $value_format = GPBWire::UNKNOWN;
        } elseif (GPBWire::getTagWireType($tag) ===
            GPBWire::getWireType($field->getType())) {
            $value_format = GPBWire::NORMAL_FORMAT;
        } elseif ($field->isPackable() &&
            GPBWire::getTagWireType($tag) ===
            GPBWire::WIRETYPE_LENGTH_DELIMITED) {
            $value_format = GPBWire::PACKED_FORMAT;
        } else {
            // the wire type doesn't match. Put it in our unknown field set.
            $value_format = GPBWire::UNKNOWN;
        }

        if ($value_format === GPBWire::UNKNOWN) {
            $this->skipField($input, $tag);
            return;
        } elseif ($value_format === GPBWire::NORMAL_FORMAT) {
            self::parseFieldFromStreamNoTag($input, $field, $value);
        } elseif ($value_format === GPBWire::PACKED_FORMAT) {
            $length = 0;
            if (!GPBWire::readInt32($input, $length)) {
                throw new GPBDecodeException(
                    "Unexpected EOF inside packed length.");
            }
            $limit = $input->pushLimit($length);
            $getter = $field->getGetter();
            while ($input->bytesUntilLimit() > 0) {
                self::parseFieldFromStreamNoTag($input, $field, $value);
                $this->appendHelper($field, $value);
            }
            $input->popLimit($limit);
            return;
        } else {
            return;
        }

        if ($field->isMap()) {
            $this->kvUpdateHelper($field, $value->getKey(), $value->getValue());
        } else if ($field->isRepeated()) {
            $this->appendHelper($field, $value);
        } else {
            $setter = $field->getSetter();
            $this->$setter($value);
        }
    }

    /**
     * Clear all containing fields.
     * @return null
     */
    public function clear()
    {
        $this->unknown = "";
        foreach ($this->desc->getField() as $field) {
            $setter = $field->getSetter();
            if ($field->isMap()) {
                $message_type = $field->getMessageType();
                $key_field = $message_type->getFieldByNumber(1);
                $value_field = $message_type->getFieldByNumber(2);
                switch ($value_field->getType()) {
                    case GPBType::MESSAGE:
                    case GPBType::GROUP:
                        $map_field = new MapField(
                            $key_field->getType(),
                            $value_field->getType(),
                            $value_field->getMessageType()->getClass());
                        $this->$setter($map_field);
                        break;
                    case GPBType::ENUM:
                        $map_field = new MapField(
                            $key_field->getType(),
                            $value_field->getType(),
                            $value_field->getEnumType()->getClass());
                        $this->$setter($map_field);
                        break;
                    default:
                        $map_field = new MapField(
                            $key_field->getType(),
                            $value_field->getType());
                        $this->$setter($map_field);
                        break;
                }
            } else if ($field->getLabel() === GPBLabel::REPEATED) {
                switch ($field->getType()) {
                    case GPBType::MESSAGE:
                    case GPBType::GROUP:
                        $repeated_field = new RepeatedField(
                            $field->getType(),
                            $field->getMessageType()->getClass());
                        $this->$setter($repeated_field);
                        break;
                    case GPBType::ENUM:
                        $repeated_field = new RepeatedField(
                            $field->getType(),
                            $field->getEnumType()->getClass());
                        $this->$setter($repeated_field);
                        break;
                    default:
                        $repeated_field = new RepeatedField($field->getType());
                        $this->$setter($repeated_field);
                        break;
                }
            } else if ($field->getOneofIndex() !== -1) {
                $oneof = $this->desc->getOneofDecl()[$field->getOneofIndex()];
                $oneof_name = $oneof->getName();
                $this->$oneof_name = new OneofField($oneof);
            } else if ($field->getLabel() === GPBLabel::OPTIONAL) {
                switch ($field->getType()) {
                    case GPBType::DOUBLE   :
                    case GPBType::FLOAT    :
                        $this->$setter(0.0);
                        break;
                    case GPBType::INT32    :
                    case GPBType::FIXED32  :
                    case GPBType::UINT32   :
                    case GPBType::SFIXED32 :
                    case GPBType::SINT32   :
                    case GPBType::ENUM     :
                        $this->$setter(0);
                        break;
                    case GPBType::BOOL     :
                        $this->$setter(false);
                        break;
                    case GPBType::STRING   :
                    case GPBType::BYTES    :
                        $this->$setter("");
                        break;
                    case GPBType::GROUP    :
                    case GPBType::MESSAGE  :
                        $null = null;
                        $this->$setter($null);
                        break;
                }
                if (PHP_INT_SIZE == 4) {
                    switch ($field->getType()) {
                        case GPBType::INT64:
                        case GPBType::UINT64:
                        case GPBType::FIXED64:
                        case GPBType::SFIXED64:
                        case GPBType::SINT64:
                            $this->$setter("0");
                    }
                } else {
                    switch ($field->getType()) {
                        case GPBType::INT64:
                        case GPBType::UINT64:
                        case GPBType::FIXED64:
                        case GPBType::SFIXED64:
                        case GPBType::SINT64:
                            $this->$setter(0);
                    }
                }
            }
        }
    }

    /**
     * Clear all unknown fields previously parsed.
     * @return null
     */
    public function discardUnknownFields()
    {
        $this->unknown = "";
        foreach ($this->desc->getField() as $field) {
            if ($field->getType() != GPBType::MESSAGE) {
                continue;
            }
            if ($field->isMap()) {
                $value_field = $field->getMessageType()->getFieldByNumber(2);
                if ($value_field->getType() != GPBType::MESSAGE) {
                    continue;
                }
                $getter = $field->getGetter();
                $map = $this->$getter();
                foreach ($map as $key => $value) {
                    $value->discardUnknownFields();
                }
            } else if ($field->getLabel() === GPBLabel::REPEATED) {
                $getter = $field->getGetter();
                $arr = $this->$getter();
                foreach ($arr as $sub) {
                    $sub->discardUnknownFields();
                }
            } else if ($field->getLabel() === GPBLabel::OPTIONAL) {
                $getter = $field->getGetter();
                $sub = $this->$getter();
                if (!is_null($sub)) {
                    $sub->discardUnknownFields();
                }
            }
        }
    }

    /**
     * Merges the contents of the specified message into current message.
     *
     * This method merges the contents of the specified message into the
     * current message. Singular fields that are set in the specified message
     * overwrite the corresponding fields in the current message.  Repeated
     * fields are appended. Map fields key-value pairs are overwritten.
     * Singular/Oneof sub-messages are recursively merged. All overwritten
     * sub-messages are deep-copied.
     *
     * @param object $msg Protobuf message to be merged from.
     * @return null
     */
    public function mergeFrom($msg)
    {
        if (get_class($this) !== get_class($msg)) {
            user_error("Cannot merge messages with different class.");
            return;
        }

        foreach ($this->desc->getField() as $field) {
            $setter = $field->getSetter();
            $getter = $field->getGetter();
            if ($field->isMap()) {
                if (count($msg->$getter()) != 0) {
                    $value_field = $field->getMessageType()->getFieldByNumber(2);
                    foreach ($msg->$getter() as $key => $value) {
                        if ($value_field->getType() == GPBType::MESSAGE) {
                            $klass = $value_field->getMessageType()->getClass();
                            $copy = new $klass;
                            $copy->mergeFrom($value);

                            $this->kvUpdateHelper($field, $key, $copy);
                        } else {
                            $this->kvUpdateHelper($field, $key, $value);
                        }
                    }
                }
            } else if ($field->getLabel() === GPBLabel::REPEATED) {
                if (count($msg->$getter()) != 0) {
                    foreach ($msg->$getter() as $tmp) {
                        if ($field->getType() == GPBType::MESSAGE) {
                            $klass = $field->getMessageType()->getClass();
                            $copy = new $klass;
                            $copy->mergeFrom($tmp);
                            $this->appendHelper($field, $copy);
                        } else {
                            $this->appendHelper($field, $tmp);
                        }
                    }
                }
            } else if ($field->getLabel() === GPBLabel::OPTIONAL) {
                if($msg->$getter() !== $this->defaultValue($field)) {
                    $tmp = $msg->$getter();
                    if ($field->getType() == GPBType::MESSAGE) {
                        if (is_null($this->$getter())) {
                            $klass = $field->getMessageType()->getClass();
                            $new_msg = new $klass;
                            $this->$setter($new_msg);
                        }
                        $this->$getter()->mergeFrom($tmp);
                    } else {
                        $this->$setter($tmp);
                    }
                }
            }
        }
    }

    /**
     * Parses a protocol buffer contained in a string.
     *
     * This function takes a string in the (non-human-readable) binary wire
     * format, matching the encoding output by serializeToString().
     * See mergeFrom() for merging behavior, if the field is already set in the
     * specified message.
     *
     * @param string $data Binary protobuf data.
     * @return null
     * @throws \Exception Invalid data.
     */
    public function mergeFromString($data)
    {
        $input = new CodedInputStream($data);
        $this->parseFromStream($input);
    }

    /**
     * Parses a json string to protobuf message.
     *
     * This function takes a string in the json wire format, matching the
     * encoding output by serializeToJsonString().
     * See mergeFrom() for merging behavior, if the field is already set in the
     * specified message.
     *
     * @param string $data Json protobuf data.
     * @param bool $ignore_unknown
     * @return null
     * @throws \Exception Invalid data.
     */
    public function mergeFromJsonString($data, $ignore_unknown = false)
    {
        $input = new RawInputStream($data);
        $this->parseFromJsonStream($input, $ignore_unknown);
    }

    /**
     * @ignore
     */
    public function parseFromStream($input)
    {
        while (true) {
            $tag = $input->readTag();
            // End of input.  This is a valid place to end, so return true.
            if ($tag === 0) {
                return true;
            }

            $number = GPBWire::getTagFieldNumber($tag);
            $field = $this->desc->getFieldByNumber($number);

            $this->parseFieldFromStream($tag, $input, $field);
        }
    }

    private function convertJsonValueToProtoValue(
        $value,
        $field,
        $ignore_unknown,
        $is_map_key = false)
    {
        switch ($field->getType()) {
            case GPBType::MESSAGE:
                $klass = $field->getMessageType()->getClass();
                $submsg = new $klass;

                if (is_a($submsg, "Google\Protobuf\Duration")) {
                    if (is_null($value)) {
                        return $this->defaultValue($field);
                    } else if (!is_string($value)) {
                        throw new GPBDecodeException("Expect string.");
                    }
                    return GPBUtil::parseDuration($value);
                } else if ($field->isTimestamp()) {
                    if (is_null($value)) {
                        return $this->defaultValue($field);
                    } else if (!is_string($value)) {
                        throw new GPBDecodeException("Expect string.");
                    }
                    try {
                        $timestamp = GPBUtil::parseTimestamp($value);
                    } catch (\Exception $e) {
                        throw new GPBDecodeException(
                            "Invalid RFC 3339 timestamp: ".$e->getMessage());
                    }

                    $submsg->setSeconds($timestamp->getSeconds());
                    $submsg->setNanos($timestamp->getNanos());
                } else if (is_a($submsg, "Google\Protobuf\FieldMask")) {
                    if (is_null($value)) {
                        return $this->defaultValue($field);
                    }
                    try {
                        return GPBUtil::parseFieldMask($value);
                    } catch (\Exception $e) {
                        throw new GPBDecodeException(
                            "Invalid FieldMask: ".$e->getMessage());
                    }
                } else {
                    if (is_null($value) &&
                        !is_a($submsg, "Google\Protobuf\Value")) {
                        return $this->defaultValue($field);
                    }
                    if (GPBUtil::hasSpecialJsonMapping($submsg)) {
                    } elseif (!is_object($value) && !is_array($value)) {
                        throw new GPBDecodeException("Expect message.");
                    }
                    $submsg->mergeFromJsonArray($value, $ignore_unknown);
                }
                return $submsg;
            case GPBType::ENUM:
                if (is_null($value)) {
                    return $this->defaultValue($field);
                }
                if (is_integer($value)) {
                    return $value;
                }
                $enum_value = $field->getEnumType()->getValueByName($value);
                if (!is_null($enum_value)) {
                    return $enum_value->getNumber();
                } else if ($ignore_unknown) {
                    return $this->defaultValue($field);
                } else {
                  throw new GPBDecodeException(
                          "Enum field only accepts integer or enum value name");
                }
            case GPBType::STRING:
                if (is_null($value)) {
                    return $this->defaultValue($field);
                }
                if (is_numeric($value)) {
                    return strval($value);
                }
                if (!is_string($value)) {
                    throw new GPBDecodeException(
                        "String field only accepts string value");
                }
                return $value;
            case GPBType::BYTES:
                if (is_null($value)) {
                    return $this->defaultValue($field);
                }
                if (!is_string($value)) {
                    throw new GPBDecodeException(
                        "Byte field only accepts string value");
                }
                $proto_value = base64_decode($value, true);
                if ($proto_value === false) {
                    throw new GPBDecodeException("Invalid base64 characters");
                }
                return $proto_value;
            case GPBType::BOOL:
                if (is_null($value)) {
                    return $this->defaultValue($field);
                }
                if ($is_map_key) {
                    if ($value === "true") {
                        return true;
                    }
                    if ($value === "false") {
                        return false;
                    }
                    throw new GPBDecodeException(
                        "Bool field only accepts bool value");
                }
                if (!is_bool($value)) {
                    throw new GPBDecodeException(
                        "Bool field only accepts bool value");
                }
                return $value;
            case GPBType::FLOAT:
            case GPBType::DOUBLE:
                if (is_null($value)) {
                    return $this->defaultValue($field);
                }
                if ($value === "Infinity") {
                    return INF;
                }
                if ($value === "-Infinity") {
                    return -INF;
                }
                if ($value === "NaN") {
                    return NAN;
                }
                return $value;
            case GPBType::INT32:
            case GPBType::SINT32:
            case GPBType::SFIXED32:
                if (is_null($value)) {
                    return $this->defaultValue($field);
                }
                if (!is_numeric($value)) {
                   throw new GPBDecodeException(
                       "Invalid data type for int32 field");
                }
                if (is_string($value) && trim($value) !== $value) {
                   throw new GPBDecodeException(
                       "Invalid data type for int32 field");
                }
                if (bccomp($value, "2147483647") > 0) {
                   throw new GPBDecodeException(
                       "Int32 too large");
                }
                if (bccomp($value, "-2147483648") < 0) {
                   throw new GPBDecodeException(
                       "Int32 too small");
                }
                return $value;
            case GPBType::UINT32:
            case GPBType::FIXED32:
                if (is_null($value)) {
                    return $this->defaultValue($field);
                }
                if (!is_numeric($value)) {
                   throw new GPBDecodeException(
                       "Invalid data type for uint32 field");
                }
                if (is_string($value) && trim($value) !== $value) {
                   throw new GPBDecodeException(
                       "Invalid data type for int32 field");
                }
                if (bccomp($value, 4294967295) > 0) {
                    throw new GPBDecodeException(
                        "Uint32 too large");
                }
                return $value;
            case GPBType::INT64:
            case GPBType::SINT64:
            case GPBType::SFIXED64:
                if (is_null($value)) {
                    return $this->defaultValue($field);
                }
                if (!is_numeric($value)) {
                   throw new GPBDecodeException(
                       "Invalid data type for int64 field");
                }
                if (is_string($value) && trim($value) !== $value) {
                   throw new GPBDecodeException(
                       "Invalid data type for int64 field");
                }
                if (bccomp($value, "9223372036854775807") > 0) {
                    throw new GPBDecodeException(
                        "Int64 too large");
                }
                if (bccomp($value, "-9223372036854775808") < 0) {
                    throw new GPBDecodeException(
                        "Int64 too small");
                }
                return $value;
            case GPBType::UINT64:
            case GPBType::FIXED64:
                if (is_null($value)) {
                    return $this->defaultValue($field);
                }
                if (!is_numeric($value)) {
                   throw new GPBDecodeException(
                       "Invalid data type for int64 field");
                }
                if (is_string($value) && trim($value) !== $value) {
                   throw new GPBDecodeException(
                       "Invalid data type for int64 field");
                }
                if (bccomp($value, "18446744073709551615") > 0) {
                    throw new GPBDecodeException(
                        "Uint64 too large");
                }
                if (bccomp($value, "9223372036854775807") > 0) {
                    $value = bcsub($value, "18446744073709551616");
                }
                return $value;
            default:
                return $value;
        }
    }

    /**
     * Populates the message from a user-supplied PHP array. Array keys
     * correspond to Message properties and nested message properties.
     *
     * Example:
     * ```
     * $message->mergeFromArray([
     *     'name' => 'This is a message name',
     *     'interval' => [
     *          'startTime' => time() - 60,
     *          'endTime' => time(),
     *     ]
     * ]);
     * ```
     *
     * This method will trigger an error if it is passed data that cannot
     * be converted to the correct type. For example, a StringValue field
     * must receive data that is either a string or a StringValue object.
     *
     * @param array $array An array containing message properties and values.
     * @return null
     */
    protected function mergeFromArray(array $array)
    {
        // Just call the setters for the field names
        foreach ($array as $key => $value) {
            $field = $this->desc->getFieldByName($key);
            if (is_null($field)) {
                throw new \UnexpectedValueException(
                    'Invalid message property: ' . $key);
            }
            $setter = $field->getSetter();
            if ($field->isMap()) {
                $valueField = $field->getMessageType()->getFieldByName('value');
                if (!is_null($valueField) && $valueField->isWrapperType()) {
                    self::normalizeArrayElementsToMessageType($value, $valueField->getMessageType()->getClass());
                }
            } elseif ($field->isWrapperType()) {
                $class = $field->getMessageType()->getClass();
                if ($field->isRepeated()) {
                    self::normalizeArrayElementsToMessageType($value, $class);
                } else {
                    self::normalizeToMessageType($value, $class);
                }
            }
            $this->$setter($value);
        }
    }

    /**
     * Tries to normalize the elements in $value into a provided protobuf
     * wrapper type $class. If $value is any type other than array, we do
     * not do any conversion, and instead rely on the existing protobuf
     * type checking. If $value is an array, we process each element and
     * try to convert it to an instance of $class.
     *
     * @param mixed $value The array of values to normalize.
     * @param string $class The expected wrapper class name
     */
    private static function normalizeArrayElementsToMessageType(&$value, $class)
    {
        if (!is_array($value)) {
            // In the case that $value is not an array, we do not want to
            // attempt any conversion. Note that this includes the cases
            // when $value is a RepeatedField of MapField. In those cases,
            // we do not need to convert the elements, as they should
            // already be the correct types.
            return;
        } else {
            // Normalize each element in the array.
            foreach ($value as $key => &$elementValue) {
              self::normalizeToMessageType($elementValue, $class);
            }
        }
    }

    /**
     * Tries to normalize $value into a provided protobuf wrapper type $class.
     * If $value is any type other than an object, we attempt to construct an
     * instance of $class and assign $value to it using the setValue method
     * shared by all wrapper types.
     *
     * This method will raise an error if it receives a type that cannot be
     * assigned to the wrapper type via setValue.
     *
     * @param mixed $value The value to normalize.
     * @param string $class The expected wrapper class name
     */
    private static function normalizeToMessageType(&$value, $class)
    {
        if (is_null($value) || is_object($value)) {
            // This handles the case that $value is an instance of $class. We
            // choose not to do any more strict checking here, relying on the
            // existing type checking done by GPBUtil.
            return;
        } else {
            // Try to instantiate $class and set the value
            try {
                $msg = new $class;
                $msg->setValue($value);
                $value = $msg;
                return;
            } catch (\Exception $exception) {
                trigger_error(
                    "Error normalizing value to type '$class': " . $exception->getMessage(),
                    E_USER_ERROR
                );
            }
        }
    }

    protected function mergeFromJsonArray($array, $ignore_unknown)
    {
        if (is_a($this, "Google\Protobuf\Any")) {
            $this->clear();
            $this->setTypeUrl($array["@type"]);
            $msg = $this->unpack();
            if (GPBUtil::hasSpecialJsonMapping($msg)) {
                $msg->mergeFromJsonArray($array["value"], $ignore_unknown);
            } else {
                unset($array["@type"]);
                $msg->mergeFromJsonArray($array, $ignore_unknown);
            }
            $this->setValue($msg->serializeToString());
            return;
        }
        if (is_a($this, "Google\Protobuf\DoubleValue") ||
            is_a($this, "Google\Protobuf\FloatValue")  ||
            is_a($this, "Google\Protobuf\Int64Value")  ||
            is_a($this, "Google\Protobuf\UInt64Value") ||
            is_a($this, "Google\Protobuf\Int32Value")  ||
            is_a($this, "Google\Protobuf\UInt32Value") ||
            is_a($this, "Google\Protobuf\BoolValue")   ||
            is_a($this, "Google\Protobuf\StringValue")) {
            $this->setValue($array);
            return;
        }
        if (is_a($this, "Google\Protobuf\BytesValue")) {
            $this->setValue(base64_decode($array));
            return;
        }
        if (is_a($this, "Google\Protobuf\Duration")) {
            $this->mergeFrom(GPBUtil::parseDuration($array));
            return;
        }
        if (is_a($this, "Google\Protobuf\FieldMask")) {
            $this->mergeFrom(GPBUtil::parseFieldMask($array));
            return;
        }
        if (is_a($this, "Google\Protobuf\Timestamp")) {
            $this->mergeFrom(GPBUtil::parseTimestamp($array));
            return;
        }
        if (is_a($this, "Google\Protobuf\Struct")) {
            $fields = $this->getFields();
            foreach($array as $key => $value) {
                $v = new Value();
                $v->mergeFromJsonArray($value, $ignore_unknown);
                $fields[$key] = $v;
            }
            return;
        }
        if (is_a($this, "Google\Protobuf\Value")) {
            if (is_bool($array)) {
                $this->setBoolValue($array);
            } elseif (is_string($array)) {
                $this->setStringValue($array);
            } elseif (is_null($array)) {
                $this->setNullValue(0);
            } elseif (is_double($array) || is_integer($array)) {
                $this->setNumberValue($array);
            } elseif (is_array($array)) {
                if (array_values($array) !== $array) {
                    // Associative array
                    $struct_value = $this->getStructValue();
                    if (is_null($struct_value)) {
                        $struct_value = new Struct();
                        $this->setStructValue($struct_value);
                    }
                    foreach ($array as $key => $v) {
                        $value = new Value();
                        $value->mergeFromJsonArray($v, $ignore_unknown);
                        $values = $struct_value->getFields();
                        $values[$key]= $value;
                    }
                } else {
                    // Array
                    $list_value = $this->getListValue();
                    if (is_null($list_value)) {
                        $list_value = new ListValue();
                        $this->setListValue($list_value);
                    }
                    foreach ($array as $v) {
                        $value = new Value();
                        $value->mergeFromJsonArray($v, $ignore_unknown);
                        $values = $list_value->getValues();
                        $values[]= $value;
                    }
                }
            } else {
                throw new GPBDecodeException("Invalid type for Value.");
            }
            return;
        }
        $this->mergeFromArrayJsonImpl($array, $ignore_unknown);
    }

    private function mergeFromArrayJsonImpl($array, $ignore_unknown)
    {
        foreach ($array as $key => $value) {
            $field = $this->desc->getFieldByJsonName($key);
            if (is_null($field)) {
                $field = $this->desc->getFieldByName($key);
                if (is_null($field)) {
                    if ($ignore_unknown) {
                        continue;
                    } else {
                        throw new GPBDecodeException(
                            $key . ' is unknown.'
                        );
                    }
                }
            }
            if ($field->isMap()) {
                if (is_null($value)) {
                    continue;
                }
                $key_field = $field->getMessageType()->getFieldByNumber(1);
                $value_field = $field->getMessageType()->getFieldByNumber(2);
                foreach ($value as $tmp_key => $tmp_value) {
                    if (is_null($tmp_value)) {
                        throw new \Exception(
                            "Map value field element cannot be null.");
                    }
                    $proto_key = $this->convertJsonValueToProtoValue(
                        $tmp_key,
                        $key_field,
                        $ignore_unknown,
                        true);
                    $proto_value = $this->convertJsonValueToProtoValue(
                        $tmp_value,
                        $value_field,
                        $ignore_unknown);
                    self::kvUpdateHelper($field, $proto_key, $proto_value);
                }
            } else if ($field->isRepeated()) {
                if (is_null($value)) {
                    continue;
                }
                foreach ($value as $tmp) {
                    if (is_null($tmp)) {
                        throw new \Exception(
                            "Repeated field elements cannot be null.");
                    }
                    $proto_value = $this->convertJsonValueToProtoValue(
                        $tmp,
                        $field,
                        $ignore_unknown);
                    self::appendHelper($field, $proto_value);
                }
            } else {
                $setter = $field->getSetter();
                $proto_value = $this->convertJsonValueToProtoValue(
                    $value,
                    $field,
                    $ignore_unknown);
                if ($field->getType() === GPBType::MESSAGE) {
                    if (is_null($proto_value)) {
                        continue;
                    }
                    $getter = $field->getGetter();
                    $submsg = $this->$getter();
                    if (!is_null($submsg)) {
                        $submsg->mergeFrom($proto_value);
                        continue;
                    }
                }
                $this->$setter($proto_value);
            }
        }
    }

    /**
     * @ignore
     */
    public function parseFromJsonStream($input, $ignore_unknown)
    {
        $array = json_decode($input->getData(), true, 512, JSON_BIGINT_AS_STRING);
        if ($this instanceof \Google\Protobuf\ListValue) {
            $array = ["values"=>$array];
        }
        if (is_null($array)) {
            if ($this instanceof \Google\Protobuf\Value) {
              $this->setNullValue(\Google\Protobuf\NullValue::NULL_VALUE);
              return;
            } else {
              throw new GPBDecodeException(
                  "Cannot decode json string: " . $input->getData());
            }
        }
        try {
            $this->mergeFromJsonArray($array, $ignore_unknown);
        } catch (\Exception $e) {
            throw new GPBDecodeException($e->getMessage());
        }
    }

    /**
     * @ignore
     */
    private function serializeSingularFieldToStream($field, &$output)
    {
        if (!$this->existField($field)) {
            return true;
        }
        $getter = $field->getGetter();
        $value = $this->$getter();
        if (!GPBWire::serializeFieldToStream($value, $field, true, $output)) {
            return false;
        }
        return true;
    }

    /**
     * @ignore
     */
    private function serializeRepeatedFieldToStream($field, &$output)
    {
        $getter = $field->getGetter();
        $values = $this->$getter();
        $count = count($values);
        if ($count === 0) {
            return true;
        }

        $packed = $field->getPacked();
        if ($packed) {
            if (!GPBWire::writeTag(
                $output,
                GPBWire::makeTag($field->getNumber(), GPBType::STRING))) {
                return false;
            }
            $size = 0;
            foreach ($values as $value) {
                $size += $this->fieldDataOnlyByteSize($field, $value);
            }
            if (!$output->writeVarint32($size, true)) {
                return false;
            }
        }

        foreach ($values as $value) {
            if (!GPBWire::serializeFieldToStream(
                $value,
                $field,
                !$packed,
                $output)) {
                return false;
            }
        }
        return true;
    }

    /**
     * @ignore
     */
    private function serializeMapFieldToStream($field, $output)
    {
        $getter = $field->getGetter();
        $values = $this->$getter();
        $count = count($values);
        if ($count === 0) {
            return true;
        }

        foreach ($values as $key => $value) {
            $map_entry = new MapEntry($field->getMessageType());
            $map_entry->setKey($key);
            $map_entry->setValue($value);
            if (!GPBWire::serializeFieldToStream(
                $map_entry,
                $field,
                true,
                $output)) {
                return false;
            }
        }
        return true;
    }

    /**
     * @ignore
     */
    private function serializeFieldToStream(&$output, $field)
    {
        if ($field->isMap()) {
            return $this->serializeMapFieldToStream($field, $output);
        } elseif ($field->isRepeated()) {
            return $this->serializeRepeatedFieldToStream($field, $output);
        } else {
            return $this->serializeSingularFieldToStream($field, $output);
        }
    }

    /**
     * @ignore
     */
    private function serializeFieldToJsonStream(&$output, $field, $preserve_proto_field_names = false)
    {
        $getter = $field->getGetter();
        $values = $this->$getter();
        return GPBJsonWire::serializeFieldToStream(
            $values, $field, $output, !GPBUtil::hasSpecialJsonMapping($this), $preserve_proto_field_names);
    }

    /**
     * @ignore
     */
    public function serializeToStream(&$output)
    {
        $fields = $this->desc->getField();
        foreach ($fields as $field) {
            if (!$this->serializeFieldToStream($output, $field)) {
                return false;
            }
        }
        $output->writeRaw($this->unknown, strlen($this->unknown));
        return true;
    }

    /**
     * @ignore
     */
    public function serializeToJsonStream(&$output, $options = [])
    {
        $emitDefaults = $this->getEmitDefaults($options);
        $preserveProtoFieldNames = $this->getPreserveProtoFieldNames($options);

        if (is_a($this, 'Google\Protobuf\Any')) {
            $output->writeRaw("{", 1);
            $type_field = $this->desc->getFieldByNumber(1);
            $value_msg = $this->unpack();

            // Serialize type url.
            $output->writeRaw("\"@type\":", 8);
            $output->writeRaw("\"", 1);
            $output->writeRaw($this->getTypeUrl(), strlen($this->getTypeUrl()));
            $output->writeRaw("\"", 1);

            // Serialize value
            if (GPBUtil::hasSpecialJsonMapping($value_msg)) {
                $output->writeRaw(",\"value\":", 9);
                $value_msg->serializeToJsonStream($output);
            } else {
                $value_fields = $value_msg->desc->getField();
                foreach ($value_fields as $field) {
                    if ($value_msg->existField($field, $emitDefaults)) {
                        $output->writeRaw(",", 1);
                        if (!$value_msg->serializeFieldToJsonStream($output, $field, $preserveProtoFieldNames)) {
                            return false;
                        }
                    }
                }
            }

            $output->writeRaw("}", 1);
        } elseif (is_a($this, 'Google\Protobuf\FieldMask')) {
            $field_mask = GPBUtil::formatFieldMask($this);
            $output->writeRaw("\"", 1);
            $output->writeRaw($field_mask, strlen($field_mask));
            $output->writeRaw("\"", 1);
        } elseif (is_a($this, 'Google\Protobuf\Duration')) {
            $duration = GPBUtil::formatDuration($this) . "s";
            $output->writeRaw("\"", 1);
            $output->writeRaw($duration, strlen($duration));
            $output->writeRaw("\"", 1);
        } elseif (get_class($this) === 'Google\Protobuf\Timestamp') {
            $timestamp = GPBUtil::formatTimestamp($this);
            $timestamp = json_encode($timestamp);
            $output->writeRaw($timestamp, strlen($timestamp));
        } elseif (get_class($this) === 'Google\Protobuf\ListValue') {
            $field = $this->desc->getField()[1];
            if (!$this->existField($field, $emitDefaults)) {
                $output->writeRaw("[]", 2);
            } else {
                if (!$this->serializeFieldToJsonStream($output, $field, $preserveProtoFieldNames)) {
                    return false;
                }
            }
        } elseif (get_class($this) === 'Google\Protobuf\Struct') {
            $field = $this->desc->getField()[1];
            if (!$this->existField($field, $emitDefaults)) {
                $output->writeRaw("{}", 2);
            } else {
                if (!$this->serializeFieldToJsonStream($output, $field, $preserveProtoFieldNames)) {
                    return false;
                }
            }
        } else {
            if (!GPBUtil::hasSpecialJsonMapping($this)) {
                $output->writeRaw("{", 1);
            }
            $fields = $this->desc->getField();
            $first = true;
            foreach ($fields as $field) {
                if ($this->existField($field, $emitDefaults) ||
                    GPBUtil::hasJsonValue($this)) {
                    if ($first) {
                        $first = false;
                    } else {
                        $output->writeRaw(",", 1);
                    }
                    if (!$this->serializeFieldToJsonStream($output, $field, $preserveProtoFieldNames)) {
                        return false;
                    }
                }
            }
            if (!GPBUtil::hasSpecialJsonMapping($this)) {
                $output->writeRaw("}", 1);
            }
        }
        return true;
    }

    /**
     * Serialize the message to string.
     * @return string Serialized binary protobuf data.
     */
    public function serializeToString()
    {
        $output = new CodedOutputStream($this->byteSize());
        $this->serializeToStream($output);
        return $output->getData();
    }

    /**
     * Serialize the message to json string.
     *
     * @param array $options An array containing option keys and values.
     * Possible option keys (and corresponding value types) are:
     * Google\Protobuf\JsonSerializeOptions::EMIT_DEFAULTS - boolean.
     * If true, singular primitive fields, repeated fields,
     * and map fields will always be serialized.
     * If false, only serialize non-empty fields. Singular message fields
     * and oneof fields are not affected by this option.
     *
     * @return string Serialized json protobuf data.
     */
    public function serializeToJsonString($options = [])
    {
        $output = new CodedOutputStream($this->jsonByteSize($options));
        $this->serializeToJsonStream($output, $options);
        return $output->getData();
    }

    /**
     * @ignore
     */
    private function existField($field, $emitDefaults = false)
    {
        $getter = $field->getGetter();
        $hazzer = "has" . substr($getter, 3);

        if (method_exists($this, $hazzer)) {
          return $this->$hazzer();
        } else if ($field->getOneofIndex() !== -1) {
          // For old generated code, which does not have hazzers for oneof
          // fields.
          $oneof = $this->desc->getOneofDecl()[$field->getOneofIndex()];
          $oneof_name = $oneof->getName();
          return $this->$oneof_name->getNumber() === $field->getNumber();
        }

        $values = $this->$getter();
        if ($field->isMap()) {
            return $emitDefaults || count($values) !== 0;
        } elseif ($field->isRepeated()) {
            return $emitDefaults || count($values) !== 0;
        } else {
            return $values !== $this->defaultValue($field) || ($emitDefaults && $this->defaultValue($field) !== null);
        }
    }

    /**
     * @ignore
     */
    private function repeatedFieldDataOnlyByteSize($field)
    {
        $size = 0;

        $getter = $field->getGetter();
        $values = $this->$getter();
        $count = count($values);
        if ($count !== 0) {
            $size += $count * GPBWire::tagSize($field);
            foreach ($values as $value) {
                $size += $this->singularFieldDataOnlyByteSize($field);
            }
        }
    }

    /**
     * @ignore
     */
    private function fieldDataOnlyByteSize($field, $value)
    {
        $size = 0;

        switch ($field->getType()) {
            case GPBType::BOOL:
                $size += 1;
                break;
            case GPBType::FLOAT:
            case GPBType::FIXED32:
            case GPBType::SFIXED32:
                $size += 4;
                break;
            case GPBType::DOUBLE:
            case GPBType::FIXED64:
            case GPBType::SFIXED64:
                $size += 8;
                break;
            case GPBType::INT32:
            case GPBType::ENUM:
                $size += GPBWire::varint32Size($value, true);
                break;
            case GPBType::UINT32:
                $size += GPBWire::varint32Size($value);
                break;
            case GPBType::UINT64:
            case GPBType::INT64:
                $size += GPBWire::varint64Size($value);
                break;
            case GPBType::SINT32:
                $size += GPBWire::sint32Size($value);
                break;
            case GPBType::SINT64:
                $size += GPBWire::sint64Size($value);
                break;
            case GPBType::STRING:
            case GPBType::BYTES:
                $size += strlen($value);
                $size += GPBWire::varint32Size($size);
                break;
            case GPBType::MESSAGE:
                $size += $value->byteSize();
                $size += GPBWire::varint32Size($size);
                break;
            case GPBType::GROUP:
                // TODO: Add support.
                user_error("Unsupported type.");
                break;
            default:
                user_error("Unsupported type.");
                return 0;
        }

        return $size;
    }

    /**
     * @ignore
     */
    private function fieldDataOnlyJsonByteSize($field, $value)
    {
        $size = 0;

        switch ($field->getType()) {
            case GPBType::SFIXED32:
            case GPBType::SINT32:
            case GPBType::INT32:
                $size += strlen(strval($value));
                break;
            case GPBType::FIXED32:
            case GPBType::UINT32:
                if ($value < 0) {
                    $value = bcadd($value, "4294967296");
                }
                $size += strlen(strval($value));
                break;
            case GPBType::FIXED64:
            case GPBType::UINT64:
                if ($value < 0) {
                    $value = bcadd($value, "18446744073709551616");
                }
                // Intentional fall through.
            case GPBType::SFIXED64:
            case GPBType::INT64:
            case GPBType::SINT64:
                $size += 2;  // size for ""
                $size += strlen(strval($value));
                break;
            case GPBType::FLOAT:
                if (is_nan($value)) {
                    $size += strlen("NaN") + 2;
                } elseif ($value === INF) {
                    $size += strlen("Infinity") + 2;
                } elseif ($value === -INF) {
                    $size += strlen("-Infinity") + 2;
                } else {
                    $size += strlen(sprintf("%.8g", $value));
                }
                break;
            case GPBType::DOUBLE:
                if (is_nan($value)) {
                    $size += strlen("NaN") + 2;
                } elseif ($value === INF) {
                    $size += strlen("Infinity") + 2;
                } elseif ($value === -INF) {
                    $size += strlen("-Infinity") + 2;
                } else {
                    $size += strlen(sprintf("%.17g", $value));
                }
                break;
            case GPBType::ENUM:
                $enum_desc = $field->getEnumType();
                if ($enum_desc->getClass() === "Google\Protobuf\NullValue") {
                    $size += 4;
                    break;
                }
                $enum_value_desc = $enum_desc->getValueByNumber($value);
                if (!is_null($enum_value_desc)) {
                    $size += 2;  // size for ""
                    $size += strlen($enum_value_desc->getName());
                } else {
                    $str_value = strval($value);
                    $size += strlen($str_value);
                }
                break;
            case GPBType::BOOL:
                if ($value) {
                    $size += 4;
                } else {
                    $size += 5;
                }
                break;
            case GPBType::STRING:
                $value = json_encode($value, JSON_UNESCAPED_UNICODE);
                $size += strlen($value);
                break;
            case GPBType::BYTES:
                # if (is_a($this, "Google\Protobuf\BytesValue")) {
                #     $size += strlen(json_encode($value));
                # } else {
                #     $size += strlen(base64_encode($value));
                #     $size += 2;  // size for \"\"
                # }
                $size += strlen(base64_encode($value));
                $size += 2;  // size for \"\"
                break;
            case GPBType::MESSAGE:
                $size += $value->jsonByteSize();
                break;
#             case GPBType::GROUP:
#                 // TODO: Add support.
#                 user_error("Unsupported type.");
#                 break;
            default:
                user_error("Unsupported type " . $field->getType());
                return 0;
        }

        return $size;
    }

    /**
     * @ignore
     */
    private function fieldByteSize($field)
    {
        $size = 0;
        if ($field->isMap()) {
            $getter = $field->getGetter();
            $values = $this->$getter();
            $count = count($values);
            if ($count !== 0) {
                $size += $count * GPBWire::tagSize($field);
                $message_type = $field->getMessageType();
                $key_field = $message_type->getFieldByNumber(1);
                $value_field = $message_type->getFieldByNumber(2);
                foreach ($values as $key => $value) {
                    $data_size = 0;
                    if ($key != $this->defaultValue($key_field)) {
                        $data_size += $this->fieldDataOnlyByteSize(
                            $key_field,
                            $key);
                        $data_size += GPBWire::tagSize($key_field);
                    }
                    if ($value != $this->defaultValue($value_field)) {
                        $data_size += $this->fieldDataOnlyByteSize(
                            $value_field,
                            $value);
                        $data_size += GPBWire::tagSize($value_field);
                    }
                    $size += GPBWire::varint32Size($data_size) + $data_size;
                }
            }
        } elseif ($field->isRepeated()) {
            $getter = $field->getGetter();
            $values = $this->$getter();
            $count = count($values);
            if ($count !== 0) {
                if ($field->getPacked()) {
                    $data_size = 0;
                    foreach ($values as $value) {
                        $data_size += $this->fieldDataOnlyByteSize($field, $value);
                    }
                    $size += GPBWire::tagSize($field);
                    $size += GPBWire::varint32Size($data_size);
                    $size += $data_size;
                } else {
                    $size += $count * GPBWire::tagSize($field);
                    foreach ($values as $value) {
                        $size += $this->fieldDataOnlyByteSize($field, $value);
                    }
                }
            }
        } elseif ($this->existField($field)) {
            $size += GPBWire::tagSize($field);
            $getter = $field->getGetter();
            $value = $this->$getter();
            $size += $this->fieldDataOnlyByteSize($field, $value);
        }
        return $size;
    }

    /**
     * @ignore
     */
    private function fieldJsonByteSize($field, $options = [])
    {
        $size = 0;
        $emitDefaults = $this->getEmitDefaults($options);
        $fieldName = GPBJsonWire::formatFieldName($field, $this->getPreserveProtoFieldNames($options));

        if ($field->isMap()) {
            $getter = $field->getGetter();
            $values = $this->$getter();
            $count = count($values);
            if ($count !== 0 || $emitDefaults) {
                if (!GPBUtil::hasSpecialJsonMapping($this)) {
                    $size += 3;                              // size for "\"\":".
                    $size += strlen($fieldName);  // size for field name
                }
                $size += 2;  // size for "{}".
                if ($count !== 0) {
                    $size += $count - 1;  // size for commas
                }
                $getter = $field->getGetter();
                $map_entry = $field->getMessageType();
                $key_field = $map_entry->getFieldByNumber(1);
                $value_field = $map_entry->getFieldByNumber(2);
                switch ($key_field->getType()) {
                case GPBType::STRING:
                case GPBType::SFIXED64:
                case GPBType::INT64:
                case GPBType::SINT64:
                case GPBType::FIXED64:
                case GPBType::UINT64:
                    $additional_quote = false;
                    break;
                default:
                    $additional_quote = true;
                }
                foreach ($values as $key => $value) {
                    if ($additional_quote) {
                        $size += 2;  // size for ""
                    }
                    $size += $this->fieldDataOnlyJsonByteSize($key_field, $key);
                    $size += $this->fieldDataOnlyJsonByteSize($value_field, $value);
                    $size += 1;  // size for :
                }
            }
        } elseif ($field->isRepeated()) {
            $getter = $field->getGetter();
            $values = $this->$getter();
            $count = count($values);
            if ($count !== 0 || $emitDefaults) {
                if (!GPBUtil::hasSpecialJsonMapping($this)) {
                    $size += 3;                              // size for "\"\":".
                    $size += strlen($fieldName);  // size for field name
                }
                $size += 2;  // size for "[]".
                if ($count !== 0) {
                    $size += $count - 1;                     // size for commas
                }
                $getter = $field->getGetter();
                foreach ($values as $value) {
                    $size += $this->fieldDataOnlyJsonByteSize($field, $value);
                }
            }
        } elseif ($this->existField($field, $emitDefaults) || GPBUtil::hasJsonValue($this)) {
            if (!GPBUtil::hasSpecialJsonMapping($this)) {
                $size += 3;                              // size for "\"\":".
                $size += strlen($fieldName);  // size for field name
            }
            $getter = $field->getGetter();
            $value = $this->$getter();
            $size += $this->fieldDataOnlyJsonByteSize($field, $value);
        }
        return $size;
    }

    /**
     * @ignore
     */
    public function byteSize()
    {
        $size = 0;

        $fields = $this->desc->getField();
        foreach ($fields as $field) {
            $size += $this->fieldByteSize($field);
        }
        $size += strlen($this->unknown);
        return $size;
    }

    private function appendHelper($field, $append_value)
    {
        $getter = $field->getGetter();
        $setter = $field->getSetter();

        $field_arr_value = $this->$getter();
        $field_arr_value[] = $append_value;

        if (!is_object($field_arr_value)) {
            $this->$setter($field_arr_value);
        }
    }

    private function kvUpdateHelper($field, $update_key, $update_value)
    {
        $getter = $field->getGetter();
        $setter = $field->getSetter();

        $field_arr_value = $this->$getter();
        $field_arr_value[$update_key] = $update_value;

        if (!is_object($field_arr_value)) {
            $this->$setter($field_arr_value);
        }
    }

    /**
     * @ignore
     */
    public function jsonByteSize($options = [])
    {
        $size = 0;
        $emitDefaults = $this->getEmitDefaults($options);
        if (is_a($this, 'Google\Protobuf\Any')) {
            // Size for "{}".
            $size += 2;

            // Size for "\"@type\":".
            $size += 8;

            // Size for url. +2 for "" /.
            $size += strlen($this->getTypeUrl()) + 2;

            $value_msg = $this->unpack();
            if (GPBUtil::hasSpecialJsonMapping($value_msg)) {
                // Size for "\",value\":".
                $size += 9;
                $size += $value_msg->jsonByteSize($options);
            } else {
                $value_size = $value_msg->jsonByteSize($options);
                // size === 2 it's empty message {} which is not serialized inside any
                if ($value_size !== 2) {
                    // Size for value. +1 for comma, -2 for "{}".
                    $size += $value_size -1;
                }
            }
        } elseif (get_class($this) === 'Google\Protobuf\FieldMask') {
            $field_mask = GPBUtil::formatFieldMask($this);
            $size += strlen($field_mask) + 2;  // 2 for ""
        } elseif (get_class($this) === 'Google\Protobuf\Duration') {
            $duration = GPBUtil::formatDuration($this) . "s";
            $size += strlen($duration) + 2;  // 2 for ""
        } elseif (get_class($this) === 'Google\Protobuf\Timestamp') {
            $timestamp = GPBUtil::formatTimestamp($this);
            $timestamp = json_encode($timestamp);
            $size += strlen($timestamp);
        } elseif (get_class($this) === 'Google\Protobuf\ListValue') {
            $field = $this->desc->getField()[1];
            if ($this->existField($field, $emitDefaults)) {
                $field_size = $this->fieldJsonByteSize($field, $options);
                $size += $field_size;
            } else {
                // Size for "[]".
                $size += 2;
            }
        } elseif (get_class($this) === 'Google\Protobuf\Struct') {
            $field = $this->desc->getField()[1];
            if ($this->existField($field, $emitDefaults)) {
                $field_size = $this->fieldJsonByteSize($field, $options);
                $size += $field_size;
            } else {
                // Size for "{}".
                $size += 2;
            }
        } else {
            if (!GPBUtil::hasSpecialJsonMapping($this)) {
                // Size for "{}".
                $size += 2;
            }

            $fields = $this->desc->getField();
            $count = 0;
            foreach ($fields as $field) {
                $field_size = $this->fieldJsonByteSize($field, $options);
                $size += $field_size;
                if ($field_size != 0) {
                  $count++;
                }
            }
            // size for comma
            $size += $count > 0 ? ($count - 1) : 0;
        }
        return $size;
    }

<<<<<<< HEAD
    private function getEmitDefaults($options = [])
    {
        return boolval($options[JsonSerializeOptions::EMIT_DEFAULTS] ?? false);
    }

    private function getPreserveProtoFieldNames($options = [])
    {
        return boolval($options[JsonSerializeOptions::PRESERVE_PROTO_FIELD_NAMES] ?? false);
=======
    public function __debugInfo()
    {
        if (is_a($this, 'Google\Protobuf\FieldMask')) {
            return ['paths' => $this->getPaths()->__debugInfo()];
        }

        if (is_a($this, 'Google\Protobuf\Value')) {
            switch ($this->getKind()) {
                case 'null_value':
                    return ['nullValue' => $this->getNullValue()];
                case 'number_value':
                    return ['numberValue' => $this->getNumberValue()];
                case 'string_value':
                    return ['stringValue' => $this->getStringValue()];
                case 'bool_value':
                    return ['boolValue' => $this->getBoolValue()];
                case 'struct_value':
                    return ['structValue' => $this->getStructValue()->__debugInfo()];
                case 'list_value':
                    return ['listValue' => $this->getListValue()->__debugInfo()];
            }
            return [];
        }

        if (is_a($this, 'Google\Protobuf\BoolValue')
            || is_a($this, 'Google\Protobuf\BytesValue')
            || is_a($this, 'Google\Protobuf\DoubleValue')
            || is_a($this, 'Google\Protobuf\FloatValue')
            || is_a($this, 'Google\Protobuf\StringValue')
            || is_a($this, 'Google\Protobuf\Int32Value')
            || is_a($this, 'Google\Protobuf\Int64Value')
            || is_a($this, 'Google\Protobuf\UInt32Value')
            || is_a($this, 'Google\Protobuf\UInt64Value')
        ) {
            return [
                'value' => json_decode($this->serializeToJsonString(), true),
            ];
        }

        if (
            is_a($this, 'Google\Protobuf\Duration')
            || is_a($this, 'Google\Protobuf\Timestamp')
        ) {
            return [
                'seconds' => $this->getSeconds(),
                'nanos' => $this->getNanos(),
            ];
        }

        return json_decode($this->serializeToJsonString(), true);
>>>>>>> 56f557a0
    }
}<|MERGE_RESOLUTION|>--- conflicted
+++ resolved
@@ -2035,7 +2035,6 @@
         return $size;
     }
 
-<<<<<<< HEAD
     private function getEmitDefaults($options = [])
     {
         return boolval($options[JsonSerializeOptions::EMIT_DEFAULTS] ?? false);
@@ -2044,7 +2043,8 @@
     private function getPreserveProtoFieldNames($options = [])
     {
         return boolval($options[JsonSerializeOptions::PRESERVE_PROTO_FIELD_NAMES] ?? false);
-=======
+    }
+
     public function __debugInfo()
     {
         if (is_a($this, 'Google\Protobuf\FieldMask')) {
@@ -2095,6 +2095,5 @@
         }
 
         return json_decode($this->serializeToJsonString(), true);
->>>>>>> 56f557a0
     }
 }