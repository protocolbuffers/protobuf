<?php

// Protocol Buffers - Google's data interchange format
// Copyright 2008 Google Inc.  All rights reserved.
// https://developers.google.com/protocol-buffers/
//
// Redistribution and use in source and binary forms, with or without
// modification, are permitted provided that the following conditions are
// met:
//
//     * Redistributions of source code must retain the above copyright
// notice, this list of conditions and the following disclaimer.
//     * Redistributions in binary form must reproduce the above
// copyright notice, this list of conditions and the following disclaimer
// in the documentation and/or other materials provided with the
// distribution.
//     * Neither the name of Google Inc. nor the names of its
// contributors may be used to endorse or promote products derived from
// this software without specific prior written permission.
//
// THIS SOFTWARE IS PROVIDED BY THE COPYRIGHT HOLDERS AND CONTRIBUTORS
// "AS IS" AND ANY EXPRESS OR IMPLIED WARRANTIES, INCLUDING, BUT NOT
// LIMITED TO, THE IMPLIED WARRANTIES OF MERCHANTABILITY AND FITNESS FOR
// A PARTICULAR PURPOSE ARE DISCLAIMED. IN NO EVENT SHALL THE COPYRIGHT
// OWNER OR CONTRIBUTORS BE LIABLE FOR ANY DIRECT, INDIRECT, INCIDENTAL,
// SPECIAL, EXEMPLARY, OR CONSEQUENTIAL DAMAGES (INCLUDING, BUT NOT
// LIMITED TO, PROCUREMENT OF SUBSTITUTE GOODS OR SERVICES; LOSS OF USE,
// DATA, OR PROFITS; OR BUSINESS INTERRUPTION) HOWEVER CAUSED AND ON ANY
// THEORY OF LIABILITY, WHETHER IN CONTRACT, STRICT LIABILITY, OR TORT
// (INCLUDING NEGLIGENCE OR OTHERWISE) ARISING IN ANY WAY OUT OF THE USE
// OF THIS SOFTWARE, EVEN IF ADVISED OF THE POSSIBILITY OF SUCH DAMAGE.

/**
 * MapField and MapFieldIter are used by generated protocol message classes to
 * manipulate map fields.
 */

namespace Google\Protobuf\Internal;

use Traversable;

/**
 * MapField is used by generated protocol message classes to manipulate map
 * fields. It can be used like native PHP array.
 */
class MapField implements \ArrayAccess, \IteratorAggregate, \Countable
{
    /**
     * @ignore
     */
    private $container;
    /**
     * @ignore
     */
    private $key_type;
    /**
     * @ignore
     */
    private $value_type;
    /**
     * @ignore
     */
    private $klass;
    /**
     * @ignore
     */
    private $legacy_klass;

    /**
     * Constructs an instance of MapField.
     *
     * @param long $key_type Type of the stored key element.
     * @param long $value_type Type of the stored value element.
     * @param string $klass Message/Enum class name of value instance
     * (message/enum fields only).
     * @ignore
     */
    public function __construct($key_type, $value_type, $klass = null)
    {
        $this->container = [];
        $this->key_type = $key_type;
        $this->value_type = $value_type;
        $this->klass = $klass;

        if ($this->value_type == GPBType::MESSAGE) {
            $pool = DescriptorPool::getGeneratedPool();
            $desc = $pool->getDescriptorByClassName($klass);
            if ($desc == NULL) {
                new $klass;  // No msg class instance has been created before.
                $desc = $pool->getDescriptorByClassName($klass);
            }
            $this->klass = $desc->getClass();
            $this->legacy_klass = $desc->getLegacyClass();
        }
    }

    /**
     * @ignore
     */
    public function getKeyType()
    {
        return $this->key_type;
    }

    /**
     * @ignore
     */
    public function getValueType()
    {
        return $this->value_type;
    }

    /**
     * @ignore
     */
    public function getValueClass()
    {
        return $this->klass;
    }

    /**
     * @ignore
     */
    public function getLegacyValueClass()
    {
        return $this->legacy_klass;
    }

    /**
     * Return the element at the given key.
     *
     * This will also be called for: $ele = $arr[$key]
     *
     * @param int|bool|string $key The key of the element to be fetched.
     * @return object The stored element at given key.
     * @throws \ErrorException Invalid type for index.
     * @throws \ErrorException Non-existing index.
     * @todo need to add return type mixed (require update php version to 8.0)
     */
    #[\ReturnTypeWillChange]
    public function offsetGet($key)
    {
        return $this->container[$key];
    }

    /**
     * Assign the element at the given key.
     *
     * This will also be called for: $arr[$key] = $value
     *
     * @param object $key The key of the element to be fetched.
     * @param object $value The element to be assigned.
     * @return void
     * @throws \ErrorException Invalid type for key.
     * @throws \ErrorException Invalid type for value.
     * @throws \ErrorException Non-existing key.
     * @todo need to add return type void (require update php version to 7.1)
     */
    #[\ReturnTypeWillChange]
    public function offsetSet($key, $value)
    {
        $this->checkKey($this->key_type, $key);

        switch ($this->value_type) {
            case GPBType::SFIXED32:
            case GPBType::SINT32:
            case GPBType::INT32:
            case GPBType::ENUM:
                GPBUtil::checkInt32($value);
                break;
            case GPBType::FIXED32:
            case GPBType::UINT32:
                GPBUtil::checkUint32($value);
                break;
            case GPBType::SFIXED64:
            case GPBType::SINT64:
            case GPBType::INT64:
                GPBUtil::checkInt64($value);
                break;
            case GPBType::FIXED64:
            case GPBType::UINT64:
                GPBUtil::checkUint64($value);
                break;
            case GPBType::FLOAT:
                GPBUtil::checkFloat($value);
                break;
            case GPBType::DOUBLE:
                GPBUtil::checkDouble($value);
                break;
            case GPBType::BOOL:
                GPBUtil::checkBool($value);
                break;
            case GPBType::STRING:
                GPBUtil::checkString($value, true);
                break;
            case GPBType::MESSAGE:
                if (is_null($value)) {
                  trigger_error("Map element cannot be null.", E_USER_ERROR);
                }
                GPBUtil::checkMessage($value, $this->klass);
                break;
            default:
                break;
        }

        $this->container[$key] = $value;
    }

    /**
     * Remove the element at the given key.
     *
     * This will also be called for: unset($arr)
     *
     * @param object $key The key of the element to be removed.
     * @return void
     * @throws \ErrorException Invalid type for key.
     * @todo need to add return type void (require update php version to 7.1)
     */
    #[\ReturnTypeWillChange]
    public function offsetUnset($key)
    {
        $this->checkKey($this->key_type, $key);
        unset($this->container[$key]);
    }

    /**
     * Check the existence of the element at the given key.
     *
     * This will also be called for: isset($arr)
     *
     * @param object $key The key of the element to be removed.
     * @return bool True if the element at the given key exists.
     * @throws \ErrorException Invalid type for key.
     */
    public function offsetExists($key): bool
    {
        $this->checkKey($this->key_type, $key);
        return isset($this->container[$key]);
    }

    /**
     * @ignore
     */
<<<<<<< HEAD
    public function getIterator(): MapFieldIter
=======
    public function getIterator(): Traversable
>>>>>>> 3be46483
    {
        return new MapFieldIter($this->container, $this->key_type);
    }

    /**
     * Return the number of stored elements.
     *
     * This will also be called for: count($arr)
     *
     * @return integer The number of stored elements.
     */
    public function count(): int
    {
        return count($this->container);
    }

    /**
     * @ignore
     */
    private function checkKey($key_type, &$key)
    {
        switch ($key_type) {
            case GPBType::SFIXED32:
            case GPBType::SINT32:
            case GPBType::INT32:
                GPBUtil::checkInt32($key);
                break;
            case GPBType::FIXED32:
            case GPBType::UINT32:
                GPBUtil::checkUint32($key);
                break;
            case GPBType::SFIXED64:
            case GPBType::SINT64:
            case GPBType::INT64:
                GPBUtil::checkInt64($key);
                break;
            case GPBType::FIXED64:
            case GPBType::UINT64:
                GPBUtil::checkUint64($key);
                break;
            case GPBType::BOOL:
                GPBUtil::checkBool($key);
                break;
            case GPBType::STRING:
                GPBUtil::checkString($key, true);
                break;
            default:
                trigger_error(
                    "Given type cannot be map key.",
                    E_USER_ERROR);
                break;
        }
    }
}<|MERGE_RESOLUTION|>--- conflicted
+++ resolved
@@ -241,11 +241,7 @@
     /**
      * @ignore
      */
-<<<<<<< HEAD
-    public function getIterator(): MapFieldIter
-=======
     public function getIterator(): Traversable
->>>>>>> 3be46483
     {
         return new MapFieldIter($this->container, $this->key_type);
     }
