--- conflicted
+++ resolved
@@ -182,15 +182,9 @@
                 if ($bits >= 32) {
                     $high |= (($b & 0x7F) << ($bits - 32));
                 } else if ($bits > 25){
-<<<<<<< HEAD
-                    $high_bits = $bits - 25;
-                    $low = ($low | (($b & 0x7F) << $bits)) & (int) 0xFFFFFFFF;
-                    $high = $b & ((0x1 << $high_bits) -1);
-=======
                     // $bits is 28 in this case.
                     $low |= (($b & 0x7F) << 28);
                     $high = ($b & 0x7F) >> 4;
->>>>>>> 593e917c
                 } else {
                     $low |= (($b & 0x7F) << $bits);
                 }
