<?php

// Protocol Buffers - Google's data interchange format
// Copyright 2008 Google Inc.  All rights reserved.
// https://developers.google.com/protocol-buffers/
//
// Redistribution and use in source and binary forms, with or without
// modification, are permitted provided that the following conditions are
// met:
//
//     * Redistributions of source code must retain the above copyright
// notice, this list of conditions and the following disclaimer.
//     * Redistributions in binary form must reproduce the above
// copyright notice, this list of conditions and the following disclaimer
// in the documentation and/or other materials provided with the
// distribution.
//     * Neither the name of Google Inc. nor the names of its
// contributors may be used to endorse or promote products derived from
// this software without specific prior written permission.
//
// THIS SOFTWARE IS PROVIDED BY THE COPYRIGHT HOLDERS AND CONTRIBUTORS
// "AS IS" AND ANY EXPRESS OR IMPLIED WARRANTIES, INCLUDING, BUT NOT
// LIMITED TO, THE IMPLIED WARRANTIES OF MERCHANTABILITY AND FITNESS FOR
// A PARTICULAR PURPOSE ARE DISCLAIMED. IN NO EVENT SHALL THE COPYRIGHT
// OWNER OR CONTRIBUTORS BE LIABLE FOR ANY DIRECT, INDIRECT, INCIDENTAL,
// SPECIAL, EXEMPLARY, OR CONSEQUENTIAL DAMAGES (INCLUDING, BUT NOT
// LIMITED TO, PROCUREMENT OF SUBSTITUTE GOODS OR SERVICES; LOSS OF USE,
// DATA, OR PROFITS; OR BUSINESS INTERRUPTION) HOWEVER CAUSED AND ON ANY
// THEORY OF LIABILITY, WHETHER IN CONTRACT, STRICT LIABILITY, OR TORT
// (INCLUDING NEGLIGENCE OR OTHERWISE) ARISING IN ANY WAY OUT OF THE USE
// OF THIS SOFTWARE, EVEN IF ADVISED OF THE POSSIBILITY OF SUCH DAMAGE.

/**
 * RepeatedField and RepeatedFieldIter are used by generated protocol message
 * classes to manipulate repeated fields.
 */

namespace Google\Protobuf\Internal;

use Google\Protobuf\Internal\GPBType;
use Google\Protobuf\Internal\GPBUtil;
use Traversable;

/**
 * RepeatedField is used by generated protocol message classes to manipulate
 * repeated fields. It can be used like native PHP array.
 */
class RepeatedField implements \ArrayAccess, \IteratorAggregate, \Countable
{

    /**
     * @ignore
     */
    private $container;
    /**
     * @ignore
     */
    private $type;
    /**
     * @ignore
     */
    private $klass;
    /**
     * @ignore
     */
    private $legacy_klass;

    /**
     * Constructs an instance of RepeatedField.
     *
     * @param integer $type Type of the stored element.
     * @param string $klass Message/Enum class name (message/enum fields only).
     * @ignore
     */
    public function __construct($type, $klass = null)
    {
        $this->container = [];
        $this->type = $type;
        if ($this->type == GPBType::MESSAGE) {
            $pool = DescriptorPool::getGeneratedPool();
            $desc = $pool->getDescriptorByClassName($klass);
            if ($desc == NULL) {
                new $klass;  // No msg class instance has been created before.
                $desc = $pool->getDescriptorByClassName($klass);
            }
            $this->klass = $desc->getClass();
            $this->legacy_klass = $desc->getLegacyClass();
        }
    }

    /**
     * @ignore
     */
    public function getType()
    {
        return $this->type;
    }

    /**
     * @ignore
     */
    public function getClass()
    {
        return $this->klass;
    }

    /**
     * @ignore
     */
    public function getLegacyClass()
    {
        return $this->legacy_klass;
    }

    /**
     * Return the element at the given index.
     *
     * This will also be called for: $ele = $arr[0]
     *
     * @param integer $offset The index of the element to be fetched.
     * @return object The stored element at given index.
     * @throws \ErrorException Invalid type for index.
     * @throws \ErrorException Non-existing index.
     * @todo need to add return type mixed (require update php version to 8.0)
     */
    #[\ReturnTypeWillChange]
    public function offsetGet($offset)
    {
        return $this->container[$offset];
    }

    /**
     * Assign the element at the given index.
     *
     * This will also be called for: $arr []= $ele and $arr[0] = ele
     *
     * @param integer $offset The index of the element to be assigned.
     * @param object $value The element to be assigned.
     * @return void
     * @throws \ErrorException Invalid type for index.
     * @throws \ErrorException Non-existing index.
     * @throws \ErrorException Incorrect type of the element.
     * @todo need to add return type void (require update php version to 7.1)
     */
    #[\ReturnTypeWillChange]
    public function offsetSet($offset, $value)
    {
        switch ($this->type) {
            case GPBType::SFIXED32:
            case GPBType::SINT32:
            case GPBType::INT32:
            case GPBType::ENUM:
                GPBUtil::checkInt32($value);
                break;
            case GPBType::FIXED32:
            case GPBType::UINT32:
                GPBUtil::checkUint32($value);
                break;
            case GPBType::SFIXED64:
            case GPBType::SINT64:
            case GPBType::INT64:
                GPBUtil::checkInt64($value);
                break;
            case GPBType::FIXED64:
            case GPBType::UINT64:
                GPBUtil::checkUint64($value);
                break;
            case GPBType::FLOAT:
                GPBUtil::checkFloat($value);
                break;
            case GPBType::DOUBLE:
                GPBUtil::checkDouble($value);
                break;
            case GPBType::BOOL:
                GPBUtil::checkBool($value);
                break;
            case GPBType::BYTES:
                GPBUtil::checkString($value, false);
                break;
            case GPBType::STRING:
                GPBUtil::checkString($value, true);
                break;
            case GPBType::MESSAGE:
                if (is_null($value)) {
                    throw new \TypeError("RepeatedField element cannot be null.");
                }
                GPBUtil::checkMessage($value, $this->klass);
                break;
            default:
                break;
        }
        if (is_null($offset)) {
            $this->container[] = $value;
        } else {
            $count = count($this->container);
            if (!is_numeric($offset) || $offset < 0 || $offset >= $count) {
                trigger_error(
                    "Cannot modify element at the given index",
                    E_USER_ERROR);
                return;
            }
            $this->container[$offset] = $value;
        }
    }

    /**
     * Remove the element at the given index.
     *
     * This will also be called for: unset($arr)
     *
     * @param integer $offset The index of the element to be removed.
     * @return void
     * @throws \ErrorException Invalid type for index.
     * @throws \ErrorException The element to be removed is not at the end of the
     * RepeatedField.
     * @todo need to add return type void (require update php version to 7.1)
     */
    #[\ReturnTypeWillChange]
    public function offsetUnset($offset)
    {
        $count = count($this->container);
        if (!is_numeric($offset) || $count === 0 || $offset !== $count - 1) {
            trigger_error(
                "Cannot remove element at the given index",
                E_USER_ERROR);
            return;
        }
        array_pop($this->container);
    }

    /**
     * Check the existence of the element at the given index.
     *
     * This will also be called for: isset($arr)
     *
     * @param integer $offset The index of the element to be removed.
     * @return bool True if the element at the given offset exists.
     * @throws \ErrorException Invalid type for index.
     */
    public function offsetExists($offset): bool
    {
        return isset($this->container[$offset]);
    }

    /**
     * @ignore
     */
<<<<<<< HEAD
    public function getIterator(): RepeatedFieldIter
=======
    public function getIterator(): Traversable
>>>>>>> 3be46483
    {
        return new RepeatedFieldIter($this->container);
    }

    /**
     * Return the number of stored elements.
     *
     * This will also be called for: count($arr)
     *
     * @return integer The number of stored elements.
     */
    public function count(): int
    {
        return count($this->container);
    }
}<|MERGE_RESOLUTION|>--- conflicted
+++ resolved
@@ -245,11 +245,7 @@
     /**
      * @ignore
      */
-<<<<<<< HEAD
-    public function getIterator(): RepeatedFieldIter
-=======
     public function getIterator(): Traversable
->>>>>>> 3be46483
     {
         return new RepeatedFieldIter($this->container);
     }
