<?php

// Protocol Buffers - Google's data interchange format
// Copyright 2008 Google Inc.  All rights reserved.
// https://developers.google.com/protocol-buffers/
//
// Redistribution and use in source and binary forms, with or without
// modification, are permitted provided that the following conditions are
// met:
//
//     * Redistributions of source code must retain the above copyright
// notice, this list of conditions and the following disclaimer.
//     * Redistributions in binary form must reproduce the above
// copyright notice, this list of conditions and the following disclaimer
// in the documentation and/or other materials provided with the
// distribution.
//     * Neither the name of Google Inc. nor the names of its
// contributors may be used to endorse or promote products derived from
// this software without specific prior written permission.
//
// THIS SOFTWARE IS PROVIDED BY THE COPYRIGHT HOLDERS AND CONTRIBUTORS
// "AS IS" AND ANY EXPRESS OR IMPLIED WARRANTIES, INCLUDING, BUT NOT
// LIMITED TO, THE IMPLIED WARRANTIES OF MERCHANTABILITY AND FITNESS FOR
// A PARTICULAR PURPOSE ARE DISCLAIMED. IN NO EVENT SHALL THE COPYRIGHT
// OWNER OR CONTRIBUTORS BE LIABLE FOR ANY DIRECT, INDIRECT, INCIDENTAL,
// SPECIAL, EXEMPLARY, OR CONSEQUENTIAL DAMAGES (INCLUDING, BUT NOT
// LIMITED TO, PROCUREMENT OF SUBSTITUTE GOODS OR SERVICES; LOSS OF USE,
// DATA, OR PROFITS; OR BUSINESS INTERRUPTION) HOWEVER CAUSED AND ON ANY
// THEORY OF LIABILITY, WHETHER IN CONTRACT, STRICT LIABILITY, OR TORT
// (INCLUDING NEGLIGENCE OR OTHERWISE) ARISING IN ANY WAY OUT OF THE USE
// OF THIS SOFTWARE, EVEN IF ADVISED OF THE POSSIBILITY OF SUCH DAMAGE.

namespace Google\Protobuf\Internal;

use Google\Protobuf\Internal\GPBType;
use Google\Protobuf\Internal\Message;

class MapEntry extends Message
{
    public $key;
    public $value;

    public function __construct($desc) {
        parent::__construct($desc);
<<<<<<< HEAD
	// For MapEntry, getValue should always return a valid value. Thus, we
	// need to create a default instance value if the value type is
	// message, in case no value is provided in data.
=======
        // For MapEntry, getValue should always return a valid value. Thus, we
        // need to create a default instance value if the value type is
        // message, in case no value is provided in data.
>>>>>>> 829bb1d7
        $value_field = $desc->getFieldByNumber(2);
        if ($value_field->getType() == GPBType::MESSAGE) {
            $klass = $value_field->getMessageType()->getClass();
            $value = new $klass;
            $this->setValue($value);
        }
    }

    public function setKey($key) {
      $this->key = $key;
    }

    public function getKey() {
      return $this->key;
    }

    public function setValue($value) {
      $this->value = $value;
    }

    public function getValue() {
      return $this->value;
    }
}<|MERGE_RESOLUTION|>--- conflicted
+++ resolved
@@ -42,15 +42,9 @@
 
     public function __construct($desc) {
         parent::__construct($desc);
-<<<<<<< HEAD
-	// For MapEntry, getValue should always return a valid value. Thus, we
-	// need to create a default instance value if the value type is
-	// message, in case no value is provided in data.
-=======
         // For MapEntry, getValue should always return a valid value. Thus, we
         // need to create a default instance value if the value type is
         // message, in case no value is provided in data.
->>>>>>> 829bb1d7
         $value_field = $desc->getFieldByNumber(2);
         if ($value_field->getType() == GPBType::MESSAGE) {
             $klass = $value_field->getMessageType()->getClass();
