--- conflicted
+++ resolved
@@ -368,35 +368,6 @@
         $this->assertFalse($input->readVarint64($var));
 
         // Read 64 testing
-<<<<<<< HEAD
-        if (PHP_INT_SIZE > 4) {
-            $testVals = array(
-                '10'                 => '0a000000000000000000',
-                '100'                => '64000000000000000000',
-                '800'                => 'a0060000000000000000',
-                '6400'               => '80320000000000000000',
-                '70400'              => '80a60400000000000000',
-                '774400'             => '80a22f00000000000000',
-                '9292800'            => '8098b704000000000000',
-                '74342400'           => '80c0b923000000000000',
-                '743424000'          => '8080bfe2020000000000',
-                '8177664000'         => '8080b5bb1e0000000000',
-                '65421312000'        => '8080a8dbf30100000000',
-                '785055744000'       => '8080e0c7ec1600000000',
-                '9420668928000'      => '808080dd969202000000',
-                '103627358208000'    => '808080fff9c717000000',
-                '1139900940288000'   => '808080f5bd9783020000',
-                '13678811283456000'  => '808080fce699a6180000',
-                '109430490267648000' => '808080e0b7ceb1c20100',
-                '984874412408832000' => '808080e0f5c1bed50d00',
-            );
-
-            foreach ($testVals as $original => $encoded) {
-                $input = new InputStream(hex2bin($encoded));
-                $this->assertTrue($input->readVarint64($var));
-                $this->assertSame($original, $var);
-            }
-=======
         $testVals = array(
             '10'                 => '0a000000000000000000',
             '100'                => '64000000000000000000',
@@ -422,7 +393,6 @@
             $input = new InputStream(hex2bin($encoded));
             $this->assertTrue($input->readVarint64($var));
             $this->assertEquals($original, $var);
->>>>>>> 593e917c
         }
     }
 
