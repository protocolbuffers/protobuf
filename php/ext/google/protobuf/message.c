--- conflicted
+++ resolved
@@ -333,28 +333,12 @@
   Message* intern = PROTO_MSG_P(obj);
   const upb_fielddef *f = get_field(intern, member);
 
-<<<<<<< HEAD
   if (!f) {
     /* A special zval* used to return "No such property" from read_property handler */
     return &EG(uninitialized_zval);
   }
 
-  if (upb_fielddef_ismap(f)) {
-    upb_mutmsgval msgval = upb_msg_mutable(intern->msg, f, arena);
-    MapField_GetPhpWrapper(rv, msgval.map, f, &intern->arena);
-  } else if (upb_fielddef_isseq(f)) {
-    upb_mutmsgval msgval = upb_msg_mutable(intern->msg, f, arena);
-    RepeatedField_GetPhpWrapper(rv, msgval.array, f, &intern->arena);
-  } else {
-    upb_msgval msgval = upb_msg_get(intern->msg, f);
-    const Descriptor *subdesc = Descriptor_GetFromFieldDef(f);
-    Convert_UpbToPhp(msgval, rv, upb_fielddef_type(f), subdesc, &intern->arena);
-  }
-
-=======
-  if (!f) return NULL;
   Message_get(intern, f, rv);
->>>>>>> c5f7b4b0
   return rv;
 }
 
