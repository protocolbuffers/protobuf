// Protocol Buffers - Google's data interchange format
// Copyright 2008 Google Inc.  All rights reserved.
// https://developers.google.com/protocol-buffers/
//
// Redistribution and use in source and binary forms, with or without
// modification, are permitted provided that the following conditions are
// met:
//
//     * Redistributions of source code must retain the above copyright
// notice, this list of conditions and the following disclaimer.
//     * Redistributions in binary form must reproduce the above
// copyright notice, this list of conditions and the following disclaimer
// in the documentation and/or other materials provided with the
// distribution.
//     * Neither the name of Google Inc. nor the names of its
// contributors may be used to endorse or promote products derived from
// this software without specific prior written permission.
//
// THIS SOFTWARE IS PROVIDED BY THE COPYRIGHT HOLDERS AND CONTRIBUTORS
// "AS IS" AND ANY EXPRESS OR IMPLIED WARRANTIES, INCLUDING, BUT NOT
// LIMITED TO, THE IMPLIED WARRANTIES OF MERCHANTABILITY AND FITNESS FOR
// A PARTICULAR PURPOSE ARE DISCLAIMED. IN NO EVENT SHALL THE COPYRIGHT
// OWNER OR CONTRIBUTORS BE LIABLE FOR ANY DIRECT, INDIRECT, INCIDENTAL,
// SPECIAL, EXEMPLARY, OR CONSEQUENTIAL DAMAGES (INCLUDING, BUT NOT
// LIMITED TO, PROCUREMENT OF SUBSTITUTE GOODS OR SERVICES; LOSS OF USE,
// DATA, OR PROFITS; OR BUSINESS INTERRUPTION) HOWEVER CAUSED AND ON ANY
// THEORY OF LIABILITY, WHETHER IN CONTRACT, STRICT LIABILITY, OR TORT
// (INCLUDING NEGLIGENCE OR OTHERWISE) ARISING IN ANY WAY OUT OF THE USE
// OF THIS SOFTWARE, EVEN IF ADVISED OF THE POSSIBILITY OF SUCH DAMAGE.

#include "protobuf.h"

#include <zend_hash.h>

ZEND_DECLARE_MODULE_GLOBALS(protobuf)
static PHP_GINIT_FUNCTION(protobuf);
static PHP_GSHUTDOWN_FUNCTION(protobuf);
static PHP_RINIT_FUNCTION(protobuf);
static PHP_RSHUTDOWN_FUNCTION(protobuf);
static PHP_MINIT_FUNCTION(protobuf);
static PHP_MSHUTDOWN_FUNCTION(protobuf);

// Global map from upb {msg,enum}defs to wrapper Descriptor/EnumDescriptor
// instances.
static HashTable* upb_def_to_php_obj_map;
// Global map from message/enum's php class entry to corresponding wrapper
// Descriptor/EnumDescriptor instances.
static HashTable* ce_to_php_obj_map;

// -----------------------------------------------------------------------------
// Global maps.
// -----------------------------------------------------------------------------

static void add_to_table(HashTable* t, const void* def, void* value) {
  uint nIndex = (ulong)def & t->nTableMask;

  zval* pDest = NULL;
<<<<<<< HEAD
  Z_ADDREF_P(value);
  zend_hash_index_update(&PROTOBUF_G(upb_def_to_php_obj_map), (zend_ulong)def,
                         &value, sizeof(zval*), (void**)&pDest);
}

zval* get_def_obj(const void* def) {
  zval** value;
  if (zend_hash_index_find(&PROTOBUF_G(upb_def_to_php_obj_map), (zend_ulong)def,
                           (void**)&value) == FAILURE) {
=======
  zend_hash_index_update(t, (zend_ulong)def, &value, sizeof(zval*), &pDest);
}

static void* get_from_table(const HashTable* t, const void* def) {
  void** value;
  if (zend_hash_index_find(t, (zend_ulong)def, (void**)&value) == FAILURE) {
>>>>>>> c44ca26f
    zend_error(E_ERROR, "PHP object not found for given definition.\n");
    return NULL;
  }
  return *value;
}

static void add_to_list(HashTable* t, void* value) {
  zval* pDest = NULL;
  zend_hash_next_index_insert(t, &value, sizeof(void*), &pDest);
}

void add_def_obj(const void* def, zval* value) {
  Z_ADDREF_P(value);
  add_to_table(upb_def_to_php_obj_map, def, value);
}

zval* get_def_obj(const void* def) {
  return (zval*)get_from_table(upb_def_to_php_obj_map, def);
}

void add_ce_obj(const void* ce, zval* value) {
  Z_ADDREF_P(value);
  add_to_table(ce_to_php_obj_map, ce, value);
}

zval* get_ce_obj(const void* ce) {
  return (zval*)get_from_table(ce_to_php_obj_map, ce);
}

// -----------------------------------------------------------------------------
// Utilities.
// -----------------------------------------------------------------------------

zend_function_entry protobuf_functions[] = {
  ZEND_FE_END
};

zend_module_entry protobuf_module_entry = {
  STANDARD_MODULE_HEADER,
  PHP_PROTOBUF_EXTNAME,     // extension name
  protobuf_functions,       // function list
  PHP_MINIT(protobuf),      // process startup
  PHP_MSHUTDOWN(protobuf),  // process shutdown
  PHP_RINIT(protobuf),      // request shutdown
  PHP_RSHUTDOWN(protobuf),  // request shutdown
  NULL,                 // extension info
  PHP_PROTOBUF_VERSION, // extension version
  PHP_MODULE_GLOBALS(protobuf),  // globals descriptor
  PHP_GINIT(protobuf),  // globals ctor
  PHP_GSHUTDOWN(protobuf),  // globals dtor
  NULL,  // post deactivate
  STANDARD_MODULE_PROPERTIES_EX
};

// install module
ZEND_GET_MODULE(protobuf)

// global variables
static PHP_GINIT_FUNCTION(protobuf) {
}

static PHP_GSHUTDOWN_FUNCTION(protobuf) {
}

static PHP_RINIT_FUNCTION(protobuf) {
  ALLOC_HASHTABLE(upb_def_to_php_obj_map);
  zend_hash_init(upb_def_to_php_obj_map, 16, NULL, ZVAL_PTR_DTOR, 0);

  ALLOC_HASHTABLE(ce_to_php_obj_map);
  zend_hash_init(ce_to_php_obj_map, 16, NULL, ZVAL_PTR_DTOR, 0);

  generated_pool = NULL;
  generated_pool_php = NULL;
}

static PHP_RSHUTDOWN_FUNCTION(protobuf) {
  zend_hash_destroy(upb_def_to_php_obj_map);
  FREE_HASHTABLE(upb_def_to_php_obj_map);

  zend_hash_destroy(ce_to_php_obj_map);
  FREE_HASHTABLE(ce_to_php_obj_map);

  if (generated_pool_php != NULL) {
    zval_dtor(generated_pool_php);
    FREE_ZVAL(generated_pool_php);
  }
}

static PHP_MINIT_FUNCTION(protobuf) {
  map_field_init(TSRMLS_C);
  repeated_field_init(TSRMLS_C);
  gpb_type_init(TSRMLS_C);
  message_init(TSRMLS_C);
  descriptor_pool_init(TSRMLS_C);
  descriptor_init(TSRMLS_C);
  enum_descriptor_init(TSRMLS_C);
  util_init(TSRMLS_C);
}

static PHP_MSHUTDOWN_FUNCTION(protobuf) {
  PEFREE(message_handlers);
  PEFREE(repeated_field_handlers);
  PEFREE(map_field_handlers);
}<|MERGE_RESOLUTION|>--- conflicted
+++ resolved
@@ -55,24 +55,12 @@
   uint nIndex = (ulong)def & t->nTableMask;
 
   zval* pDest = NULL;
-<<<<<<< HEAD
-  Z_ADDREF_P(value);
-  zend_hash_index_update(&PROTOBUF_G(upb_def_to_php_obj_map), (zend_ulong)def,
-                         &value, sizeof(zval*), (void**)&pDest);
-}
-
-zval* get_def_obj(const void* def) {
-  zval** value;
-  if (zend_hash_index_find(&PROTOBUF_G(upb_def_to_php_obj_map), (zend_ulong)def,
-                           (void**)&value) == FAILURE) {
-=======
   zend_hash_index_update(t, (zend_ulong)def, &value, sizeof(zval*), &pDest);
 }
 
 static void* get_from_table(const HashTable* t, const void* def) {
   void** value;
   if (zend_hash_index_find(t, (zend_ulong)def, (void**)&value) == FAILURE) {
->>>>>>> c44ca26f
     zend_error(E_ERROR, "PHP object not found for given definition.\n");
     return NULL;
   }
