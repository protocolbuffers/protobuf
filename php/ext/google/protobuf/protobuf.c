--- conflicted
+++ resolved
@@ -231,7 +231,6 @@
   } else {
     return upb_value_getptr(v);
   }
-<<<<<<< HEAD
 }
 
 void add_class_enumdesc(const char* klass, EnumDescriptorInternal* desc) {
@@ -239,15 +238,6 @@
                       upb_value_ptr(desc));
 }
 
-=======
-}
-
-void add_class_enumdesc(const char* klass, EnumDescriptorInternal* desc) {
-  upb_strtable_insert(&class_to_desc_map_persistent, klass,
-                      upb_value_ptr(desc));
-}
-
->>>>>>> 7bb8b108
 EnumDescriptorInternal* get_class_enumdesc(const char* klass) {
   upb_value v;
 #ifndef NDEBUG
@@ -364,7 +354,6 @@
   void* ptr = value;
 }
 #endif
-<<<<<<< HEAD
 
 static initialize_persistent_descriptor_pool(TSRMLS_D) {
   upb_inttable_init(&upb_def_to_desc_map_persistent, UPB_CTYPE_PTR);
@@ -374,17 +363,6 @@
   upb_strtable_init(&proto_to_desc_map_persistent, UPB_CTYPE_PTR);
   upb_strtable_init(&class_to_desc_map_persistent, UPB_CTYPE_PTR);
 
-=======
-
-static initialize_persistent_descriptor_pool(TSRMLS_D) {
-  upb_inttable_init(&upb_def_to_desc_map_persistent, UPB_CTYPE_PTR);
-  upb_inttable_init(&upb_def_to_enumdesc_map_persistent, UPB_CTYPE_PTR);
-  upb_inttable_init(&ce_to_desc_map_persistent, UPB_CTYPE_PTR);
-  upb_inttable_init(&ce_to_enumdesc_map_persistent, UPB_CTYPE_PTR);
-  upb_strtable_init(&proto_to_desc_map_persistent, UPB_CTYPE_PTR);
-  upb_strtable_init(&class_to_desc_map_persistent, UPB_CTYPE_PTR);
-
->>>>>>> 7bb8b108
   internal_descriptor_pool_impl_init(&generated_pool_impl TSRMLS_CC);
 
   is_inited_file_any = false;
