/* Amalgamated source file */

// php.h intentionally defined NDEBUG. We have to define this macro in order to
// be used together with php.h
#ifndef NDEBUG
#define NDEBUG
#endif

#include <stdint.h>
#ifndef UINTPTR_MAX
#error must include stdint.h first
#endif

#if UINTPTR_MAX == 0xffffffff
#define UPB_SIZE(size32, size64) size32
#else
#define UPB_SIZE(size32, size64) size64
#endif

#define UPB_FIELD_AT(msg, fieldtype, offset) \
  *(fieldtype*)((const char*)(msg) + offset)

#define UPB_READ_ONEOF(msg, fieldtype, offset, case_offset, case_val, default) \
  UPB_FIELD_AT(msg, int, case_offset) == case_val                              \
      ? UPB_FIELD_AT(msg, fieldtype, offset)                                   \
      : default

#define UPB_WRITE_ONEOF(msg, fieldtype, offset, value, case_offset, case_val) \
  UPB_FIELD_AT(msg, int, case_offset) = case_val;                             \
  UPB_FIELD_AT(msg, fieldtype, offset) = value;
/*
** upb::Message is a representation for protobuf messages.
**
** However it differs from other common representations like
** google::protobuf::Message in one key way: it does not prescribe any
** ownership between messages and submessages, and it relies on the
** client to ensure that each submessage/array/map outlives its parent.
**
** All messages, arrays, and maps live in an Arena.  If the entire message
** tree is in the same arena, ensuring proper lifetimes is simple.  However
** the client can mix arenas as long as they ensure that there are no
** dangling pointers.
**
** A client can access a upb::Message without knowing anything about
** ownership semantics, but to create or mutate a message a user needs
** to implement the memory management themselves.
**
** TODO: UTF-8 checking?
**/

#ifndef UPB_MSG_H_
#define UPB_MSG_H_

#include <stdint.h>
#include <string.h>
/*
** This file contains shared definitions that are widely used across upb.
**
** This is a mixed C/C++ interface that offers a full API to both languages.
** See the top-level README for more information.
*/

#ifndef UPB_H_
#define UPB_H_

#include <assert.h>
#include <stdarg.h>
#include <stdbool.h>
#include <stddef.h>
#include <stdint.h>

#ifdef __cplusplus
#include <memory>
namespace upb {
class Arena;
class Status;
template <int N> class InlinedArena;
}
#endif

/* UPB_INLINE: inline if possible, emit standalone code if required. */
#ifdef __cplusplus
#define UPB_INLINE inline
#elif defined (__GNUC__)
#define UPB_INLINE static __inline__
#else
#define UPB_INLINE static
#endif

/* Hints to the compiler about likely/unlikely branches. */
#define UPB_LIKELY(x) __builtin_expect((x),1)

/* Define UPB_BIG_ENDIAN manually if you're on big endian and your compiler
 * doesn't provide these preprocessor symbols. */
#if defined(__BYTE_ORDER__) && (__BYTE_ORDER__ == __ORDER_BIG_ENDIAN__)
#define UPB_BIG_ENDIAN
#endif

/* Macros for function attributes on compilers that support them. */
#ifdef __GNUC__
#define UPB_FORCEINLINE __inline__ __attribute__((always_inline))
#define UPB_NOINLINE __attribute__((noinline))
#define UPB_NORETURN __attribute__((__noreturn__))
#else  /* !defined(__GNUC__) */
#define UPB_FORCEINLINE
#define UPB_NOINLINE
#define UPB_NORETURN
#endif

#if __STDC_VERSION__ >= 199901L || __cplusplus >= 201103L
/* C99/C++11 versions. */
#include <stdio.h>
#define _upb_snprintf snprintf
#define _upb_vsnprintf vsnprintf
#define _upb_va_copy(a, b) va_copy(a, b)
#elif defined __GNUC__
/* A few hacky workarounds for functions not in C89.
 * For internal use only!
 * TODO(haberman): fix these by including our own implementations, or finding
 * another workaround.
 */
#define _upb_snprintf __builtin_snprintf
#define _upb_vsnprintf __builtin_vsnprintf
#define _upb_va_copy(a, b) __va_copy(a, b)
#else
#error Need implementations of [v]snprintf and va_copy
#endif

#ifdef __cplusplus
#if __cplusplus >= 201103L || defined(__GXX_EXPERIMENTAL_CXX0X__) || \
    (defined(_MSC_VER) && _MSC_VER >= 1900)
// C++11 is present
#else
#error upb requires C++11 for C++ support
#endif
#endif

#define UPB_MAX(x, y) ((x) > (y) ? (x) : (y))
#define UPB_MIN(x, y) ((x) < (y) ? (x) : (y))

#define UPB_UNUSED(var) (void)var

/* UPB_ASSERT(): in release mode, we use the expression without letting it be
 * evaluated.  This prevents "unused variable" warnings. */
#ifdef NDEBUG
#define UPB_ASSERT(expr) do {} while (false && (expr))
#else
#define UPB_ASSERT(expr) assert(expr)
#endif

/* UPB_ASSERT_DEBUGVAR(): assert that uses functions or variables that only
 * exist in debug mode.  This turns into regular assert. */
#define UPB_ASSERT_DEBUGVAR(expr) assert(expr)

#ifdef __GNUC__
#define UPB_UNREACHABLE() do { assert(0); __builtin_unreachable(); } while(0)
#else
#define UPB_UNREACHABLE() do { assert(0); } while(0)
#endif

/* upb_status *****************************************************************/

/* upb_status represents a success or failure status and error message.
 * It owns no resources and allocates no memory, so it should work
 * even in OOM situations. */

/* The maximum length of an error message before it will get truncated. */
#define UPB_STATUS_MAX_MESSAGE 127

typedef struct {
  bool ok;
  char msg[UPB_STATUS_MAX_MESSAGE];  /* Error message; NULL-terminated. */
} upb_status;

#ifdef __cplusplus
extern "C" {
#endif

const char *upb_status_errmsg(const upb_status *status);
bool upb_ok(const upb_status *status);

/* Any of the functions that write to a status object allow status to be NULL,
 * to support use cases where the function's caller does not care about the
 * status message. */
void upb_status_clear(upb_status *status);
void upb_status_seterrmsg(upb_status *status, const char *msg);
void upb_status_seterrf(upb_status *status, const char *fmt, ...);
void upb_status_vseterrf(upb_status *status, const char *fmt, va_list args);

UPB_INLINE void upb_status_setoom(upb_status *status) {
  upb_status_seterrmsg(status, "out of memory");
}

#ifdef __cplusplus
}  /* extern "C" */

class upb::Status {
 public:
  Status() { upb_status_clear(&status_); }

  upb_status* ptr() { return &status_; }

  /* Returns true if there is no error. */
  bool ok() const { return upb_ok(&status_); }

  /* Guaranteed to be NULL-terminated. */
  const char *error_message() const { return upb_status_errmsg(&status_); }

  /* The error message will be truncated if it is longer than
   * UPB_STATUS_MAX_MESSAGE-4. */
  void SetErrorMessage(const char *msg) { upb_status_seterrmsg(&status_, msg); }
  void SetFormattedErrorMessage(const char *fmt, ...) {
    va_list args;
    va_start(args, fmt);
    upb_status_vseterrf(&status_, fmt, args);
    va_end(args);
  }

  /* Resets the status to a successful state with no message. */
  void Clear() { upb_status_clear(&status_); }

 private:
  upb_status status_;
};

#endif  /* __cplusplus */

/** upb_alloc *****************************************************************/

/* A upb_alloc is a possibly-stateful allocator object.
 *
 * It could either be an arena allocator (which doesn't require individual
 * free() calls) or a regular malloc() (which does).  The client must therefore
 * free memory unless it knows that the allocator is an arena allocator. */

struct upb_alloc;
typedef struct upb_alloc upb_alloc;

/* A malloc()/free() function.
 * If "size" is 0 then the function acts like free(), otherwise it acts like
 * realloc().  Only "oldsize" bytes from a previous allocation are preserved. */
typedef void *upb_alloc_func(upb_alloc *alloc, void *ptr, size_t oldsize,
                             size_t size);

struct upb_alloc {
  upb_alloc_func *func;
};

UPB_INLINE void *upb_malloc(upb_alloc *alloc, size_t size) {
  UPB_ASSERT(alloc);
  return alloc->func(alloc, NULL, 0, size);
}

UPB_INLINE void *upb_realloc(upb_alloc *alloc, void *ptr, size_t oldsize,
                             size_t size) {
  UPB_ASSERT(alloc);
  return alloc->func(alloc, ptr, oldsize, size);
}

UPB_INLINE void upb_free(upb_alloc *alloc, void *ptr) {
  assert(alloc);
  alloc->func(alloc, ptr, 0, 0);
}

/* The global allocator used by upb.  Uses the standard malloc()/free(). */

extern upb_alloc upb_alloc_global;

/* Functions that hard-code the global malloc.
 *
 * We still get benefit because we can put custom logic into our global
 * allocator, like injecting out-of-memory faults in debug/testing builds. */

UPB_INLINE void *upb_gmalloc(size_t size) {
  return upb_malloc(&upb_alloc_global, size);
}

UPB_INLINE void *upb_grealloc(void *ptr, size_t oldsize, size_t size) {
  return upb_realloc(&upb_alloc_global, ptr, oldsize, size);
}

UPB_INLINE void upb_gfree(void *ptr) {
  upb_free(&upb_alloc_global, ptr);
}

/* upb_arena ******************************************************************/

/* upb_arena is a specific allocator implementation that uses arena allocation.
 * The user provides an allocator that will be used to allocate the underlying
 * arena blocks.  Arenas by nature do not require the individual allocations
 * to be freed.  However the Arena does allow users to register cleanup
 * functions that will run when the arena is destroyed.
 *
 * A upb_arena is *not* thread-safe.
 *
 * You could write a thread-safe arena allocator that satisfies the
 * upb_alloc interface, but it would not be as efficient for the
 * single-threaded case. */

typedef void upb_cleanup_func(void *ud);

struct upb_arena;
typedef struct upb_arena upb_arena;

#ifdef __cplusplus
extern "C" {
#endif

/* Creates an arena from the given initial block (if any -- n may be 0).
 * Additional blocks will be allocated from |alloc|.  If |alloc| is NULL, this
 * is a fixed-size arena and cannot grow. */
upb_arena *upb_arena_init(void *mem, size_t n, upb_alloc *alloc);
void upb_arena_free(upb_arena *a);
bool upb_arena_addcleanup(upb_arena *a, void *ud, upb_cleanup_func *func);
size_t upb_arena_bytesallocated(const upb_arena *a);

UPB_INLINE upb_alloc *upb_arena_alloc(upb_arena *a) { return (upb_alloc*)a; }

/* Convenience wrappers around upb_alloc functions. */

UPB_INLINE void *upb_arena_malloc(upb_arena *a, size_t size) {
  return upb_malloc(upb_arena_alloc(a), size);
}

UPB_INLINE void *upb_arena_realloc(upb_arena *a, void *ptr, size_t oldsize,
                                   size_t size) {
  return upb_realloc(upb_arena_alloc(a), ptr, oldsize, size);
}

UPB_INLINE upb_arena *upb_arena_new() {
  return upb_arena_init(NULL, 0, &upb_alloc_global);
}

#ifdef __cplusplus
}  /* extern "C" */

class upb::Arena {
 public:
  /* A simple arena with no initial memory block and the default allocator. */
  Arena() : ptr_(upb_arena_new(), upb_arena_free) {}

  upb_arena* ptr() { return ptr_.get(); }

  /* Allows this arena to be used as a generic allocator.
   *
   * The arena does not need free() calls so when using Arena as an allocator
   * it is safe to skip them.  However they are no-ops so there is no harm in
   * calling free() either. */
  upb_alloc *allocator() { return upb_arena_alloc(ptr_.get()); }

  /* Add a cleanup function to run when the arena is destroyed.
   * Returns false on out-of-memory. */
  bool AddCleanup(void *ud, upb_cleanup_func* func) {
    return upb_arena_addcleanup(ptr_.get(), ud, func);
  }

  /* Total number of bytes that have been allocated.  It is undefined what
   * Realloc() does to &arena_ counter. */
  size_t BytesAllocated() const { return upb_arena_bytesallocated(ptr_.get()); }

 private:
  std::unique_ptr<upb_arena, decltype(&upb_arena_free)> ptr_;
};

#endif

/* upb::InlinedArena **********************************************************/

/* upb::InlinedArena seeds the arenas with a predefined amount of memory.  No
 * heap memory will be allocated until the initial block is exceeded.
 *
 * These types only exist in C++ */

#ifdef __cplusplus

template <int N> class upb::InlinedArena : public upb::Arena {
 public:
  InlinedArena() : ptr_(upb_arena_new(&initial_block_, N, &upb_alloc_global)) {}

  upb_arena* ptr() { return ptr_.get(); }

 private:
  InlinedArena(const InlinedArena*) = delete;
  InlinedArena& operator=(const InlinedArena*) = delete;

  std::unique_ptr<upb_arena, decltype(&upb_arena_free)> ptr_;
  char initial_block_[N];
};

#endif  /* __cplusplus */

/* Constants ******************************************************************/

/* Generic function type. */
typedef void upb_func();

/* A list of types as they are encoded on-the-wire. */
typedef enum {
  UPB_WIRE_TYPE_VARINT      = 0,
  UPB_WIRE_TYPE_64BIT       = 1,
  UPB_WIRE_TYPE_DELIMITED   = 2,
  UPB_WIRE_TYPE_START_GROUP = 3,
  UPB_WIRE_TYPE_END_GROUP   = 4,
  UPB_WIRE_TYPE_32BIT       = 5
} upb_wiretype_t;

/* The types a field can have.  Note that this list is not identical to the
 * types defined in descriptor.proto, which gives INT32 and SINT32 separate
 * types (we distinguish the two with the "integer encoding" enum below). */
typedef enum {
  /* Types stored in 1 byte. */
  UPB_TYPE_BOOL     = 1,
  /* Types stored in 4 bytes. */
  UPB_TYPE_FLOAT    = 2,
  UPB_TYPE_INT32    = 3,
  UPB_TYPE_UINT32   = 4,
  UPB_TYPE_ENUM     = 5,  /* Enum values are int32. */
  /* Types stored as pointers (probably 4 or 8 bytes). */
  UPB_TYPE_STRING   = 6,
  UPB_TYPE_BYTES    = 7,
  UPB_TYPE_MESSAGE  = 8,
  /* Types stored as 8 bytes. */
  UPB_TYPE_DOUBLE   = 9,
  UPB_TYPE_INT64    = 10,
  UPB_TYPE_UINT64   = 11
} upb_fieldtype_t;

/* The repeated-ness of each field; this matches descriptor.proto. */
typedef enum {
  UPB_LABEL_OPTIONAL = 1,
  UPB_LABEL_REQUIRED = 2,
  UPB_LABEL_REPEATED = 3
} upb_label_t;

/* Descriptor types, as defined in descriptor.proto. */
typedef enum {
  UPB_DESCRIPTOR_TYPE_DOUBLE   = 1,
  UPB_DESCRIPTOR_TYPE_FLOAT    = 2,
  UPB_DESCRIPTOR_TYPE_INT64    = 3,
  UPB_DESCRIPTOR_TYPE_UINT64   = 4,
  UPB_DESCRIPTOR_TYPE_INT32    = 5,
  UPB_DESCRIPTOR_TYPE_FIXED64  = 6,
  UPB_DESCRIPTOR_TYPE_FIXED32  = 7,
  UPB_DESCRIPTOR_TYPE_BOOL     = 8,
  UPB_DESCRIPTOR_TYPE_STRING   = 9,
  UPB_DESCRIPTOR_TYPE_GROUP    = 10,
  UPB_DESCRIPTOR_TYPE_MESSAGE  = 11,
  UPB_DESCRIPTOR_TYPE_BYTES    = 12,
  UPB_DESCRIPTOR_TYPE_UINT32   = 13,
  UPB_DESCRIPTOR_TYPE_ENUM     = 14,
  UPB_DESCRIPTOR_TYPE_SFIXED32 = 15,
  UPB_DESCRIPTOR_TYPE_SFIXED64 = 16,
  UPB_DESCRIPTOR_TYPE_SINT32   = 17,
  UPB_DESCRIPTOR_TYPE_SINT64   = 18
} upb_descriptortype_t;

extern const uint8_t upb_desctype_to_fieldtype[];

#endif  /* UPB_H_ */
/*
** structs.int.h: structures definitions that are internal to upb.
*/

#ifndef UPB_STRUCTS_H_
#define UPB_STRUCTS_H_


struct upb_array {
  upb_fieldtype_t type;
  uint8_t element_size;
  void *data;   /* Each element is element_size. */
  size_t len;   /* Measured in elements. */
  size_t size;  /* Measured in elements. */
  upb_arena *arena;
};

#endif  /* UPB_STRUCTS_H_ */


#ifdef __cplusplus

namespace upb {
class Array;
class Map;
class MapIterator;
class MessageLayout;
}

#endif

/* TODO(haberman): C++ accessors */

#ifdef __cplusplus
extern "C" {
#endif

typedef void upb_msg;

struct upb_array;
typedef struct upb_array upb_array;

struct upb_map;
typedef struct upb_map upb_map;

struct upb_mapiter;
typedef struct upb_mapiter upb_mapiter;

/** upb_msglayout *************************************************************/

/* upb_msglayout represents the memory layout of a given upb_msgdef.  The
 * members are public so generated code can initialize them, but users MUST NOT
 * read or write any of its members. */

typedef struct {
  uint32_t number;
  uint16_t offset;
  int16_t presence;      /* If >0, hasbit_index+1.  If <0, oneof_index+1. */
  uint16_t submsg_index;  /* undefined if descriptortype != MESSAGE or GROUP. */
  uint8_t descriptortype;
  uint8_t label;
} upb_msglayout_field;

typedef struct upb_msglayout {
  const struct upb_msglayout *const* submsgs;
  const upb_msglayout_field *fields;
  /* Must be aligned to sizeof(void*).  Doesn't include internal members like
   * unknown fields, extension dict, pointer to msglayout, etc. */
  uint16_t size;
  uint16_t field_count;
  bool extendable;
} upb_msglayout;

/** upb_strview ************************************************************/

typedef struct {
  const char *data;
  size_t size;
} upb_strview;

UPB_INLINE upb_strview upb_strview_make(const char *data, size_t size) {
  upb_strview ret;
  ret.data = data;
  ret.size = size;
  return ret;
}

UPB_INLINE upb_strview upb_strview_makez(const char *data) {
  return upb_strview_make(data, strlen(data));
}

UPB_INLINE bool upb_strview_eql(upb_strview a, upb_strview b) {
  return a.size == b.size && memcmp(a.data, b.data, a.size) == 0;
}

#define UPB_STRVIEW_INIT(ptr, len) {ptr, len}

#define UPB_STRVIEW_FORMAT "%.*s"
#define UPB_STRVIEW_ARGS(view) (int)(view).size, (view).data

/** upb_msgval ****************************************************************/

/* A union representing all possible protobuf values.  Used for generic get/set
 * operations. */

typedef union {
  bool b;
  float flt;
  double dbl;
  int32_t i32;
  int64_t i64;
  uint32_t u32;
  uint64_t u64;
  const upb_map* map;
  const upb_msg* msg;
  const upb_array* arr;
  const void* ptr;
  upb_strview str;
} upb_msgval;

#define ACCESSORS(name, membername, ctype) \
  UPB_INLINE ctype upb_msgval_get ## name(upb_msgval v) { \
    return v.membername; \
  } \
  UPB_INLINE void upb_msgval_set ## name(upb_msgval *v, ctype cval) { \
    v->membername = cval; \
  } \
  UPB_INLINE upb_msgval upb_msgval_ ## name(ctype v) { \
    upb_msgval ret; \
    ret.membername = v; \
    return ret; \
  }

ACCESSORS(bool,   b,   bool)
ACCESSORS(float,  flt, float)
ACCESSORS(double, dbl, double)
ACCESSORS(int32,  i32, int32_t)
ACCESSORS(int64,  i64, int64_t)
ACCESSORS(uint32, u32, uint32_t)
ACCESSORS(uint64, u64, uint64_t)
ACCESSORS(map,    map, const upb_map*)
ACCESSORS(msg,    msg, const upb_msg*)
ACCESSORS(ptr,    ptr, const void*)
ACCESSORS(arr,    arr, const upb_array*)
ACCESSORS(str,    str, upb_strview)

#undef ACCESSORS

UPB_INLINE upb_msgval upb_msgval_makestr(const char *data, size_t size) {
  return upb_msgval_str(upb_strview_make(data, size));
}

/** upb_msg *******************************************************************/

/* A upb_msg represents a protobuf message.  It always corresponds to a specific
 * upb_msglayout, which describes how it is laid out in memory.  */

/* Creates a new message of the given type/layout in this arena. */
upb_msg *upb_msg_new(const upb_msglayout *l, upb_arena *a);

/* Returns the arena for the given message. */
upb_arena *upb_msg_arena(const upb_msg *msg);

void upb_msg_addunknown(upb_msg *msg, const char *data, size_t len);
const char *upb_msg_getunknown(const upb_msg *msg, size_t *len);

/* Read-only message API.  Can be safely called by anyone. */

/* Returns the value associated with this field:
 *   - for scalar fields (including strings), the value directly.
 *   - return upb_msg*, or upb_map* for msg/map.
 *     If the field is unset for these field types, returns NULL.
 *
 * TODO(haberman): should we let users store cached array/map/msg
 * pointers here for fields that are unset?  Could be useful for the
 * strongly-owned submessage model (ie. generated C API that doesn't use
 * arenas).
 */
upb_msgval upb_msg_get(const upb_msg *msg,
                       int field_index,
                       const upb_msglayout *l);

/* May only be called for fields where upb_fielddef_haspresence(f) == true. */
bool upb_msg_has(const upb_msg *msg,
                 int field_index,
                 const upb_msglayout *l);

/* Mutable message API.  May only be called by the owner of the message who
 * knows its ownership scheme and how to keep it consistent. */

/* Sets the given field to the given value.  Does not perform any memory
 * management: if you overwrite a pointer to a msg/array/map/string without
 * cleaning it up (or using an arena) it will leak.
 */
void upb_msg_set(upb_msg *msg,
                 int field_index,
                 upb_msgval val,
                 const upb_msglayout *l);

/* For a primitive field, set it back to its default. For repeated, string, and
 * submessage fields set it back to NULL.  This could involve releasing some
 * internal memory (for example, from an extension dictionary), but it is not
 * recursive in any way and will not recover any memory that may be used by
 * arrays/maps/strings/msgs that this field may have pointed to.
 */
bool upb_msg_clearfield(upb_msg *msg,
                        int field_index,
                        const upb_msglayout *l);

/* TODO(haberman): copyfrom()/mergefrom()? */

/** upb_array *****************************************************************/

/* A upb_array stores data for a repeated field.  The memory management
 * semantics are the same as upb_msg.  A upb_array allocates dynamic
 * memory internally for the array elements. */

upb_array *upb_array_new(upb_fieldtype_t type, upb_arena *a);
upb_fieldtype_t upb_array_type(const upb_array *arr);

/* Read-only interface.  Safe for anyone to call. */

size_t upb_array_size(const upb_array *arr);
upb_msgval upb_array_get(const upb_array *arr, size_t i);

/* Write interface.  May only be called by the message's owner who can enforce
 * its memory management invariants. */

bool upb_array_set(upb_array *arr, size_t i, upb_msgval val);

/** upb_map *******************************************************************/

/* A upb_map stores data for a map field.  The memory management semantics are
 * the same as upb_msg, with one notable exception.  upb_map will internally
 * store a copy of all string keys, but *not* any string values or submessages.
 * So you must ensure that any string or message values outlive the map, and you
 * must delete them manually when they are no longer required. */

upb_map *upb_map_new(upb_fieldtype_t ktype, upb_fieldtype_t vtype,
                     upb_arena *a);

/* Read-only interface.  Safe for anyone to call. */

size_t upb_map_size(const upb_map *map);
upb_fieldtype_t upb_map_keytype(const upb_map *map);
upb_fieldtype_t upb_map_valuetype(const upb_map *map);
bool upb_map_get(const upb_map *map, upb_msgval key, upb_msgval *val);

/* Write interface.  May only be called by the message's owner who can enforce
 * its memory management invariants. */

/* Sets or overwrites an entry in the map.  Return value indicates whether
 * the operation succeeded or failed with OOM, and also whether an existing
 * key was replaced or not. */
bool upb_map_set(upb_map *map,
                 upb_msgval key, upb_msgval val,
                 upb_msgval *valremoved);

/* Deletes an entry in the map.  Returns true if the key was present. */
bool upb_map_del(upb_map *map, upb_msgval key);

/** upb_mapiter ***************************************************************/

/* For iterating over a map.  Map iterators are invalidated by mutations to the
 * map, but an invalidated iterator will never return junk or crash the process.
 * An invalidated iterator may return entries that were already returned though,
 * and if you keep invalidating the iterator during iteration, the program may
 * enter an infinite loop. */

size_t upb_mapiter_sizeof();

void upb_mapiter_begin(upb_mapiter *i, const upb_map *t);
upb_mapiter *upb_mapiter_new(const upb_map *t, upb_alloc *a);
void upb_mapiter_free(upb_mapiter *i, upb_alloc *a);
void upb_mapiter_next(upb_mapiter *i);
bool upb_mapiter_done(const upb_mapiter *i);

upb_msgval upb_mapiter_key(const upb_mapiter *i);
upb_msgval upb_mapiter_value(const upb_mapiter *i);
void upb_mapiter_setdone(upb_mapiter *i);
bool upb_mapiter_isequal(const upb_mapiter *i1, const upb_mapiter *i2);

#ifdef __cplusplus
}  /* extern "C" */
#endif

#endif /* UPB_MSG_H_ */
/* This file was generated by upbc (the upb compiler) from the input
 * file:
 *
 *     google/protobuf/descriptor.proto
 *
 * Do not edit -- your changes will be discarded when the file is
 * regenerated. */

#ifndef GOOGLE_PROTOBUF_DESCRIPTOR_PROTO_UPB_H_
#define GOOGLE_PROTOBUF_DESCRIPTOR_PROTO_UPB_H_

/*
** Functions for use by generated code.  These are not public and users must
** not call them directly.
*/

#ifndef UPB_GENERATED_UTIL_H_
#define UPB_GENERATED_UTIL_H_

#include <stdint.h>

#define PTR_AT(msg, ofs, type) (type*)((const char*)msg + ofs)

UPB_INLINE const void *_upb_array_accessor(const void *msg, size_t ofs,
                                           size_t *size) {
  const upb_array *arr = *PTR_AT(msg, ofs, const upb_array*);
  if (arr) {
    if (size) *size = arr->len;
    return arr->data;
  } else {
    if (size) *size = 0;
    return NULL;
  }
}

UPB_INLINE void *_upb_array_mutable_accessor(void *msg, size_t ofs,
                                             size_t *size) {
  upb_array *arr = *PTR_AT(msg, ofs, upb_array*);
  if (arr) {
    if (size) *size = arr->len;
    return arr->data;
  } else {
    if (size) *size = 0;
    return NULL;
  }
}

/* TODO(haberman): this is a mess.  It will improve when upb_array no longer
 * carries reflective state (type, elem_size). */
UPB_INLINE void *_upb_array_resize_accessor(void *msg, size_t ofs, size_t size,
                                            size_t elem_size,
                                            upb_fieldtype_t type,
                                            upb_arena *arena) {
  upb_array *arr = *PTR_AT(msg, ofs, upb_array*);

  if (!arr) {
    arr = upb_array_new(type, arena);
    if (!arr) return NULL;
    *PTR_AT(msg, ofs, upb_array*) = arr;
  }

  if (size > arr->size) {
    size_t new_size = UPB_MAX(arr->size, 4);
    size_t old_bytes = arr->size * elem_size;
    size_t new_bytes;
    while (new_size < size) new_size *= 2;
    new_bytes = new_size * elem_size;
    arr->data = upb_arena_realloc(arena, arr->data, old_bytes, new_bytes);
    if (!arr->data) {
      return NULL;
    }
    arr->size = new_size;
  }

  arr->len = size;
  return arr->data;
}

UPB_INLINE bool _upb_array_append_accessor(void *msg, size_t ofs,
                                           size_t elem_size,
                                           upb_fieldtype_t type,
                                           const void *value,
                                           upb_arena *arena) {
  upb_array *arr = *PTR_AT(msg, ofs, upb_array*);
  size_t i = arr ? arr->len : 0;
  void *data =
      _upb_array_resize_accessor(msg, ofs, i + 1, elem_size, type, arena);
  if (!data) return false;
  memcpy(PTR_AT(data, i * elem_size, char), value, elem_size);
  return true;
}

UPB_INLINE bool _upb_has_field(const void *msg, size_t idx) {
  return (*PTR_AT(msg, idx / 8, const char) & (1 << (idx % 8))) != 0;
}

UPB_INLINE bool _upb_sethas(const void *msg, size_t idx) {
  return (*PTR_AT(msg, idx / 8, char)) |= (1 << (idx % 8));
}

UPB_INLINE bool _upb_clearhas(const void *msg, size_t idx) {
  return (*PTR_AT(msg, idx / 8, char)) &= ~(1 << (idx % 8));
}

UPB_INLINE bool _upb_has_oneof_field(const void *msg, size_t case_ofs, int32_t num) {
  return *PTR_AT(msg, case_ofs, int32_t) == num;
}

#undef PTR_AT

#endif  /* UPB_GENERATED_UTIL_H_ */


/*
** upb_decode: parsing into a upb_msg using a upb_msglayout.
*/

#ifndef UPB_DECODE_H_
#define UPB_DECODE_H_


#ifdef __cplusplus
extern "C" {
#endif

bool upb_decode(upb_strview buf, upb_msg *msg, const upb_msglayout *l);

#ifdef __cplusplus
}  /* extern "C" */
#endif

#endif  /* UPB_DECODE_H_ */
/*
** upb_encode: parsing into a upb_msg using a upb_msglayout.
*/

#ifndef UPB_ENCODE_H_
#define UPB_ENCODE_H_


#ifdef __cplusplus
extern "C" {
#endif

char *upb_encode(const void *msg, const upb_msglayout *l, upb_arena *arena,
                 size_t *size);

#ifdef __cplusplus
}  /* extern "C" */
#endif

#endif  /* UPB_ENCODE_H_ */
#ifdef __cplusplus
extern "C" {
#endif

struct google_protobuf_FileDescriptorSet;
struct google_protobuf_FileDescriptorProto;
struct google_protobuf_DescriptorProto;
struct google_protobuf_DescriptorProto_ExtensionRange;
struct google_protobuf_DescriptorProto_ReservedRange;
struct google_protobuf_ExtensionRangeOptions;
struct google_protobuf_FieldDescriptorProto;
struct google_protobuf_OneofDescriptorProto;
struct google_protobuf_EnumDescriptorProto;
struct google_protobuf_EnumDescriptorProto_EnumReservedRange;
struct google_protobuf_EnumValueDescriptorProto;
struct google_protobuf_ServiceDescriptorProto;
struct google_protobuf_MethodDescriptorProto;
struct google_protobuf_FileOptions;
struct google_protobuf_MessageOptions;
struct google_protobuf_FieldOptions;
struct google_protobuf_OneofOptions;
struct google_protobuf_EnumOptions;
struct google_protobuf_EnumValueOptions;
struct google_protobuf_ServiceOptions;
struct google_protobuf_MethodOptions;
struct google_protobuf_UninterpretedOption;
struct google_protobuf_UninterpretedOption_NamePart;
struct google_protobuf_SourceCodeInfo;
struct google_protobuf_SourceCodeInfo_Location;
struct google_protobuf_GeneratedCodeInfo;
struct google_protobuf_GeneratedCodeInfo_Annotation;
typedef struct google_protobuf_FileDescriptorSet google_protobuf_FileDescriptorSet;
typedef struct google_protobuf_FileDescriptorProto google_protobuf_FileDescriptorProto;
typedef struct google_protobuf_DescriptorProto google_protobuf_DescriptorProto;
typedef struct google_protobuf_DescriptorProto_ExtensionRange google_protobuf_DescriptorProto_ExtensionRange;
typedef struct google_protobuf_DescriptorProto_ReservedRange google_protobuf_DescriptorProto_ReservedRange;
typedef struct google_protobuf_ExtensionRangeOptions google_protobuf_ExtensionRangeOptions;
typedef struct google_protobuf_FieldDescriptorProto google_protobuf_FieldDescriptorProto;
typedef struct google_protobuf_OneofDescriptorProto google_protobuf_OneofDescriptorProto;
typedef struct google_protobuf_EnumDescriptorProto google_protobuf_EnumDescriptorProto;
typedef struct google_protobuf_EnumDescriptorProto_EnumReservedRange google_protobuf_EnumDescriptorProto_EnumReservedRange;
typedef struct google_protobuf_EnumValueDescriptorProto google_protobuf_EnumValueDescriptorProto;
typedef struct google_protobuf_ServiceDescriptorProto google_protobuf_ServiceDescriptorProto;
typedef struct google_protobuf_MethodDescriptorProto google_protobuf_MethodDescriptorProto;
typedef struct google_protobuf_FileOptions google_protobuf_FileOptions;
typedef struct google_protobuf_MessageOptions google_protobuf_MessageOptions;
typedef struct google_protobuf_FieldOptions google_protobuf_FieldOptions;
typedef struct google_protobuf_OneofOptions google_protobuf_OneofOptions;
typedef struct google_protobuf_EnumOptions google_protobuf_EnumOptions;
typedef struct google_protobuf_EnumValueOptions google_protobuf_EnumValueOptions;
typedef struct google_protobuf_ServiceOptions google_protobuf_ServiceOptions;
typedef struct google_protobuf_MethodOptions google_protobuf_MethodOptions;
typedef struct google_protobuf_UninterpretedOption google_protobuf_UninterpretedOption;
typedef struct google_protobuf_UninterpretedOption_NamePart google_protobuf_UninterpretedOption_NamePart;
typedef struct google_protobuf_SourceCodeInfo google_protobuf_SourceCodeInfo;
typedef struct google_protobuf_SourceCodeInfo_Location google_protobuf_SourceCodeInfo_Location;
typedef struct google_protobuf_GeneratedCodeInfo google_protobuf_GeneratedCodeInfo;
typedef struct google_protobuf_GeneratedCodeInfo_Annotation google_protobuf_GeneratedCodeInfo_Annotation;
extern const upb_msglayout google_protobuf_FileDescriptorSet_msginit;
extern const upb_msglayout google_protobuf_FileDescriptorProto_msginit;
extern const upb_msglayout google_protobuf_DescriptorProto_msginit;
extern const upb_msglayout google_protobuf_DescriptorProto_ExtensionRange_msginit;
extern const upb_msglayout google_protobuf_DescriptorProto_ReservedRange_msginit;
extern const upb_msglayout google_protobuf_ExtensionRangeOptions_msginit;
extern const upb_msglayout google_protobuf_FieldDescriptorProto_msginit;
extern const upb_msglayout google_protobuf_OneofDescriptorProto_msginit;
extern const upb_msglayout google_protobuf_EnumDescriptorProto_msginit;
extern const upb_msglayout google_protobuf_EnumDescriptorProto_EnumReservedRange_msginit;
extern const upb_msglayout google_protobuf_EnumValueDescriptorProto_msginit;
extern const upb_msglayout google_protobuf_ServiceDescriptorProto_msginit;
extern const upb_msglayout google_protobuf_MethodDescriptorProto_msginit;
extern const upb_msglayout google_protobuf_FileOptions_msginit;
extern const upb_msglayout google_protobuf_MessageOptions_msginit;
extern const upb_msglayout google_protobuf_FieldOptions_msginit;
extern const upb_msglayout google_protobuf_OneofOptions_msginit;
extern const upb_msglayout google_protobuf_EnumOptions_msginit;
extern const upb_msglayout google_protobuf_EnumValueOptions_msginit;
extern const upb_msglayout google_protobuf_ServiceOptions_msginit;
extern const upb_msglayout google_protobuf_MethodOptions_msginit;
extern const upb_msglayout google_protobuf_UninterpretedOption_msginit;
extern const upb_msglayout google_protobuf_UninterpretedOption_NamePart_msginit;
extern const upb_msglayout google_protobuf_SourceCodeInfo_msginit;
extern const upb_msglayout google_protobuf_SourceCodeInfo_Location_msginit;
extern const upb_msglayout google_protobuf_GeneratedCodeInfo_msginit;
extern const upb_msglayout google_protobuf_GeneratedCodeInfo_Annotation_msginit;

/* Enums */

typedef enum {
  google_protobuf_FieldDescriptorProto_LABEL_OPTIONAL = 1,
  google_protobuf_FieldDescriptorProto_LABEL_REQUIRED = 2,
  google_protobuf_FieldDescriptorProto_LABEL_REPEATED = 3
} google_protobuf_FieldDescriptorProto_Label;

typedef enum {
  google_protobuf_FieldDescriptorProto_TYPE_DOUBLE = 1,
  google_protobuf_FieldDescriptorProto_TYPE_FLOAT = 2,
  google_protobuf_FieldDescriptorProto_TYPE_INT64 = 3,
  google_protobuf_FieldDescriptorProto_TYPE_UINT64 = 4,
  google_protobuf_FieldDescriptorProto_TYPE_INT32 = 5,
  google_protobuf_FieldDescriptorProto_TYPE_FIXED64 = 6,
  google_protobuf_FieldDescriptorProto_TYPE_FIXED32 = 7,
  google_protobuf_FieldDescriptorProto_TYPE_BOOL = 8,
  google_protobuf_FieldDescriptorProto_TYPE_STRING = 9,
  google_protobuf_FieldDescriptorProto_TYPE_GROUP = 10,
  google_protobuf_FieldDescriptorProto_TYPE_MESSAGE = 11,
  google_protobuf_FieldDescriptorProto_TYPE_BYTES = 12,
  google_protobuf_FieldDescriptorProto_TYPE_UINT32 = 13,
  google_protobuf_FieldDescriptorProto_TYPE_ENUM = 14,
  google_protobuf_FieldDescriptorProto_TYPE_SFIXED32 = 15,
  google_protobuf_FieldDescriptorProto_TYPE_SFIXED64 = 16,
  google_protobuf_FieldDescriptorProto_TYPE_SINT32 = 17,
  google_protobuf_FieldDescriptorProto_TYPE_SINT64 = 18
} google_protobuf_FieldDescriptorProto_Type;

typedef enum {
  google_protobuf_FieldOptions_STRING = 0,
  google_protobuf_FieldOptions_CORD = 1,
  google_protobuf_FieldOptions_STRING_PIECE = 2
} google_protobuf_FieldOptions_CType;

typedef enum {
  google_protobuf_FieldOptions_JS_NORMAL = 0,
  google_protobuf_FieldOptions_JS_STRING = 1,
  google_protobuf_FieldOptions_JS_NUMBER = 2
} google_protobuf_FieldOptions_JSType;

typedef enum {
  google_protobuf_FileOptions_SPEED = 1,
  google_protobuf_FileOptions_CODE_SIZE = 2,
  google_protobuf_FileOptions_LITE_RUNTIME = 3
} google_protobuf_FileOptions_OptimizeMode;

typedef enum {
  google_protobuf_MethodOptions_IDEMPOTENCY_UNKNOWN = 0,
  google_protobuf_MethodOptions_NO_SIDE_EFFECTS = 1,
  google_protobuf_MethodOptions_IDEMPOTENT = 2
} google_protobuf_MethodOptions_IdempotencyLevel;

/* google.protobuf.FileDescriptorSet */

UPB_INLINE google_protobuf_FileDescriptorSet *google_protobuf_FileDescriptorSet_new(upb_arena *arena) {
  return (google_protobuf_FileDescriptorSet *)upb_msg_new(&google_protobuf_FileDescriptorSet_msginit, arena);
}
UPB_INLINE google_protobuf_FileDescriptorSet *google_protobuf_FileDescriptorSet_parsenew(upb_strview buf, upb_arena *arena) {
  google_protobuf_FileDescriptorSet *ret = google_protobuf_FileDescriptorSet_new(arena);
  return (ret && upb_decode(buf, ret, &google_protobuf_FileDescriptorSet_msginit)) ? ret : NULL;
}
UPB_INLINE char *google_protobuf_FileDescriptorSet_serialize(const google_protobuf_FileDescriptorSet *msg, upb_arena *arena, size_t *len) {
  return upb_encode(msg, &google_protobuf_FileDescriptorSet_msginit, arena, len);
}

UPB_INLINE const google_protobuf_FileDescriptorProto* const* google_protobuf_FileDescriptorSet_file(const google_protobuf_FileDescriptorSet *msg, size_t *len) { return (const google_protobuf_FileDescriptorProto* const*)_upb_array_accessor(msg, UPB_SIZE(0, 0), len); }

UPB_INLINE google_protobuf_FileDescriptorProto** google_protobuf_FileDescriptorSet_mutable_file(google_protobuf_FileDescriptorSet *msg, size_t *len) {
  return (google_protobuf_FileDescriptorProto**)_upb_array_mutable_accessor(msg, UPB_SIZE(0, 0), len);
}
UPB_INLINE google_protobuf_FileDescriptorProto** google_protobuf_FileDescriptorSet_resize_file(google_protobuf_FileDescriptorSet *msg, size_t len, upb_arena *arena) {
  return (google_protobuf_FileDescriptorProto**)_upb_array_resize_accessor(msg, UPB_SIZE(0, 0), len, UPB_SIZE(4, 8), UPB_TYPE_MESSAGE, arena);
}
UPB_INLINE struct google_protobuf_FileDescriptorProto* google_protobuf_FileDescriptorSet_add_file(google_protobuf_FileDescriptorSet *msg, upb_arena *arena) {
  struct google_protobuf_FileDescriptorProto* sub = (struct google_protobuf_FileDescriptorProto*)upb_msg_new(&google_protobuf_FileDescriptorProto_msginit, arena);
  bool ok = _upb_array_append_accessor(
      msg, UPB_SIZE(0, 0), UPB_SIZE(4, 8), UPB_TYPE_MESSAGE, &sub, arena);
  if (!ok) return NULL;
  return sub;
}


/* google.protobuf.FileDescriptorProto */

UPB_INLINE google_protobuf_FileDescriptorProto *google_protobuf_FileDescriptorProto_new(upb_arena *arena) {
  return (google_protobuf_FileDescriptorProto *)upb_msg_new(&google_protobuf_FileDescriptorProto_msginit, arena);
}
UPB_INLINE google_protobuf_FileDescriptorProto *google_protobuf_FileDescriptorProto_parsenew(upb_strview buf, upb_arena *arena) {
  google_protobuf_FileDescriptorProto *ret = google_protobuf_FileDescriptorProto_new(arena);
  return (ret && upb_decode(buf, ret, &google_protobuf_FileDescriptorProto_msginit)) ? ret : NULL;
}
UPB_INLINE char *google_protobuf_FileDescriptorProto_serialize(const google_protobuf_FileDescriptorProto *msg, upb_arena *arena, size_t *len) {
  return upb_encode(msg, &google_protobuf_FileDescriptorProto_msginit, arena, len);
}

UPB_INLINE bool google_protobuf_FileDescriptorProto_has_name(const google_protobuf_FileDescriptorProto *msg) { return _upb_has_field(msg, 1); }
UPB_INLINE upb_strview google_protobuf_FileDescriptorProto_name(const google_protobuf_FileDescriptorProto *msg) { return UPB_FIELD_AT(msg, upb_strview, UPB_SIZE(4, 8)); }
UPB_INLINE bool google_protobuf_FileDescriptorProto_has_package(const google_protobuf_FileDescriptorProto *msg) { return _upb_has_field(msg, 2); }
UPB_INLINE upb_strview google_protobuf_FileDescriptorProto_package(const google_protobuf_FileDescriptorProto *msg) { return UPB_FIELD_AT(msg, upb_strview, UPB_SIZE(12, 24)); }
UPB_INLINE upb_strview const* google_protobuf_FileDescriptorProto_dependency(const google_protobuf_FileDescriptorProto *msg, size_t *len) { return (upb_strview const*)_upb_array_accessor(msg, UPB_SIZE(36, 72), len); }
UPB_INLINE const google_protobuf_DescriptorProto* const* google_protobuf_FileDescriptorProto_message_type(const google_protobuf_FileDescriptorProto *msg, size_t *len) { return (const google_protobuf_DescriptorProto* const*)_upb_array_accessor(msg, UPB_SIZE(40, 80), len); }
UPB_INLINE const google_protobuf_EnumDescriptorProto* const* google_protobuf_FileDescriptorProto_enum_type(const google_protobuf_FileDescriptorProto *msg, size_t *len) { return (const google_protobuf_EnumDescriptorProto* const*)_upb_array_accessor(msg, UPB_SIZE(44, 88), len); }
UPB_INLINE const google_protobuf_ServiceDescriptorProto* const* google_protobuf_FileDescriptorProto_service(const google_protobuf_FileDescriptorProto *msg, size_t *len) { return (const google_protobuf_ServiceDescriptorProto* const*)_upb_array_accessor(msg, UPB_SIZE(48, 96), len); }
UPB_INLINE const google_protobuf_FieldDescriptorProto* const* google_protobuf_FileDescriptorProto_extension(const google_protobuf_FileDescriptorProto *msg, size_t *len) { return (const google_protobuf_FieldDescriptorProto* const*)_upb_array_accessor(msg, UPB_SIZE(52, 104), len); }
UPB_INLINE bool google_protobuf_FileDescriptorProto_has_options(const google_protobuf_FileDescriptorProto *msg) { return _upb_has_field(msg, 4); }
UPB_INLINE const google_protobuf_FileOptions* google_protobuf_FileDescriptorProto_options(const google_protobuf_FileDescriptorProto *msg) { return UPB_FIELD_AT(msg, const google_protobuf_FileOptions*, UPB_SIZE(28, 56)); }
UPB_INLINE bool google_protobuf_FileDescriptorProto_has_source_code_info(const google_protobuf_FileDescriptorProto *msg) { return _upb_has_field(msg, 5); }
UPB_INLINE const google_protobuf_SourceCodeInfo* google_protobuf_FileDescriptorProto_source_code_info(const google_protobuf_FileDescriptorProto *msg) { return UPB_FIELD_AT(msg, const google_protobuf_SourceCodeInfo*, UPB_SIZE(32, 64)); }
UPB_INLINE int32_t const* google_protobuf_FileDescriptorProto_public_dependency(const google_protobuf_FileDescriptorProto *msg, size_t *len) { return (int32_t const*)_upb_array_accessor(msg, UPB_SIZE(56, 112), len); }
UPB_INLINE int32_t const* google_protobuf_FileDescriptorProto_weak_dependency(const google_protobuf_FileDescriptorProto *msg, size_t *len) { return (int32_t const*)_upb_array_accessor(msg, UPB_SIZE(60, 120), len); }
UPB_INLINE bool google_protobuf_FileDescriptorProto_has_syntax(const google_protobuf_FileDescriptorProto *msg) { return _upb_has_field(msg, 3); }
UPB_INLINE upb_strview google_protobuf_FileDescriptorProto_syntax(const google_protobuf_FileDescriptorProto *msg) { return UPB_FIELD_AT(msg, upb_strview, UPB_SIZE(20, 40)); }

UPB_INLINE void google_protobuf_FileDescriptorProto_set_name(google_protobuf_FileDescriptorProto *msg, upb_strview value) {
  _upb_sethas(msg, 1);
  UPB_FIELD_AT(msg, upb_strview, UPB_SIZE(4, 8)) = value;
}
UPB_INLINE void google_protobuf_FileDescriptorProto_set_package(google_protobuf_FileDescriptorProto *msg, upb_strview value) {
  _upb_sethas(msg, 2);
  UPB_FIELD_AT(msg, upb_strview, UPB_SIZE(12, 24)) = value;
}
UPB_INLINE upb_strview* google_protobuf_FileDescriptorProto_mutable_dependency(google_protobuf_FileDescriptorProto *msg, size_t *len) {
  return (upb_strview*)_upb_array_mutable_accessor(msg, UPB_SIZE(36, 72), len);
}
UPB_INLINE upb_strview* google_protobuf_FileDescriptorProto_resize_dependency(google_protobuf_FileDescriptorProto *msg, size_t len, upb_arena *arena) {
  return (upb_strview*)_upb_array_resize_accessor(msg, UPB_SIZE(36, 72), len, UPB_SIZE(8, 16), UPB_TYPE_STRING, arena);
}
UPB_INLINE bool google_protobuf_FileDescriptorProto_add_dependency(google_protobuf_FileDescriptorProto *msg, upb_strview val, upb_arena *arena) {
  return _upb_array_append_accessor(
      msg, UPB_SIZE(36, 72), UPB_SIZE(8, 16), UPB_TYPE_STRING, &val, arena);
}
UPB_INLINE google_protobuf_DescriptorProto** google_protobuf_FileDescriptorProto_mutable_message_type(google_protobuf_FileDescriptorProto *msg, size_t *len) {
  return (google_protobuf_DescriptorProto**)_upb_array_mutable_accessor(msg, UPB_SIZE(40, 80), len);
}
UPB_INLINE google_protobuf_DescriptorProto** google_protobuf_FileDescriptorProto_resize_message_type(google_protobuf_FileDescriptorProto *msg, size_t len, upb_arena *arena) {
  return (google_protobuf_DescriptorProto**)_upb_array_resize_accessor(msg, UPB_SIZE(40, 80), len, UPB_SIZE(4, 8), UPB_TYPE_MESSAGE, arena);
}
UPB_INLINE struct google_protobuf_DescriptorProto* google_protobuf_FileDescriptorProto_add_message_type(google_protobuf_FileDescriptorProto *msg, upb_arena *arena) {
  struct google_protobuf_DescriptorProto* sub = (struct google_protobuf_DescriptorProto*)upb_msg_new(&google_protobuf_DescriptorProto_msginit, arena);
  bool ok = _upb_array_append_accessor(
      msg, UPB_SIZE(40, 80), UPB_SIZE(4, 8), UPB_TYPE_MESSAGE, &sub, arena);
  if (!ok) return NULL;
  return sub;
}
UPB_INLINE google_protobuf_EnumDescriptorProto** google_protobuf_FileDescriptorProto_mutable_enum_type(google_protobuf_FileDescriptorProto *msg, size_t *len) {
  return (google_protobuf_EnumDescriptorProto**)_upb_array_mutable_accessor(msg, UPB_SIZE(44, 88), len);
}
UPB_INLINE google_protobuf_EnumDescriptorProto** google_protobuf_FileDescriptorProto_resize_enum_type(google_protobuf_FileDescriptorProto *msg, size_t len, upb_arena *arena) {
  return (google_protobuf_EnumDescriptorProto**)_upb_array_resize_accessor(msg, UPB_SIZE(44, 88), len, UPB_SIZE(4, 8), UPB_TYPE_MESSAGE, arena);
}
UPB_INLINE struct google_protobuf_EnumDescriptorProto* google_protobuf_FileDescriptorProto_add_enum_type(google_protobuf_FileDescriptorProto *msg, upb_arena *arena) {
  struct google_protobuf_EnumDescriptorProto* sub = (struct google_protobuf_EnumDescriptorProto*)upb_msg_new(&google_protobuf_EnumDescriptorProto_msginit, arena);
  bool ok = _upb_array_append_accessor(
      msg, UPB_SIZE(44, 88), UPB_SIZE(4, 8), UPB_TYPE_MESSAGE, &sub, arena);
  if (!ok) return NULL;
  return sub;
}
UPB_INLINE google_protobuf_ServiceDescriptorProto** google_protobuf_FileDescriptorProto_mutable_service(google_protobuf_FileDescriptorProto *msg, size_t *len) {
  return (google_protobuf_ServiceDescriptorProto**)_upb_array_mutable_accessor(msg, UPB_SIZE(48, 96), len);
}
UPB_INLINE google_protobuf_ServiceDescriptorProto** google_protobuf_FileDescriptorProto_resize_service(google_protobuf_FileDescriptorProto *msg, size_t len, upb_arena *arena) {
  return (google_protobuf_ServiceDescriptorProto**)_upb_array_resize_accessor(msg, UPB_SIZE(48, 96), len, UPB_SIZE(4, 8), UPB_TYPE_MESSAGE, arena);
}
UPB_INLINE struct google_protobuf_ServiceDescriptorProto* google_protobuf_FileDescriptorProto_add_service(google_protobuf_FileDescriptorProto *msg, upb_arena *arena) {
  struct google_protobuf_ServiceDescriptorProto* sub = (struct google_protobuf_ServiceDescriptorProto*)upb_msg_new(&google_protobuf_ServiceDescriptorProto_msginit, arena);
  bool ok = _upb_array_append_accessor(
      msg, UPB_SIZE(48, 96), UPB_SIZE(4, 8), UPB_TYPE_MESSAGE, &sub, arena);
  if (!ok) return NULL;
  return sub;
}
UPB_INLINE google_protobuf_FieldDescriptorProto** google_protobuf_FileDescriptorProto_mutable_extension(google_protobuf_FileDescriptorProto *msg, size_t *len) {
  return (google_protobuf_FieldDescriptorProto**)_upb_array_mutable_accessor(msg, UPB_SIZE(52, 104), len);
}
UPB_INLINE google_protobuf_FieldDescriptorProto** google_protobuf_FileDescriptorProto_resize_extension(google_protobuf_FileDescriptorProto *msg, size_t len, upb_arena *arena) {
  return (google_protobuf_FieldDescriptorProto**)_upb_array_resize_accessor(msg, UPB_SIZE(52, 104), len, UPB_SIZE(4, 8), UPB_TYPE_MESSAGE, arena);
}
UPB_INLINE struct google_protobuf_FieldDescriptorProto* google_protobuf_FileDescriptorProto_add_extension(google_protobuf_FileDescriptorProto *msg, upb_arena *arena) {
  struct google_protobuf_FieldDescriptorProto* sub = (struct google_protobuf_FieldDescriptorProto*)upb_msg_new(&google_protobuf_FieldDescriptorProto_msginit, arena);
  bool ok = _upb_array_append_accessor(
      msg, UPB_SIZE(52, 104), UPB_SIZE(4, 8), UPB_TYPE_MESSAGE, &sub, arena);
  if (!ok) return NULL;
  return sub;
}
UPB_INLINE void google_protobuf_FileDescriptorProto_set_options(google_protobuf_FileDescriptorProto *msg, google_protobuf_FileOptions* value) {
  _upb_sethas(msg, 4);
  UPB_FIELD_AT(msg, google_protobuf_FileOptions*, UPB_SIZE(28, 56)) = value;
}
UPB_INLINE struct google_protobuf_FileOptions* google_protobuf_FileDescriptorProto_mutable_options(google_protobuf_FileDescriptorProto *msg, upb_arena *arena) {
  struct google_protobuf_FileOptions* sub = (struct google_protobuf_FileOptions*)google_protobuf_FileDescriptorProto_options(msg);
  if (sub == NULL) {
    sub = (struct google_protobuf_FileOptions*)upb_msg_new(&google_protobuf_FileOptions_msginit, arena);
    if (!sub) return NULL;
    google_protobuf_FileDescriptorProto_set_options(msg, sub);
  }
  return sub;
}
UPB_INLINE void google_protobuf_FileDescriptorProto_set_source_code_info(google_protobuf_FileDescriptorProto *msg, google_protobuf_SourceCodeInfo* value) {
  _upb_sethas(msg, 5);
  UPB_FIELD_AT(msg, google_protobuf_SourceCodeInfo*, UPB_SIZE(32, 64)) = value;
}
UPB_INLINE struct google_protobuf_SourceCodeInfo* google_protobuf_FileDescriptorProto_mutable_source_code_info(google_protobuf_FileDescriptorProto *msg, upb_arena *arena) {
  struct google_protobuf_SourceCodeInfo* sub = (struct google_protobuf_SourceCodeInfo*)google_protobuf_FileDescriptorProto_source_code_info(msg);
  if (sub == NULL) {
    sub = (struct google_protobuf_SourceCodeInfo*)upb_msg_new(&google_protobuf_SourceCodeInfo_msginit, arena);
    if (!sub) return NULL;
    google_protobuf_FileDescriptorProto_set_source_code_info(msg, sub);
  }
  return sub;
}
UPB_INLINE int32_t* google_protobuf_FileDescriptorProto_mutable_public_dependency(google_protobuf_FileDescriptorProto *msg, size_t *len) {
  return (int32_t*)_upb_array_mutable_accessor(msg, UPB_SIZE(56, 112), len);
}
UPB_INLINE int32_t* google_protobuf_FileDescriptorProto_resize_public_dependency(google_protobuf_FileDescriptorProto *msg, size_t len, upb_arena *arena) {
  return (int32_t*)_upb_array_resize_accessor(msg, UPB_SIZE(56, 112), len, UPB_SIZE(4, 4), UPB_TYPE_INT32, arena);
}
UPB_INLINE bool google_protobuf_FileDescriptorProto_add_public_dependency(google_protobuf_FileDescriptorProto *msg, int32_t val, upb_arena *arena) {
  return _upb_array_append_accessor(
      msg, UPB_SIZE(56, 112), UPB_SIZE(4, 4), UPB_TYPE_INT32, &val, arena);
}
UPB_INLINE int32_t* google_protobuf_FileDescriptorProto_mutable_weak_dependency(google_protobuf_FileDescriptorProto *msg, size_t *len) {
  return (int32_t*)_upb_array_mutable_accessor(msg, UPB_SIZE(60, 120), len);
}
UPB_INLINE int32_t* google_protobuf_FileDescriptorProto_resize_weak_dependency(google_protobuf_FileDescriptorProto *msg, size_t len, upb_arena *arena) {
  return (int32_t*)_upb_array_resize_accessor(msg, UPB_SIZE(60, 120), len, UPB_SIZE(4, 4), UPB_TYPE_INT32, arena);
}
UPB_INLINE bool google_protobuf_FileDescriptorProto_add_weak_dependency(google_protobuf_FileDescriptorProto *msg, int32_t val, upb_arena *arena) {
  return _upb_array_append_accessor(
      msg, UPB_SIZE(60, 120), UPB_SIZE(4, 4), UPB_TYPE_INT32, &val, arena);
}
UPB_INLINE void google_protobuf_FileDescriptorProto_set_syntax(google_protobuf_FileDescriptorProto *msg, upb_strview value) {
  _upb_sethas(msg, 3);
  UPB_FIELD_AT(msg, upb_strview, UPB_SIZE(20, 40)) = value;
}


/* google.protobuf.DescriptorProto */

UPB_INLINE google_protobuf_DescriptorProto *google_protobuf_DescriptorProto_new(upb_arena *arena) {
  return (google_protobuf_DescriptorProto *)upb_msg_new(&google_protobuf_DescriptorProto_msginit, arena);
}
UPB_INLINE google_protobuf_DescriptorProto *google_protobuf_DescriptorProto_parsenew(upb_strview buf, upb_arena *arena) {
  google_protobuf_DescriptorProto *ret = google_protobuf_DescriptorProto_new(arena);
  return (ret && upb_decode(buf, ret, &google_protobuf_DescriptorProto_msginit)) ? ret : NULL;
}
UPB_INLINE char *google_protobuf_DescriptorProto_serialize(const google_protobuf_DescriptorProto *msg, upb_arena *arena, size_t *len) {
  return upb_encode(msg, &google_protobuf_DescriptorProto_msginit, arena, len);
}

UPB_INLINE bool google_protobuf_DescriptorProto_has_name(const google_protobuf_DescriptorProto *msg) { return _upb_has_field(msg, 1); }
UPB_INLINE upb_strview google_protobuf_DescriptorProto_name(const google_protobuf_DescriptorProto *msg) { return UPB_FIELD_AT(msg, upb_strview, UPB_SIZE(4, 8)); }
UPB_INLINE const google_protobuf_FieldDescriptorProto* const* google_protobuf_DescriptorProto_field(const google_protobuf_DescriptorProto *msg, size_t *len) { return (const google_protobuf_FieldDescriptorProto* const*)_upb_array_accessor(msg, UPB_SIZE(16, 32), len); }
UPB_INLINE const google_protobuf_DescriptorProto* const* google_protobuf_DescriptorProto_nested_type(const google_protobuf_DescriptorProto *msg, size_t *len) { return (const google_protobuf_DescriptorProto* const*)_upb_array_accessor(msg, UPB_SIZE(20, 40), len); }
UPB_INLINE const google_protobuf_EnumDescriptorProto* const* google_protobuf_DescriptorProto_enum_type(const google_protobuf_DescriptorProto *msg, size_t *len) { return (const google_protobuf_EnumDescriptorProto* const*)_upb_array_accessor(msg, UPB_SIZE(24, 48), len); }
UPB_INLINE const google_protobuf_DescriptorProto_ExtensionRange* const* google_protobuf_DescriptorProto_extension_range(const google_protobuf_DescriptorProto *msg, size_t *len) { return (const google_protobuf_DescriptorProto_ExtensionRange* const*)_upb_array_accessor(msg, UPB_SIZE(28, 56), len); }
UPB_INLINE const google_protobuf_FieldDescriptorProto* const* google_protobuf_DescriptorProto_extension(const google_protobuf_DescriptorProto *msg, size_t *len) { return (const google_protobuf_FieldDescriptorProto* const*)_upb_array_accessor(msg, UPB_SIZE(32, 64), len); }
UPB_INLINE bool google_protobuf_DescriptorProto_has_options(const google_protobuf_DescriptorProto *msg) { return _upb_has_field(msg, 2); }
UPB_INLINE const google_protobuf_MessageOptions* google_protobuf_DescriptorProto_options(const google_protobuf_DescriptorProto *msg) { return UPB_FIELD_AT(msg, const google_protobuf_MessageOptions*, UPB_SIZE(12, 24)); }
UPB_INLINE const google_protobuf_OneofDescriptorProto* const* google_protobuf_DescriptorProto_oneof_decl(const google_protobuf_DescriptorProto *msg, size_t *len) { return (const google_protobuf_OneofDescriptorProto* const*)_upb_array_accessor(msg, UPB_SIZE(36, 72), len); }
UPB_INLINE const google_protobuf_DescriptorProto_ReservedRange* const* google_protobuf_DescriptorProto_reserved_range(const google_protobuf_DescriptorProto *msg, size_t *len) { return (const google_protobuf_DescriptorProto_ReservedRange* const*)_upb_array_accessor(msg, UPB_SIZE(40, 80), len); }
UPB_INLINE upb_strview const* google_protobuf_DescriptorProto_reserved_name(const google_protobuf_DescriptorProto *msg, size_t *len) { return (upb_strview const*)_upb_array_accessor(msg, UPB_SIZE(44, 88), len); }

UPB_INLINE void google_protobuf_DescriptorProto_set_name(google_protobuf_DescriptorProto *msg, upb_strview value) {
  _upb_sethas(msg, 1);
  UPB_FIELD_AT(msg, upb_strview, UPB_SIZE(4, 8)) = value;
}
UPB_INLINE google_protobuf_FieldDescriptorProto** google_protobuf_DescriptorProto_mutable_field(google_protobuf_DescriptorProto *msg, size_t *len) {
  return (google_protobuf_FieldDescriptorProto**)_upb_array_mutable_accessor(msg, UPB_SIZE(16, 32), len);
}
UPB_INLINE google_protobuf_FieldDescriptorProto** google_protobuf_DescriptorProto_resize_field(google_protobuf_DescriptorProto *msg, size_t len, upb_arena *arena) {
  return (google_protobuf_FieldDescriptorProto**)_upb_array_resize_accessor(msg, UPB_SIZE(16, 32), len, UPB_SIZE(4, 8), UPB_TYPE_MESSAGE, arena);
}
UPB_INLINE struct google_protobuf_FieldDescriptorProto* google_protobuf_DescriptorProto_add_field(google_protobuf_DescriptorProto *msg, upb_arena *arena) {
  struct google_protobuf_FieldDescriptorProto* sub = (struct google_protobuf_FieldDescriptorProto*)upb_msg_new(&google_protobuf_FieldDescriptorProto_msginit, arena);
  bool ok = _upb_array_append_accessor(
      msg, UPB_SIZE(16, 32), UPB_SIZE(4, 8), UPB_TYPE_MESSAGE, &sub, arena);
  if (!ok) return NULL;
  return sub;
}
UPB_INLINE google_protobuf_DescriptorProto** google_protobuf_DescriptorProto_mutable_nested_type(google_protobuf_DescriptorProto *msg, size_t *len) {
  return (google_protobuf_DescriptorProto**)_upb_array_mutable_accessor(msg, UPB_SIZE(20, 40), len);
}
UPB_INLINE google_protobuf_DescriptorProto** google_protobuf_DescriptorProto_resize_nested_type(google_protobuf_DescriptorProto *msg, size_t len, upb_arena *arena) {
  return (google_protobuf_DescriptorProto**)_upb_array_resize_accessor(msg, UPB_SIZE(20, 40), len, UPB_SIZE(4, 8), UPB_TYPE_MESSAGE, arena);
}
UPB_INLINE struct google_protobuf_DescriptorProto* google_protobuf_DescriptorProto_add_nested_type(google_protobuf_DescriptorProto *msg, upb_arena *arena) {
  struct google_protobuf_DescriptorProto* sub = (struct google_protobuf_DescriptorProto*)upb_msg_new(&google_protobuf_DescriptorProto_msginit, arena);
  bool ok = _upb_array_append_accessor(
      msg, UPB_SIZE(20, 40), UPB_SIZE(4, 8), UPB_TYPE_MESSAGE, &sub, arena);
  if (!ok) return NULL;
  return sub;
}
UPB_INLINE google_protobuf_EnumDescriptorProto** google_protobuf_DescriptorProto_mutable_enum_type(google_protobuf_DescriptorProto *msg, size_t *len) {
  return (google_protobuf_EnumDescriptorProto**)_upb_array_mutable_accessor(msg, UPB_SIZE(24, 48), len);
}
UPB_INLINE google_protobuf_EnumDescriptorProto** google_protobuf_DescriptorProto_resize_enum_type(google_protobuf_DescriptorProto *msg, size_t len, upb_arena *arena) {
  return (google_protobuf_EnumDescriptorProto**)_upb_array_resize_accessor(msg, UPB_SIZE(24, 48), len, UPB_SIZE(4, 8), UPB_TYPE_MESSAGE, arena);
}
UPB_INLINE struct google_protobuf_EnumDescriptorProto* google_protobuf_DescriptorProto_add_enum_type(google_protobuf_DescriptorProto *msg, upb_arena *arena) {
  struct google_protobuf_EnumDescriptorProto* sub = (struct google_protobuf_EnumDescriptorProto*)upb_msg_new(&google_protobuf_EnumDescriptorProto_msginit, arena);
  bool ok = _upb_array_append_accessor(
      msg, UPB_SIZE(24, 48), UPB_SIZE(4, 8), UPB_TYPE_MESSAGE, &sub, arena);
  if (!ok) return NULL;
  return sub;
}
UPB_INLINE google_protobuf_DescriptorProto_ExtensionRange** google_protobuf_DescriptorProto_mutable_extension_range(google_protobuf_DescriptorProto *msg, size_t *len) {
  return (google_protobuf_DescriptorProto_ExtensionRange**)_upb_array_mutable_accessor(msg, UPB_SIZE(28, 56), len);
}
UPB_INLINE google_protobuf_DescriptorProto_ExtensionRange** google_protobuf_DescriptorProto_resize_extension_range(google_protobuf_DescriptorProto *msg, size_t len, upb_arena *arena) {
  return (google_protobuf_DescriptorProto_ExtensionRange**)_upb_array_resize_accessor(msg, UPB_SIZE(28, 56), len, UPB_SIZE(4, 8), UPB_TYPE_MESSAGE, arena);
}
UPB_INLINE struct google_protobuf_DescriptorProto_ExtensionRange* google_protobuf_DescriptorProto_add_extension_range(google_protobuf_DescriptorProto *msg, upb_arena *arena) {
  struct google_protobuf_DescriptorProto_ExtensionRange* sub = (struct google_protobuf_DescriptorProto_ExtensionRange*)upb_msg_new(&google_protobuf_DescriptorProto_ExtensionRange_msginit, arena);
  bool ok = _upb_array_append_accessor(
      msg, UPB_SIZE(28, 56), UPB_SIZE(4, 8), UPB_TYPE_MESSAGE, &sub, arena);
  if (!ok) return NULL;
  return sub;
}
UPB_INLINE google_protobuf_FieldDescriptorProto** google_protobuf_DescriptorProto_mutable_extension(google_protobuf_DescriptorProto *msg, size_t *len) {
  return (google_protobuf_FieldDescriptorProto**)_upb_array_mutable_accessor(msg, UPB_SIZE(32, 64), len);
}
UPB_INLINE google_protobuf_FieldDescriptorProto** google_protobuf_DescriptorProto_resize_extension(google_protobuf_DescriptorProto *msg, size_t len, upb_arena *arena) {
  return (google_protobuf_FieldDescriptorProto**)_upb_array_resize_accessor(msg, UPB_SIZE(32, 64), len, UPB_SIZE(4, 8), UPB_TYPE_MESSAGE, arena);
}
UPB_INLINE struct google_protobuf_FieldDescriptorProto* google_protobuf_DescriptorProto_add_extension(google_protobuf_DescriptorProto *msg, upb_arena *arena) {
  struct google_protobuf_FieldDescriptorProto* sub = (struct google_protobuf_FieldDescriptorProto*)upb_msg_new(&google_protobuf_FieldDescriptorProto_msginit, arena);
  bool ok = _upb_array_append_accessor(
      msg, UPB_SIZE(32, 64), UPB_SIZE(4, 8), UPB_TYPE_MESSAGE, &sub, arena);
  if (!ok) return NULL;
  return sub;
}
UPB_INLINE void google_protobuf_DescriptorProto_set_options(google_protobuf_DescriptorProto *msg, google_protobuf_MessageOptions* value) {
  _upb_sethas(msg, 2);
  UPB_FIELD_AT(msg, google_protobuf_MessageOptions*, UPB_SIZE(12, 24)) = value;
}
UPB_INLINE struct google_protobuf_MessageOptions* google_protobuf_DescriptorProto_mutable_options(google_protobuf_DescriptorProto *msg, upb_arena *arena) {
  struct google_protobuf_MessageOptions* sub = (struct google_protobuf_MessageOptions*)google_protobuf_DescriptorProto_options(msg);
  if (sub == NULL) {
    sub = (struct google_protobuf_MessageOptions*)upb_msg_new(&google_protobuf_MessageOptions_msginit, arena);
    if (!sub) return NULL;
    google_protobuf_DescriptorProto_set_options(msg, sub);
  }
  return sub;
}
UPB_INLINE google_protobuf_OneofDescriptorProto** google_protobuf_DescriptorProto_mutable_oneof_decl(google_protobuf_DescriptorProto *msg, size_t *len) {
  return (google_protobuf_OneofDescriptorProto**)_upb_array_mutable_accessor(msg, UPB_SIZE(36, 72), len);
}
UPB_INLINE google_protobuf_OneofDescriptorProto** google_protobuf_DescriptorProto_resize_oneof_decl(google_protobuf_DescriptorProto *msg, size_t len, upb_arena *arena) {
  return (google_protobuf_OneofDescriptorProto**)_upb_array_resize_accessor(msg, UPB_SIZE(36, 72), len, UPB_SIZE(4, 8), UPB_TYPE_MESSAGE, arena);
}
UPB_INLINE struct google_protobuf_OneofDescriptorProto* google_protobuf_DescriptorProto_add_oneof_decl(google_protobuf_DescriptorProto *msg, upb_arena *arena) {
  struct google_protobuf_OneofDescriptorProto* sub = (struct google_protobuf_OneofDescriptorProto*)upb_msg_new(&google_protobuf_OneofDescriptorProto_msginit, arena);
  bool ok = _upb_array_append_accessor(
      msg, UPB_SIZE(36, 72), UPB_SIZE(4, 8), UPB_TYPE_MESSAGE, &sub, arena);
  if (!ok) return NULL;
  return sub;
}
UPB_INLINE google_protobuf_DescriptorProto_ReservedRange** google_protobuf_DescriptorProto_mutable_reserved_range(google_protobuf_DescriptorProto *msg, size_t *len) {
  return (google_protobuf_DescriptorProto_ReservedRange**)_upb_array_mutable_accessor(msg, UPB_SIZE(40, 80), len);
}
UPB_INLINE google_protobuf_DescriptorProto_ReservedRange** google_protobuf_DescriptorProto_resize_reserved_range(google_protobuf_DescriptorProto *msg, size_t len, upb_arena *arena) {
  return (google_protobuf_DescriptorProto_ReservedRange**)_upb_array_resize_accessor(msg, UPB_SIZE(40, 80), len, UPB_SIZE(4, 8), UPB_TYPE_MESSAGE, arena);
}
UPB_INLINE struct google_protobuf_DescriptorProto_ReservedRange* google_protobuf_DescriptorProto_add_reserved_range(google_protobuf_DescriptorProto *msg, upb_arena *arena) {
  struct google_protobuf_DescriptorProto_ReservedRange* sub = (struct google_protobuf_DescriptorProto_ReservedRange*)upb_msg_new(&google_protobuf_DescriptorProto_ReservedRange_msginit, arena);
  bool ok = _upb_array_append_accessor(
      msg, UPB_SIZE(40, 80), UPB_SIZE(4, 8), UPB_TYPE_MESSAGE, &sub, arena);
  if (!ok) return NULL;
  return sub;
}
UPB_INLINE upb_strview* google_protobuf_DescriptorProto_mutable_reserved_name(google_protobuf_DescriptorProto *msg, size_t *len) {
  return (upb_strview*)_upb_array_mutable_accessor(msg, UPB_SIZE(44, 88), len);
}
UPB_INLINE upb_strview* google_protobuf_DescriptorProto_resize_reserved_name(google_protobuf_DescriptorProto *msg, size_t len, upb_arena *arena) {
  return (upb_strview*)_upb_array_resize_accessor(msg, UPB_SIZE(44, 88), len, UPB_SIZE(8, 16), UPB_TYPE_STRING, arena);
}
UPB_INLINE bool google_protobuf_DescriptorProto_add_reserved_name(google_protobuf_DescriptorProto *msg, upb_strview val, upb_arena *arena) {
  return _upb_array_append_accessor(
      msg, UPB_SIZE(44, 88), UPB_SIZE(8, 16), UPB_TYPE_STRING, &val, arena);
}


/* google.protobuf.DescriptorProto.ExtensionRange */

UPB_INLINE google_protobuf_DescriptorProto_ExtensionRange *google_protobuf_DescriptorProto_ExtensionRange_new(upb_arena *arena) {
  return (google_protobuf_DescriptorProto_ExtensionRange *)upb_msg_new(&google_protobuf_DescriptorProto_ExtensionRange_msginit, arena);
}
UPB_INLINE google_protobuf_DescriptorProto_ExtensionRange *google_protobuf_DescriptorProto_ExtensionRange_parsenew(upb_strview buf, upb_arena *arena) {
  google_protobuf_DescriptorProto_ExtensionRange *ret = google_protobuf_DescriptorProto_ExtensionRange_new(arena);
  return (ret && upb_decode(buf, ret, &google_protobuf_DescriptorProto_ExtensionRange_msginit)) ? ret : NULL;
}
UPB_INLINE char *google_protobuf_DescriptorProto_ExtensionRange_serialize(const google_protobuf_DescriptorProto_ExtensionRange *msg, upb_arena *arena, size_t *len) {
  return upb_encode(msg, &google_protobuf_DescriptorProto_ExtensionRange_msginit, arena, len);
}

UPB_INLINE bool google_protobuf_DescriptorProto_ExtensionRange_has_start(const google_protobuf_DescriptorProto_ExtensionRange *msg) { return _upb_has_field(msg, 1); }
UPB_INLINE int32_t google_protobuf_DescriptorProto_ExtensionRange_start(const google_protobuf_DescriptorProto_ExtensionRange *msg) { return UPB_FIELD_AT(msg, int32_t, UPB_SIZE(4, 4)); }
UPB_INLINE bool google_protobuf_DescriptorProto_ExtensionRange_has_end(const google_protobuf_DescriptorProto_ExtensionRange *msg) { return _upb_has_field(msg, 2); }
UPB_INLINE int32_t google_protobuf_DescriptorProto_ExtensionRange_end(const google_protobuf_DescriptorProto_ExtensionRange *msg) { return UPB_FIELD_AT(msg, int32_t, UPB_SIZE(8, 8)); }
UPB_INLINE bool google_protobuf_DescriptorProto_ExtensionRange_has_options(const google_protobuf_DescriptorProto_ExtensionRange *msg) { return _upb_has_field(msg, 3); }
UPB_INLINE const google_protobuf_ExtensionRangeOptions* google_protobuf_DescriptorProto_ExtensionRange_options(const google_protobuf_DescriptorProto_ExtensionRange *msg) { return UPB_FIELD_AT(msg, const google_protobuf_ExtensionRangeOptions*, UPB_SIZE(12, 16)); }

UPB_INLINE void google_protobuf_DescriptorProto_ExtensionRange_set_start(google_protobuf_DescriptorProto_ExtensionRange *msg, int32_t value) {
  _upb_sethas(msg, 1);
  UPB_FIELD_AT(msg, int32_t, UPB_SIZE(4, 4)) = value;
}
UPB_INLINE void google_protobuf_DescriptorProto_ExtensionRange_set_end(google_protobuf_DescriptorProto_ExtensionRange *msg, int32_t value) {
  _upb_sethas(msg, 2);
  UPB_FIELD_AT(msg, int32_t, UPB_SIZE(8, 8)) = value;
}
UPB_INLINE void google_protobuf_DescriptorProto_ExtensionRange_set_options(google_protobuf_DescriptorProto_ExtensionRange *msg, google_protobuf_ExtensionRangeOptions* value) {
  _upb_sethas(msg, 3);
  UPB_FIELD_AT(msg, google_protobuf_ExtensionRangeOptions*, UPB_SIZE(12, 16)) = value;
}
UPB_INLINE struct google_protobuf_ExtensionRangeOptions* google_protobuf_DescriptorProto_ExtensionRange_mutable_options(google_protobuf_DescriptorProto_ExtensionRange *msg, upb_arena *arena) {
  struct google_protobuf_ExtensionRangeOptions* sub = (struct google_protobuf_ExtensionRangeOptions*)google_protobuf_DescriptorProto_ExtensionRange_options(msg);
  if (sub == NULL) {
    sub = (struct google_protobuf_ExtensionRangeOptions*)upb_msg_new(&google_protobuf_ExtensionRangeOptions_msginit, arena);
    if (!sub) return NULL;
    google_protobuf_DescriptorProto_ExtensionRange_set_options(msg, sub);
  }
  return sub;
}


/* google.protobuf.DescriptorProto.ReservedRange */

UPB_INLINE google_protobuf_DescriptorProto_ReservedRange *google_protobuf_DescriptorProto_ReservedRange_new(upb_arena *arena) {
  return (google_protobuf_DescriptorProto_ReservedRange *)upb_msg_new(&google_protobuf_DescriptorProto_ReservedRange_msginit, arena);
}
UPB_INLINE google_protobuf_DescriptorProto_ReservedRange *google_protobuf_DescriptorProto_ReservedRange_parsenew(upb_strview buf, upb_arena *arena) {
  google_protobuf_DescriptorProto_ReservedRange *ret = google_protobuf_DescriptorProto_ReservedRange_new(arena);
  return (ret && upb_decode(buf, ret, &google_protobuf_DescriptorProto_ReservedRange_msginit)) ? ret : NULL;
}
UPB_INLINE char *google_protobuf_DescriptorProto_ReservedRange_serialize(const google_protobuf_DescriptorProto_ReservedRange *msg, upb_arena *arena, size_t *len) {
  return upb_encode(msg, &google_protobuf_DescriptorProto_ReservedRange_msginit, arena, len);
}

UPB_INLINE bool google_protobuf_DescriptorProto_ReservedRange_has_start(const google_protobuf_DescriptorProto_ReservedRange *msg) { return _upb_has_field(msg, 1); }
UPB_INLINE int32_t google_protobuf_DescriptorProto_ReservedRange_start(const google_protobuf_DescriptorProto_ReservedRange *msg) { return UPB_FIELD_AT(msg, int32_t, UPB_SIZE(4, 4)); }
UPB_INLINE bool google_protobuf_DescriptorProto_ReservedRange_has_end(const google_protobuf_DescriptorProto_ReservedRange *msg) { return _upb_has_field(msg, 2); }
UPB_INLINE int32_t google_protobuf_DescriptorProto_ReservedRange_end(const google_protobuf_DescriptorProto_ReservedRange *msg) { return UPB_FIELD_AT(msg, int32_t, UPB_SIZE(8, 8)); }

UPB_INLINE void google_protobuf_DescriptorProto_ReservedRange_set_start(google_protobuf_DescriptorProto_ReservedRange *msg, int32_t value) {
  _upb_sethas(msg, 1);
  UPB_FIELD_AT(msg, int32_t, UPB_SIZE(4, 4)) = value;
}
UPB_INLINE void google_protobuf_DescriptorProto_ReservedRange_set_end(google_protobuf_DescriptorProto_ReservedRange *msg, int32_t value) {
  _upb_sethas(msg, 2);
  UPB_FIELD_AT(msg, int32_t, UPB_SIZE(8, 8)) = value;
}


/* google.protobuf.ExtensionRangeOptions */

UPB_INLINE google_protobuf_ExtensionRangeOptions *google_protobuf_ExtensionRangeOptions_new(upb_arena *arena) {
  return (google_protobuf_ExtensionRangeOptions *)upb_msg_new(&google_protobuf_ExtensionRangeOptions_msginit, arena);
}
UPB_INLINE google_protobuf_ExtensionRangeOptions *google_protobuf_ExtensionRangeOptions_parsenew(upb_strview buf, upb_arena *arena) {
  google_protobuf_ExtensionRangeOptions *ret = google_protobuf_ExtensionRangeOptions_new(arena);
  return (ret && upb_decode(buf, ret, &google_protobuf_ExtensionRangeOptions_msginit)) ? ret : NULL;
}
UPB_INLINE char *google_protobuf_ExtensionRangeOptions_serialize(const google_protobuf_ExtensionRangeOptions *msg, upb_arena *arena, size_t *len) {
  return upb_encode(msg, &google_protobuf_ExtensionRangeOptions_msginit, arena, len);
}

UPB_INLINE const google_protobuf_UninterpretedOption* const* google_protobuf_ExtensionRangeOptions_uninterpreted_option(const google_protobuf_ExtensionRangeOptions *msg, size_t *len) { return (const google_protobuf_UninterpretedOption* const*)_upb_array_accessor(msg, UPB_SIZE(0, 0), len); }

UPB_INLINE google_protobuf_UninterpretedOption** google_protobuf_ExtensionRangeOptions_mutable_uninterpreted_option(google_protobuf_ExtensionRangeOptions *msg, size_t *len) {
  return (google_protobuf_UninterpretedOption**)_upb_array_mutable_accessor(msg, UPB_SIZE(0, 0), len);
}
UPB_INLINE google_protobuf_UninterpretedOption** google_protobuf_ExtensionRangeOptions_resize_uninterpreted_option(google_protobuf_ExtensionRangeOptions *msg, size_t len, upb_arena *arena) {
  return (google_protobuf_UninterpretedOption**)_upb_array_resize_accessor(msg, UPB_SIZE(0, 0), len, UPB_SIZE(4, 8), UPB_TYPE_MESSAGE, arena);
}
UPB_INLINE struct google_protobuf_UninterpretedOption* google_protobuf_ExtensionRangeOptions_add_uninterpreted_option(google_protobuf_ExtensionRangeOptions *msg, upb_arena *arena) {
  struct google_protobuf_UninterpretedOption* sub = (struct google_protobuf_UninterpretedOption*)upb_msg_new(&google_protobuf_UninterpretedOption_msginit, arena);
  bool ok = _upb_array_append_accessor(
      msg, UPB_SIZE(0, 0), UPB_SIZE(4, 8), UPB_TYPE_MESSAGE, &sub, arena);
  if (!ok) return NULL;
  return sub;
}


/* google.protobuf.FieldDescriptorProto */

UPB_INLINE google_protobuf_FieldDescriptorProto *google_protobuf_FieldDescriptorProto_new(upb_arena *arena) {
  return (google_protobuf_FieldDescriptorProto *)upb_msg_new(&google_protobuf_FieldDescriptorProto_msginit, arena);
}
UPB_INLINE google_protobuf_FieldDescriptorProto *google_protobuf_FieldDescriptorProto_parsenew(upb_strview buf, upb_arena *arena) {
  google_protobuf_FieldDescriptorProto *ret = google_protobuf_FieldDescriptorProto_new(arena);
  return (ret && upb_decode(buf, ret, &google_protobuf_FieldDescriptorProto_msginit)) ? ret : NULL;
}
UPB_INLINE char *google_protobuf_FieldDescriptorProto_serialize(const google_protobuf_FieldDescriptorProto *msg, upb_arena *arena, size_t *len) {
  return upb_encode(msg, &google_protobuf_FieldDescriptorProto_msginit, arena, len);
}

UPB_INLINE bool google_protobuf_FieldDescriptorProto_has_name(const google_protobuf_FieldDescriptorProto *msg) { return _upb_has_field(msg, 5); }
UPB_INLINE upb_strview google_protobuf_FieldDescriptorProto_name(const google_protobuf_FieldDescriptorProto *msg) { return UPB_FIELD_AT(msg, upb_strview, UPB_SIZE(32, 32)); }
UPB_INLINE bool google_protobuf_FieldDescriptorProto_has_extendee(const google_protobuf_FieldDescriptorProto *msg) { return _upb_has_field(msg, 6); }
UPB_INLINE upb_strview google_protobuf_FieldDescriptorProto_extendee(const google_protobuf_FieldDescriptorProto *msg) { return UPB_FIELD_AT(msg, upb_strview, UPB_SIZE(40, 48)); }
UPB_INLINE bool google_protobuf_FieldDescriptorProto_has_number(const google_protobuf_FieldDescriptorProto *msg) { return _upb_has_field(msg, 3); }
UPB_INLINE int32_t google_protobuf_FieldDescriptorProto_number(const google_protobuf_FieldDescriptorProto *msg) { return UPB_FIELD_AT(msg, int32_t, UPB_SIZE(24, 24)); }
UPB_INLINE bool google_protobuf_FieldDescriptorProto_has_label(const google_protobuf_FieldDescriptorProto *msg) { return _upb_has_field(msg, 1); }
UPB_INLINE google_protobuf_FieldDescriptorProto_Label google_protobuf_FieldDescriptorProto_label(const google_protobuf_FieldDescriptorProto *msg) { return UPB_FIELD_AT(msg, google_protobuf_FieldDescriptorProto_Label, UPB_SIZE(8, 8)); }
UPB_INLINE bool google_protobuf_FieldDescriptorProto_has_type(const google_protobuf_FieldDescriptorProto *msg) { return _upb_has_field(msg, 2); }
UPB_INLINE google_protobuf_FieldDescriptorProto_Type google_protobuf_FieldDescriptorProto_type(const google_protobuf_FieldDescriptorProto *msg) { return UPB_FIELD_AT(msg, google_protobuf_FieldDescriptorProto_Type, UPB_SIZE(16, 16)); }
UPB_INLINE bool google_protobuf_FieldDescriptorProto_has_type_name(const google_protobuf_FieldDescriptorProto *msg) { return _upb_has_field(msg, 7); }
UPB_INLINE upb_strview google_protobuf_FieldDescriptorProto_type_name(const google_protobuf_FieldDescriptorProto *msg) { return UPB_FIELD_AT(msg, upb_strview, UPB_SIZE(48, 64)); }
UPB_INLINE bool google_protobuf_FieldDescriptorProto_has_default_value(const google_protobuf_FieldDescriptorProto *msg) { return _upb_has_field(msg, 8); }
UPB_INLINE upb_strview google_protobuf_FieldDescriptorProto_default_value(const google_protobuf_FieldDescriptorProto *msg) { return UPB_FIELD_AT(msg, upb_strview, UPB_SIZE(56, 80)); }
UPB_INLINE bool google_protobuf_FieldDescriptorProto_has_options(const google_protobuf_FieldDescriptorProto *msg) { return _upb_has_field(msg, 10); }
UPB_INLINE const google_protobuf_FieldOptions* google_protobuf_FieldDescriptorProto_options(const google_protobuf_FieldDescriptorProto *msg) { return UPB_FIELD_AT(msg, const google_protobuf_FieldOptions*, UPB_SIZE(72, 112)); }
UPB_INLINE bool google_protobuf_FieldDescriptorProto_has_oneof_index(const google_protobuf_FieldDescriptorProto *msg) { return _upb_has_field(msg, 4); }
UPB_INLINE int32_t google_protobuf_FieldDescriptorProto_oneof_index(const google_protobuf_FieldDescriptorProto *msg) { return UPB_FIELD_AT(msg, int32_t, UPB_SIZE(28, 28)); }
UPB_INLINE bool google_protobuf_FieldDescriptorProto_has_json_name(const google_protobuf_FieldDescriptorProto *msg) { return _upb_has_field(msg, 9); }
UPB_INLINE upb_strview google_protobuf_FieldDescriptorProto_json_name(const google_protobuf_FieldDescriptorProto *msg) { return UPB_FIELD_AT(msg, upb_strview, UPB_SIZE(64, 96)); }

UPB_INLINE void google_protobuf_FieldDescriptorProto_set_name(google_protobuf_FieldDescriptorProto *msg, upb_strview value) {
  _upb_sethas(msg, 5);
  UPB_FIELD_AT(msg, upb_strview, UPB_SIZE(32, 32)) = value;
}
UPB_INLINE void google_protobuf_FieldDescriptorProto_set_extendee(google_protobuf_FieldDescriptorProto *msg, upb_strview value) {
  _upb_sethas(msg, 6);
  UPB_FIELD_AT(msg, upb_strview, UPB_SIZE(40, 48)) = value;
}
UPB_INLINE void google_protobuf_FieldDescriptorProto_set_number(google_protobuf_FieldDescriptorProto *msg, int32_t value) {
  _upb_sethas(msg, 3);
  UPB_FIELD_AT(msg, int32_t, UPB_SIZE(24, 24)) = value;
}
UPB_INLINE void google_protobuf_FieldDescriptorProto_set_label(google_protobuf_FieldDescriptorProto *msg, google_protobuf_FieldDescriptorProto_Label value) {
  _upb_sethas(msg, 1);
  UPB_FIELD_AT(msg, google_protobuf_FieldDescriptorProto_Label, UPB_SIZE(8, 8)) = value;
}
UPB_INLINE void google_protobuf_FieldDescriptorProto_set_type(google_protobuf_FieldDescriptorProto *msg, google_protobuf_FieldDescriptorProto_Type value) {
  _upb_sethas(msg, 2);
  UPB_FIELD_AT(msg, google_protobuf_FieldDescriptorProto_Type, UPB_SIZE(16, 16)) = value;
}
UPB_INLINE void google_protobuf_FieldDescriptorProto_set_type_name(google_protobuf_FieldDescriptorProto *msg, upb_strview value) {
  _upb_sethas(msg, 7);
  UPB_FIELD_AT(msg, upb_strview, UPB_SIZE(48, 64)) = value;
}
UPB_INLINE void google_protobuf_FieldDescriptorProto_set_default_value(google_protobuf_FieldDescriptorProto *msg, upb_strview value) {
  _upb_sethas(msg, 8);
  UPB_FIELD_AT(msg, upb_strview, UPB_SIZE(56, 80)) = value;
}
UPB_INLINE void google_protobuf_FieldDescriptorProto_set_options(google_protobuf_FieldDescriptorProto *msg, google_protobuf_FieldOptions* value) {
  _upb_sethas(msg, 10);
  UPB_FIELD_AT(msg, google_protobuf_FieldOptions*, UPB_SIZE(72, 112)) = value;
}
UPB_INLINE struct google_protobuf_FieldOptions* google_protobuf_FieldDescriptorProto_mutable_options(google_protobuf_FieldDescriptorProto *msg, upb_arena *arena) {
  struct google_protobuf_FieldOptions* sub = (struct google_protobuf_FieldOptions*)google_protobuf_FieldDescriptorProto_options(msg);
  if (sub == NULL) {
    sub = (struct google_protobuf_FieldOptions*)upb_msg_new(&google_protobuf_FieldOptions_msginit, arena);
    if (!sub) return NULL;
    google_protobuf_FieldDescriptorProto_set_options(msg, sub);
  }
  return sub;
}
UPB_INLINE void google_protobuf_FieldDescriptorProto_set_oneof_index(google_protobuf_FieldDescriptorProto *msg, int32_t value) {
  _upb_sethas(msg, 4);
  UPB_FIELD_AT(msg, int32_t, UPB_SIZE(28, 28)) = value;
}
UPB_INLINE void google_protobuf_FieldDescriptorProto_set_json_name(google_protobuf_FieldDescriptorProto *msg, upb_strview value) {
  _upb_sethas(msg, 9);
  UPB_FIELD_AT(msg, upb_strview, UPB_SIZE(64, 96)) = value;
}


/* google.protobuf.OneofDescriptorProto */

UPB_INLINE google_protobuf_OneofDescriptorProto *google_protobuf_OneofDescriptorProto_new(upb_arena *arena) {
  return (google_protobuf_OneofDescriptorProto *)upb_msg_new(&google_protobuf_OneofDescriptorProto_msginit, arena);
}
UPB_INLINE google_protobuf_OneofDescriptorProto *google_protobuf_OneofDescriptorProto_parsenew(upb_strview buf, upb_arena *arena) {
  google_protobuf_OneofDescriptorProto *ret = google_protobuf_OneofDescriptorProto_new(arena);
  return (ret && upb_decode(buf, ret, &google_protobuf_OneofDescriptorProto_msginit)) ? ret : NULL;
}
UPB_INLINE char *google_protobuf_OneofDescriptorProto_serialize(const google_protobuf_OneofDescriptorProto *msg, upb_arena *arena, size_t *len) {
  return upb_encode(msg, &google_protobuf_OneofDescriptorProto_msginit, arena, len);
}

UPB_INLINE bool google_protobuf_OneofDescriptorProto_has_name(const google_protobuf_OneofDescriptorProto *msg) { return _upb_has_field(msg, 1); }
UPB_INLINE upb_strview google_protobuf_OneofDescriptorProto_name(const google_protobuf_OneofDescriptorProto *msg) { return UPB_FIELD_AT(msg, upb_strview, UPB_SIZE(4, 8)); }
UPB_INLINE bool google_protobuf_OneofDescriptorProto_has_options(const google_protobuf_OneofDescriptorProto *msg) { return _upb_has_field(msg, 2); }
UPB_INLINE const google_protobuf_OneofOptions* google_protobuf_OneofDescriptorProto_options(const google_protobuf_OneofDescriptorProto *msg) { return UPB_FIELD_AT(msg, const google_protobuf_OneofOptions*, UPB_SIZE(12, 24)); }

UPB_INLINE void google_protobuf_OneofDescriptorProto_set_name(google_protobuf_OneofDescriptorProto *msg, upb_strview value) {
  _upb_sethas(msg, 1);
  UPB_FIELD_AT(msg, upb_strview, UPB_SIZE(4, 8)) = value;
}
UPB_INLINE void google_protobuf_OneofDescriptorProto_set_options(google_protobuf_OneofDescriptorProto *msg, google_protobuf_OneofOptions* value) {
  _upb_sethas(msg, 2);
  UPB_FIELD_AT(msg, google_protobuf_OneofOptions*, UPB_SIZE(12, 24)) = value;
}
UPB_INLINE struct google_protobuf_OneofOptions* google_protobuf_OneofDescriptorProto_mutable_options(google_protobuf_OneofDescriptorProto *msg, upb_arena *arena) {
  struct google_protobuf_OneofOptions* sub = (struct google_protobuf_OneofOptions*)google_protobuf_OneofDescriptorProto_options(msg);
  if (sub == NULL) {
    sub = (struct google_protobuf_OneofOptions*)upb_msg_new(&google_protobuf_OneofOptions_msginit, arena);
    if (!sub) return NULL;
    google_protobuf_OneofDescriptorProto_set_options(msg, sub);
  }
  return sub;
}


/* google.protobuf.EnumDescriptorProto */

UPB_INLINE google_protobuf_EnumDescriptorProto *google_protobuf_EnumDescriptorProto_new(upb_arena *arena) {
  return (google_protobuf_EnumDescriptorProto *)upb_msg_new(&google_protobuf_EnumDescriptorProto_msginit, arena);
}
UPB_INLINE google_protobuf_EnumDescriptorProto *google_protobuf_EnumDescriptorProto_parsenew(upb_strview buf, upb_arena *arena) {
  google_protobuf_EnumDescriptorProto *ret = google_protobuf_EnumDescriptorProto_new(arena);
  return (ret && upb_decode(buf, ret, &google_protobuf_EnumDescriptorProto_msginit)) ? ret : NULL;
}
UPB_INLINE char *google_protobuf_EnumDescriptorProto_serialize(const google_protobuf_EnumDescriptorProto *msg, upb_arena *arena, size_t *len) {
  return upb_encode(msg, &google_protobuf_EnumDescriptorProto_msginit, arena, len);
}

UPB_INLINE bool google_protobuf_EnumDescriptorProto_has_name(const google_protobuf_EnumDescriptorProto *msg) { return _upb_has_field(msg, 1); }
UPB_INLINE upb_strview google_protobuf_EnumDescriptorProto_name(const google_protobuf_EnumDescriptorProto *msg) { return UPB_FIELD_AT(msg, upb_strview, UPB_SIZE(4, 8)); }
UPB_INLINE const google_protobuf_EnumValueDescriptorProto* const* google_protobuf_EnumDescriptorProto_value(const google_protobuf_EnumDescriptorProto *msg, size_t *len) { return (const google_protobuf_EnumValueDescriptorProto* const*)_upb_array_accessor(msg, UPB_SIZE(16, 32), len); }
UPB_INLINE bool google_protobuf_EnumDescriptorProto_has_options(const google_protobuf_EnumDescriptorProto *msg) { return _upb_has_field(msg, 2); }
UPB_INLINE const google_protobuf_EnumOptions* google_protobuf_EnumDescriptorProto_options(const google_protobuf_EnumDescriptorProto *msg) { return UPB_FIELD_AT(msg, const google_protobuf_EnumOptions*, UPB_SIZE(12, 24)); }
UPB_INLINE const google_protobuf_EnumDescriptorProto_EnumReservedRange* const* google_protobuf_EnumDescriptorProto_reserved_range(const google_protobuf_EnumDescriptorProto *msg, size_t *len) { return (const google_protobuf_EnumDescriptorProto_EnumReservedRange* const*)_upb_array_accessor(msg, UPB_SIZE(20, 40), len); }
UPB_INLINE upb_strview const* google_protobuf_EnumDescriptorProto_reserved_name(const google_protobuf_EnumDescriptorProto *msg, size_t *len) { return (upb_strview const*)_upb_array_accessor(msg, UPB_SIZE(24, 48), len); }

UPB_INLINE void google_protobuf_EnumDescriptorProto_set_name(google_protobuf_EnumDescriptorProto *msg, upb_strview value) {
  _upb_sethas(msg, 1);
  UPB_FIELD_AT(msg, upb_strview, UPB_SIZE(4, 8)) = value;
}
UPB_INLINE google_protobuf_EnumValueDescriptorProto** google_protobuf_EnumDescriptorProto_mutable_value(google_protobuf_EnumDescriptorProto *msg, size_t *len) {
  return (google_protobuf_EnumValueDescriptorProto**)_upb_array_mutable_accessor(msg, UPB_SIZE(16, 32), len);
}
UPB_INLINE google_protobuf_EnumValueDescriptorProto** google_protobuf_EnumDescriptorProto_resize_value(google_protobuf_EnumDescriptorProto *msg, size_t len, upb_arena *arena) {
  return (google_protobuf_EnumValueDescriptorProto**)_upb_array_resize_accessor(msg, UPB_SIZE(16, 32), len, UPB_SIZE(4, 8), UPB_TYPE_MESSAGE, arena);
}
UPB_INLINE struct google_protobuf_EnumValueDescriptorProto* google_protobuf_EnumDescriptorProto_add_value(google_protobuf_EnumDescriptorProto *msg, upb_arena *arena) {
  struct google_protobuf_EnumValueDescriptorProto* sub = (struct google_protobuf_EnumValueDescriptorProto*)upb_msg_new(&google_protobuf_EnumValueDescriptorProto_msginit, arena);
  bool ok = _upb_array_append_accessor(
      msg, UPB_SIZE(16, 32), UPB_SIZE(4, 8), UPB_TYPE_MESSAGE, &sub, arena);
  if (!ok) return NULL;
  return sub;
}
UPB_INLINE void google_protobuf_EnumDescriptorProto_set_options(google_protobuf_EnumDescriptorProto *msg, google_protobuf_EnumOptions* value) {
  _upb_sethas(msg, 2);
  UPB_FIELD_AT(msg, google_protobuf_EnumOptions*, UPB_SIZE(12, 24)) = value;
}
UPB_INLINE struct google_protobuf_EnumOptions* google_protobuf_EnumDescriptorProto_mutable_options(google_protobuf_EnumDescriptorProto *msg, upb_arena *arena) {
  struct google_protobuf_EnumOptions* sub = (struct google_protobuf_EnumOptions*)google_protobuf_EnumDescriptorProto_options(msg);
  if (sub == NULL) {
    sub = (struct google_protobuf_EnumOptions*)upb_msg_new(&google_protobuf_EnumOptions_msginit, arena);
    if (!sub) return NULL;
    google_protobuf_EnumDescriptorProto_set_options(msg, sub);
  }
  return sub;
}
UPB_INLINE google_protobuf_EnumDescriptorProto_EnumReservedRange** google_protobuf_EnumDescriptorProto_mutable_reserved_range(google_protobuf_EnumDescriptorProto *msg, size_t *len) {
  return (google_protobuf_EnumDescriptorProto_EnumReservedRange**)_upb_array_mutable_accessor(msg, UPB_SIZE(20, 40), len);
}
UPB_INLINE google_protobuf_EnumDescriptorProto_EnumReservedRange** google_protobuf_EnumDescriptorProto_resize_reserved_range(google_protobuf_EnumDescriptorProto *msg, size_t len, upb_arena *arena) {
  return (google_protobuf_EnumDescriptorProto_EnumReservedRange**)_upb_array_resize_accessor(msg, UPB_SIZE(20, 40), len, UPB_SIZE(4, 8), UPB_TYPE_MESSAGE, arena);
}
UPB_INLINE struct google_protobuf_EnumDescriptorProto_EnumReservedRange* google_protobuf_EnumDescriptorProto_add_reserved_range(google_protobuf_EnumDescriptorProto *msg, upb_arena *arena) {
  struct google_protobuf_EnumDescriptorProto_EnumReservedRange* sub = (struct google_protobuf_EnumDescriptorProto_EnumReservedRange*)upb_msg_new(&google_protobuf_EnumDescriptorProto_EnumReservedRange_msginit, arena);
  bool ok = _upb_array_append_accessor(
      msg, UPB_SIZE(20, 40), UPB_SIZE(4, 8), UPB_TYPE_MESSAGE, &sub, arena);
  if (!ok) return NULL;
  return sub;
}
UPB_INLINE upb_strview* google_protobuf_EnumDescriptorProto_mutable_reserved_name(google_protobuf_EnumDescriptorProto *msg, size_t *len) {
  return (upb_strview*)_upb_array_mutable_accessor(msg, UPB_SIZE(24, 48), len);
}
UPB_INLINE upb_strview* google_protobuf_EnumDescriptorProto_resize_reserved_name(google_protobuf_EnumDescriptorProto *msg, size_t len, upb_arena *arena) {
  return (upb_strview*)_upb_array_resize_accessor(msg, UPB_SIZE(24, 48), len, UPB_SIZE(8, 16), UPB_TYPE_STRING, arena);
}
UPB_INLINE bool google_protobuf_EnumDescriptorProto_add_reserved_name(google_protobuf_EnumDescriptorProto *msg, upb_strview val, upb_arena *arena) {
  return _upb_array_append_accessor(
      msg, UPB_SIZE(24, 48), UPB_SIZE(8, 16), UPB_TYPE_STRING, &val, arena);
}


/* google.protobuf.EnumDescriptorProto.EnumReservedRange */

UPB_INLINE google_protobuf_EnumDescriptorProto_EnumReservedRange *google_protobuf_EnumDescriptorProto_EnumReservedRange_new(upb_arena *arena) {
  return (google_protobuf_EnumDescriptorProto_EnumReservedRange *)upb_msg_new(&google_protobuf_EnumDescriptorProto_EnumReservedRange_msginit, arena);
}
UPB_INLINE google_protobuf_EnumDescriptorProto_EnumReservedRange *google_protobuf_EnumDescriptorProto_EnumReservedRange_parsenew(upb_strview buf, upb_arena *arena) {
  google_protobuf_EnumDescriptorProto_EnumReservedRange *ret = google_protobuf_EnumDescriptorProto_EnumReservedRange_new(arena);
  return (ret && upb_decode(buf, ret, &google_protobuf_EnumDescriptorProto_EnumReservedRange_msginit)) ? ret : NULL;
}
UPB_INLINE char *google_protobuf_EnumDescriptorProto_EnumReservedRange_serialize(const google_protobuf_EnumDescriptorProto_EnumReservedRange *msg, upb_arena *arena, size_t *len) {
  return upb_encode(msg, &google_protobuf_EnumDescriptorProto_EnumReservedRange_msginit, arena, len);
}

UPB_INLINE bool google_protobuf_EnumDescriptorProto_EnumReservedRange_has_start(const google_protobuf_EnumDescriptorProto_EnumReservedRange *msg) { return _upb_has_field(msg, 1); }
UPB_INLINE int32_t google_protobuf_EnumDescriptorProto_EnumReservedRange_start(const google_protobuf_EnumDescriptorProto_EnumReservedRange *msg) { return UPB_FIELD_AT(msg, int32_t, UPB_SIZE(4, 4)); }
UPB_INLINE bool google_protobuf_EnumDescriptorProto_EnumReservedRange_has_end(const google_protobuf_EnumDescriptorProto_EnumReservedRange *msg) { return _upb_has_field(msg, 2); }
UPB_INLINE int32_t google_protobuf_EnumDescriptorProto_EnumReservedRange_end(const google_protobuf_EnumDescriptorProto_EnumReservedRange *msg) { return UPB_FIELD_AT(msg, int32_t, UPB_SIZE(8, 8)); }

UPB_INLINE void google_protobuf_EnumDescriptorProto_EnumReservedRange_set_start(google_protobuf_EnumDescriptorProto_EnumReservedRange *msg, int32_t value) {
  _upb_sethas(msg, 1);
  UPB_FIELD_AT(msg, int32_t, UPB_SIZE(4, 4)) = value;
}
UPB_INLINE void google_protobuf_EnumDescriptorProto_EnumReservedRange_set_end(google_protobuf_EnumDescriptorProto_EnumReservedRange *msg, int32_t value) {
  _upb_sethas(msg, 2);
  UPB_FIELD_AT(msg, int32_t, UPB_SIZE(8, 8)) = value;
}


/* google.protobuf.EnumValueDescriptorProto */

UPB_INLINE google_protobuf_EnumValueDescriptorProto *google_protobuf_EnumValueDescriptorProto_new(upb_arena *arena) {
  return (google_protobuf_EnumValueDescriptorProto *)upb_msg_new(&google_protobuf_EnumValueDescriptorProto_msginit, arena);
}
UPB_INLINE google_protobuf_EnumValueDescriptorProto *google_protobuf_EnumValueDescriptorProto_parsenew(upb_strview buf, upb_arena *arena) {
  google_protobuf_EnumValueDescriptorProto *ret = google_protobuf_EnumValueDescriptorProto_new(arena);
  return (ret && upb_decode(buf, ret, &google_protobuf_EnumValueDescriptorProto_msginit)) ? ret : NULL;
}
UPB_INLINE char *google_protobuf_EnumValueDescriptorProto_serialize(const google_protobuf_EnumValueDescriptorProto *msg, upb_arena *arena, size_t *len) {
  return upb_encode(msg, &google_protobuf_EnumValueDescriptorProto_msginit, arena, len);
}

UPB_INLINE bool google_protobuf_EnumValueDescriptorProto_has_name(const google_protobuf_EnumValueDescriptorProto *msg) { return _upb_has_field(msg, 2); }
UPB_INLINE upb_strview google_protobuf_EnumValueDescriptorProto_name(const google_protobuf_EnumValueDescriptorProto *msg) { return UPB_FIELD_AT(msg, upb_strview, UPB_SIZE(8, 8)); }
UPB_INLINE bool google_protobuf_EnumValueDescriptorProto_has_number(const google_protobuf_EnumValueDescriptorProto *msg) { return _upb_has_field(msg, 1); }
UPB_INLINE int32_t google_protobuf_EnumValueDescriptorProto_number(const google_protobuf_EnumValueDescriptorProto *msg) { return UPB_FIELD_AT(msg, int32_t, UPB_SIZE(4, 4)); }
UPB_INLINE bool google_protobuf_EnumValueDescriptorProto_has_options(const google_protobuf_EnumValueDescriptorProto *msg) { return _upb_has_field(msg, 3); }
UPB_INLINE const google_protobuf_EnumValueOptions* google_protobuf_EnumValueDescriptorProto_options(const google_protobuf_EnumValueDescriptorProto *msg) { return UPB_FIELD_AT(msg, const google_protobuf_EnumValueOptions*, UPB_SIZE(16, 24)); }

UPB_INLINE void google_protobuf_EnumValueDescriptorProto_set_name(google_protobuf_EnumValueDescriptorProto *msg, upb_strview value) {
  _upb_sethas(msg, 2);
  UPB_FIELD_AT(msg, upb_strview, UPB_SIZE(8, 8)) = value;
}
UPB_INLINE void google_protobuf_EnumValueDescriptorProto_set_number(google_protobuf_EnumValueDescriptorProto *msg, int32_t value) {
  _upb_sethas(msg, 1);
  UPB_FIELD_AT(msg, int32_t, UPB_SIZE(4, 4)) = value;
}
UPB_INLINE void google_protobuf_EnumValueDescriptorProto_set_options(google_protobuf_EnumValueDescriptorProto *msg, google_protobuf_EnumValueOptions* value) {
  _upb_sethas(msg, 3);
  UPB_FIELD_AT(msg, google_protobuf_EnumValueOptions*, UPB_SIZE(16, 24)) = value;
}
UPB_INLINE struct google_protobuf_EnumValueOptions* google_protobuf_EnumValueDescriptorProto_mutable_options(google_protobuf_EnumValueDescriptorProto *msg, upb_arena *arena) {
  struct google_protobuf_EnumValueOptions* sub = (struct google_protobuf_EnumValueOptions*)google_protobuf_EnumValueDescriptorProto_options(msg);
  if (sub == NULL) {
    sub = (struct google_protobuf_EnumValueOptions*)upb_msg_new(&google_protobuf_EnumValueOptions_msginit, arena);
    if (!sub) return NULL;
    google_protobuf_EnumValueDescriptorProto_set_options(msg, sub);
  }
  return sub;
}


/* google.protobuf.ServiceDescriptorProto */

UPB_INLINE google_protobuf_ServiceDescriptorProto *google_protobuf_ServiceDescriptorProto_new(upb_arena *arena) {
  return (google_protobuf_ServiceDescriptorProto *)upb_msg_new(&google_protobuf_ServiceDescriptorProto_msginit, arena);
}
UPB_INLINE google_protobuf_ServiceDescriptorProto *google_protobuf_ServiceDescriptorProto_parsenew(upb_strview buf, upb_arena *arena) {
  google_protobuf_ServiceDescriptorProto *ret = google_protobuf_ServiceDescriptorProto_new(arena);
  return (ret && upb_decode(buf, ret, &google_protobuf_ServiceDescriptorProto_msginit)) ? ret : NULL;
}
UPB_INLINE char *google_protobuf_ServiceDescriptorProto_serialize(const google_protobuf_ServiceDescriptorProto *msg, upb_arena *arena, size_t *len) {
  return upb_encode(msg, &google_protobuf_ServiceDescriptorProto_msginit, arena, len);
}

UPB_INLINE bool google_protobuf_ServiceDescriptorProto_has_name(const google_protobuf_ServiceDescriptorProto *msg) { return _upb_has_field(msg, 1); }
UPB_INLINE upb_strview google_protobuf_ServiceDescriptorProto_name(const google_protobuf_ServiceDescriptorProto *msg) { return UPB_FIELD_AT(msg, upb_strview, UPB_SIZE(4, 8)); }
UPB_INLINE const google_protobuf_MethodDescriptorProto* const* google_protobuf_ServiceDescriptorProto_method(const google_protobuf_ServiceDescriptorProto *msg, size_t *len) { return (const google_protobuf_MethodDescriptorProto* const*)_upb_array_accessor(msg, UPB_SIZE(16, 32), len); }
UPB_INLINE bool google_protobuf_ServiceDescriptorProto_has_options(const google_protobuf_ServiceDescriptorProto *msg) { return _upb_has_field(msg, 2); }
UPB_INLINE const google_protobuf_ServiceOptions* google_protobuf_ServiceDescriptorProto_options(const google_protobuf_ServiceDescriptorProto *msg) { return UPB_FIELD_AT(msg, const google_protobuf_ServiceOptions*, UPB_SIZE(12, 24)); }

UPB_INLINE void google_protobuf_ServiceDescriptorProto_set_name(google_protobuf_ServiceDescriptorProto *msg, upb_strview value) {
  _upb_sethas(msg, 1);
  UPB_FIELD_AT(msg, upb_strview, UPB_SIZE(4, 8)) = value;
}
UPB_INLINE google_protobuf_MethodDescriptorProto** google_protobuf_ServiceDescriptorProto_mutable_method(google_protobuf_ServiceDescriptorProto *msg, size_t *len) {
  return (google_protobuf_MethodDescriptorProto**)_upb_array_mutable_accessor(msg, UPB_SIZE(16, 32), len);
}
UPB_INLINE google_protobuf_MethodDescriptorProto** google_protobuf_ServiceDescriptorProto_resize_method(google_protobuf_ServiceDescriptorProto *msg, size_t len, upb_arena *arena) {
  return (google_protobuf_MethodDescriptorProto**)_upb_array_resize_accessor(msg, UPB_SIZE(16, 32), len, UPB_SIZE(4, 8), UPB_TYPE_MESSAGE, arena);
}
UPB_INLINE struct google_protobuf_MethodDescriptorProto* google_protobuf_ServiceDescriptorProto_add_method(google_protobuf_ServiceDescriptorProto *msg, upb_arena *arena) {
  struct google_protobuf_MethodDescriptorProto* sub = (struct google_protobuf_MethodDescriptorProto*)upb_msg_new(&google_protobuf_MethodDescriptorProto_msginit, arena);
  bool ok = _upb_array_append_accessor(
      msg, UPB_SIZE(16, 32), UPB_SIZE(4, 8), UPB_TYPE_MESSAGE, &sub, arena);
  if (!ok) return NULL;
  return sub;
}
UPB_INLINE void google_protobuf_ServiceDescriptorProto_set_options(google_protobuf_ServiceDescriptorProto *msg, google_protobuf_ServiceOptions* value) {
  _upb_sethas(msg, 2);
  UPB_FIELD_AT(msg, google_protobuf_ServiceOptions*, UPB_SIZE(12, 24)) = value;
}
UPB_INLINE struct google_protobuf_ServiceOptions* google_protobuf_ServiceDescriptorProto_mutable_options(google_protobuf_ServiceDescriptorProto *msg, upb_arena *arena) {
  struct google_protobuf_ServiceOptions* sub = (struct google_protobuf_ServiceOptions*)google_protobuf_ServiceDescriptorProto_options(msg);
  if (sub == NULL) {
    sub = (struct google_protobuf_ServiceOptions*)upb_msg_new(&google_protobuf_ServiceOptions_msginit, arena);
    if (!sub) return NULL;
    google_protobuf_ServiceDescriptorProto_set_options(msg, sub);
  }
  return sub;
}


/* google.protobuf.MethodDescriptorProto */

UPB_INLINE google_protobuf_MethodDescriptorProto *google_protobuf_MethodDescriptorProto_new(upb_arena *arena) {
  return (google_protobuf_MethodDescriptorProto *)upb_msg_new(&google_protobuf_MethodDescriptorProto_msginit, arena);
}
UPB_INLINE google_protobuf_MethodDescriptorProto *google_protobuf_MethodDescriptorProto_parsenew(upb_strview buf, upb_arena *arena) {
  google_protobuf_MethodDescriptorProto *ret = google_protobuf_MethodDescriptorProto_new(arena);
  return (ret && upb_decode(buf, ret, &google_protobuf_MethodDescriptorProto_msginit)) ? ret : NULL;
}
UPB_INLINE char *google_protobuf_MethodDescriptorProto_serialize(const google_protobuf_MethodDescriptorProto *msg, upb_arena *arena, size_t *len) {
  return upb_encode(msg, &google_protobuf_MethodDescriptorProto_msginit, arena, len);
}

UPB_INLINE bool google_protobuf_MethodDescriptorProto_has_name(const google_protobuf_MethodDescriptorProto *msg) { return _upb_has_field(msg, 3); }
UPB_INLINE upb_strview google_protobuf_MethodDescriptorProto_name(const google_protobuf_MethodDescriptorProto *msg) { return UPB_FIELD_AT(msg, upb_strview, UPB_SIZE(4, 8)); }
UPB_INLINE bool google_protobuf_MethodDescriptorProto_has_input_type(const google_protobuf_MethodDescriptorProto *msg) { return _upb_has_field(msg, 4); }
UPB_INLINE upb_strview google_protobuf_MethodDescriptorProto_input_type(const google_protobuf_MethodDescriptorProto *msg) { return UPB_FIELD_AT(msg, upb_strview, UPB_SIZE(12, 24)); }
UPB_INLINE bool google_protobuf_MethodDescriptorProto_has_output_type(const google_protobuf_MethodDescriptorProto *msg) { return _upb_has_field(msg, 5); }
UPB_INLINE upb_strview google_protobuf_MethodDescriptorProto_output_type(const google_protobuf_MethodDescriptorProto *msg) { return UPB_FIELD_AT(msg, upb_strview, UPB_SIZE(20, 40)); }
UPB_INLINE bool google_protobuf_MethodDescriptorProto_has_options(const google_protobuf_MethodDescriptorProto *msg) { return _upb_has_field(msg, 6); }
UPB_INLINE const google_protobuf_MethodOptions* google_protobuf_MethodDescriptorProto_options(const google_protobuf_MethodDescriptorProto *msg) { return UPB_FIELD_AT(msg, const google_protobuf_MethodOptions*, UPB_SIZE(28, 56)); }
UPB_INLINE bool google_protobuf_MethodDescriptorProto_has_client_streaming(const google_protobuf_MethodDescriptorProto *msg) { return _upb_has_field(msg, 1); }
UPB_INLINE bool google_protobuf_MethodDescriptorProto_client_streaming(const google_protobuf_MethodDescriptorProto *msg) { return UPB_FIELD_AT(msg, bool, UPB_SIZE(1, 1)); }
UPB_INLINE bool google_protobuf_MethodDescriptorProto_has_server_streaming(const google_protobuf_MethodDescriptorProto *msg) { return _upb_has_field(msg, 2); }
UPB_INLINE bool google_protobuf_MethodDescriptorProto_server_streaming(const google_protobuf_MethodDescriptorProto *msg) { return UPB_FIELD_AT(msg, bool, UPB_SIZE(2, 2)); }

UPB_INLINE void google_protobuf_MethodDescriptorProto_set_name(google_protobuf_MethodDescriptorProto *msg, upb_strview value) {
  _upb_sethas(msg, 3);
  UPB_FIELD_AT(msg, upb_strview, UPB_SIZE(4, 8)) = value;
}
UPB_INLINE void google_protobuf_MethodDescriptorProto_set_input_type(google_protobuf_MethodDescriptorProto *msg, upb_strview value) {
  _upb_sethas(msg, 4);
  UPB_FIELD_AT(msg, upb_strview, UPB_SIZE(12, 24)) = value;
}
UPB_INLINE void google_protobuf_MethodDescriptorProto_set_output_type(google_protobuf_MethodDescriptorProto *msg, upb_strview value) {
  _upb_sethas(msg, 5);
  UPB_FIELD_AT(msg, upb_strview, UPB_SIZE(20, 40)) = value;
}
UPB_INLINE void google_protobuf_MethodDescriptorProto_set_options(google_protobuf_MethodDescriptorProto *msg, google_protobuf_MethodOptions* value) {
  _upb_sethas(msg, 6);
  UPB_FIELD_AT(msg, google_protobuf_MethodOptions*, UPB_SIZE(28, 56)) = value;
}
UPB_INLINE struct google_protobuf_MethodOptions* google_protobuf_MethodDescriptorProto_mutable_options(google_protobuf_MethodDescriptorProto *msg, upb_arena *arena) {
  struct google_protobuf_MethodOptions* sub = (struct google_protobuf_MethodOptions*)google_protobuf_MethodDescriptorProto_options(msg);
  if (sub == NULL) {
    sub = (struct google_protobuf_MethodOptions*)upb_msg_new(&google_protobuf_MethodOptions_msginit, arena);
    if (!sub) return NULL;
    google_protobuf_MethodDescriptorProto_set_options(msg, sub);
  }
  return sub;
}
UPB_INLINE void google_protobuf_MethodDescriptorProto_set_client_streaming(google_protobuf_MethodDescriptorProto *msg, bool value) {
  _upb_sethas(msg, 1);
  UPB_FIELD_AT(msg, bool, UPB_SIZE(1, 1)) = value;
}
UPB_INLINE void google_protobuf_MethodDescriptorProto_set_server_streaming(google_protobuf_MethodDescriptorProto *msg, bool value) {
  _upb_sethas(msg, 2);
  UPB_FIELD_AT(msg, bool, UPB_SIZE(2, 2)) = value;
}


/* google.protobuf.FileOptions */

UPB_INLINE google_protobuf_FileOptions *google_protobuf_FileOptions_new(upb_arena *arena) {
  return (google_protobuf_FileOptions *)upb_msg_new(&google_protobuf_FileOptions_msginit, arena);
}
UPB_INLINE google_protobuf_FileOptions *google_protobuf_FileOptions_parsenew(upb_strview buf, upb_arena *arena) {
  google_protobuf_FileOptions *ret = google_protobuf_FileOptions_new(arena);
  return (ret && upb_decode(buf, ret, &google_protobuf_FileOptions_msginit)) ? ret : NULL;
}
UPB_INLINE char *google_protobuf_FileOptions_serialize(const google_protobuf_FileOptions *msg, upb_arena *arena, size_t *len) {
  return upb_encode(msg, &google_protobuf_FileOptions_msginit, arena, len);
}

UPB_INLINE bool google_protobuf_FileOptions_has_java_package(const google_protobuf_FileOptions *msg) { return _upb_has_field(msg, 11); }
UPB_INLINE upb_strview google_protobuf_FileOptions_java_package(const google_protobuf_FileOptions *msg) { return UPB_FIELD_AT(msg, upb_strview, UPB_SIZE(28, 32)); }
UPB_INLINE bool google_protobuf_FileOptions_has_java_outer_classname(const google_protobuf_FileOptions *msg) { return _upb_has_field(msg, 12); }
UPB_INLINE upb_strview google_protobuf_FileOptions_java_outer_classname(const google_protobuf_FileOptions *msg) { return UPB_FIELD_AT(msg, upb_strview, UPB_SIZE(36, 48)); }
UPB_INLINE bool google_protobuf_FileOptions_has_optimize_for(const google_protobuf_FileOptions *msg) { return _upb_has_field(msg, 1); }
UPB_INLINE google_protobuf_FileOptions_OptimizeMode google_protobuf_FileOptions_optimize_for(const google_protobuf_FileOptions *msg) { return UPB_FIELD_AT(msg, google_protobuf_FileOptions_OptimizeMode, UPB_SIZE(8, 8)); }
UPB_INLINE bool google_protobuf_FileOptions_has_java_multiple_files(const google_protobuf_FileOptions *msg) { return _upb_has_field(msg, 2); }
UPB_INLINE bool google_protobuf_FileOptions_java_multiple_files(const google_protobuf_FileOptions *msg) { return UPB_FIELD_AT(msg, bool, UPB_SIZE(16, 16)); }
UPB_INLINE bool google_protobuf_FileOptions_has_go_package(const google_protobuf_FileOptions *msg) { return _upb_has_field(msg, 13); }
UPB_INLINE upb_strview google_protobuf_FileOptions_go_package(const google_protobuf_FileOptions *msg) { return UPB_FIELD_AT(msg, upb_strview, UPB_SIZE(44, 64)); }
UPB_INLINE bool google_protobuf_FileOptions_has_cc_generic_services(const google_protobuf_FileOptions *msg) { return _upb_has_field(msg, 3); }
UPB_INLINE bool google_protobuf_FileOptions_cc_generic_services(const google_protobuf_FileOptions *msg) { return UPB_FIELD_AT(msg, bool, UPB_SIZE(17, 17)); }
UPB_INLINE bool google_protobuf_FileOptions_has_java_generic_services(const google_protobuf_FileOptions *msg) { return _upb_has_field(msg, 4); }
UPB_INLINE bool google_protobuf_FileOptions_java_generic_services(const google_protobuf_FileOptions *msg) { return UPB_FIELD_AT(msg, bool, UPB_SIZE(18, 18)); }
UPB_INLINE bool google_protobuf_FileOptions_has_py_generic_services(const google_protobuf_FileOptions *msg) { return _upb_has_field(msg, 5); }
UPB_INLINE bool google_protobuf_FileOptions_py_generic_services(const google_protobuf_FileOptions *msg) { return UPB_FIELD_AT(msg, bool, UPB_SIZE(19, 19)); }
UPB_INLINE bool google_protobuf_FileOptions_has_java_generate_equals_and_hash(const google_protobuf_FileOptions *msg) { return _upb_has_field(msg, 6); }
UPB_INLINE bool google_protobuf_FileOptions_java_generate_equals_and_hash(const google_protobuf_FileOptions *msg) { return UPB_FIELD_AT(msg, bool, UPB_SIZE(20, 20)); }
UPB_INLINE bool google_protobuf_FileOptions_has_deprecated(const google_protobuf_FileOptions *msg) { return _upb_has_field(msg, 7); }
UPB_INLINE bool google_protobuf_FileOptions_deprecated(const google_protobuf_FileOptions *msg) { return UPB_FIELD_AT(msg, bool, UPB_SIZE(21, 21)); }
UPB_INLINE bool google_protobuf_FileOptions_has_java_string_check_utf8(const google_protobuf_FileOptions *msg) { return _upb_has_field(msg, 8); }
UPB_INLINE bool google_protobuf_FileOptions_java_string_check_utf8(const google_protobuf_FileOptions *msg) { return UPB_FIELD_AT(msg, bool, UPB_SIZE(22, 22)); }
UPB_INLINE bool google_protobuf_FileOptions_has_cc_enable_arenas(const google_protobuf_FileOptions *msg) { return _upb_has_field(msg, 9); }
UPB_INLINE bool google_protobuf_FileOptions_cc_enable_arenas(const google_protobuf_FileOptions *msg) { return UPB_FIELD_AT(msg, bool, UPB_SIZE(23, 23)); }
UPB_INLINE bool google_protobuf_FileOptions_has_objc_class_prefix(const google_protobuf_FileOptions *msg) { return _upb_has_field(msg, 14); }
UPB_INLINE upb_strview google_protobuf_FileOptions_objc_class_prefix(const google_protobuf_FileOptions *msg) { return UPB_FIELD_AT(msg, upb_strview, UPB_SIZE(52, 80)); }
UPB_INLINE bool google_protobuf_FileOptions_has_csharp_namespace(const google_protobuf_FileOptions *msg) { return _upb_has_field(msg, 15); }
UPB_INLINE upb_strview google_protobuf_FileOptions_csharp_namespace(const google_protobuf_FileOptions *msg) { return UPB_FIELD_AT(msg, upb_strview, UPB_SIZE(60, 96)); }
UPB_INLINE bool google_protobuf_FileOptions_has_swift_prefix(const google_protobuf_FileOptions *msg) { return _upb_has_field(msg, 16); }
UPB_INLINE upb_strview google_protobuf_FileOptions_swift_prefix(const google_protobuf_FileOptions *msg) { return UPB_FIELD_AT(msg, upb_strview, UPB_SIZE(68, 112)); }
UPB_INLINE bool google_protobuf_FileOptions_has_php_class_prefix(const google_protobuf_FileOptions *msg) { return _upb_has_field(msg, 17); }
UPB_INLINE upb_strview google_protobuf_FileOptions_php_class_prefix(const google_protobuf_FileOptions *msg) { return UPB_FIELD_AT(msg, upb_strview, UPB_SIZE(76, 128)); }
UPB_INLINE bool google_protobuf_FileOptions_has_php_namespace(const google_protobuf_FileOptions *msg) { return _upb_has_field(msg, 18); }
UPB_INLINE upb_strview google_protobuf_FileOptions_php_namespace(const google_protobuf_FileOptions *msg) { return UPB_FIELD_AT(msg, upb_strview, UPB_SIZE(84, 144)); }
UPB_INLINE bool google_protobuf_FileOptions_has_php_generic_services(const google_protobuf_FileOptions *msg) { return _upb_has_field(msg, 10); }
UPB_INLINE bool google_protobuf_FileOptions_php_generic_services(const google_protobuf_FileOptions *msg) { return UPB_FIELD_AT(msg, bool, UPB_SIZE(24, 24)); }
UPB_INLINE const google_protobuf_UninterpretedOption* const* google_protobuf_FileOptions_uninterpreted_option(const google_protobuf_FileOptions *msg, size_t *len) { return (const google_protobuf_UninterpretedOption* const*)_upb_array_accessor(msg, UPB_SIZE(92, 160), len); }

UPB_INLINE void google_protobuf_FileOptions_set_java_package(google_protobuf_FileOptions *msg, upb_strview value) {
  _upb_sethas(msg, 11);
  UPB_FIELD_AT(msg, upb_strview, UPB_SIZE(28, 32)) = value;
}
UPB_INLINE void google_protobuf_FileOptions_set_java_outer_classname(google_protobuf_FileOptions *msg, upb_strview value) {
  _upb_sethas(msg, 12);
  UPB_FIELD_AT(msg, upb_strview, UPB_SIZE(36, 48)) = value;
}
UPB_INLINE void google_protobuf_FileOptions_set_optimize_for(google_protobuf_FileOptions *msg, google_protobuf_FileOptions_OptimizeMode value) {
  _upb_sethas(msg, 1);
  UPB_FIELD_AT(msg, google_protobuf_FileOptions_OptimizeMode, UPB_SIZE(8, 8)) = value;
}
UPB_INLINE void google_protobuf_FileOptions_set_java_multiple_files(google_protobuf_FileOptions *msg, bool value) {
  _upb_sethas(msg, 2);
  UPB_FIELD_AT(msg, bool, UPB_SIZE(16, 16)) = value;
}
UPB_INLINE void google_protobuf_FileOptions_set_go_package(google_protobuf_FileOptions *msg, upb_strview value) {
  _upb_sethas(msg, 13);
  UPB_FIELD_AT(msg, upb_strview, UPB_SIZE(44, 64)) = value;
}
UPB_INLINE void google_protobuf_FileOptions_set_cc_generic_services(google_protobuf_FileOptions *msg, bool value) {
  _upb_sethas(msg, 3);
  UPB_FIELD_AT(msg, bool, UPB_SIZE(17, 17)) = value;
}
UPB_INLINE void google_protobuf_FileOptions_set_java_generic_services(google_protobuf_FileOptions *msg, bool value) {
  _upb_sethas(msg, 4);
  UPB_FIELD_AT(msg, bool, UPB_SIZE(18, 18)) = value;
}
UPB_INLINE void google_protobuf_FileOptions_set_py_generic_services(google_protobuf_FileOptions *msg, bool value) {
  _upb_sethas(msg, 5);
  UPB_FIELD_AT(msg, bool, UPB_SIZE(19, 19)) = value;
}
UPB_INLINE void google_protobuf_FileOptions_set_java_generate_equals_and_hash(google_protobuf_FileOptions *msg, bool value) {
  _upb_sethas(msg, 6);
  UPB_FIELD_AT(msg, bool, UPB_SIZE(20, 20)) = value;
}
UPB_INLINE void google_protobuf_FileOptions_set_deprecated(google_protobuf_FileOptions *msg, bool value) {
  _upb_sethas(msg, 7);
  UPB_FIELD_AT(msg, bool, UPB_SIZE(21, 21)) = value;
}
UPB_INLINE void google_protobuf_FileOptions_set_java_string_check_utf8(google_protobuf_FileOptions *msg, bool value) {
  _upb_sethas(msg, 8);
  UPB_FIELD_AT(msg, bool, UPB_SIZE(22, 22)) = value;
}
UPB_INLINE void google_protobuf_FileOptions_set_cc_enable_arenas(google_protobuf_FileOptions *msg, bool value) {
  _upb_sethas(msg, 9);
  UPB_FIELD_AT(msg, bool, UPB_SIZE(23, 23)) = value;
}
UPB_INLINE void google_protobuf_FileOptions_set_objc_class_prefix(google_protobuf_FileOptions *msg, upb_strview value) {
  _upb_sethas(msg, 14);
  UPB_FIELD_AT(msg, upb_strview, UPB_SIZE(52, 80)) = value;
}
UPB_INLINE void google_protobuf_FileOptions_set_csharp_namespace(google_protobuf_FileOptions *msg, upb_strview value) {
  _upb_sethas(msg, 15);
  UPB_FIELD_AT(msg, upb_strview, UPB_SIZE(60, 96)) = value;
}
UPB_INLINE void google_protobuf_FileOptions_set_swift_prefix(google_protobuf_FileOptions *msg, upb_strview value) {
  _upb_sethas(msg, 16);
  UPB_FIELD_AT(msg, upb_strview, UPB_SIZE(68, 112)) = value;
}
UPB_INLINE void google_protobuf_FileOptions_set_php_class_prefix(google_protobuf_FileOptions *msg, upb_strview value) {
  _upb_sethas(msg, 17);
  UPB_FIELD_AT(msg, upb_strview, UPB_SIZE(76, 128)) = value;
}
UPB_INLINE void google_protobuf_FileOptions_set_php_namespace(google_protobuf_FileOptions *msg, upb_strview value) {
  _upb_sethas(msg, 18);
  UPB_FIELD_AT(msg, upb_strview, UPB_SIZE(84, 144)) = value;
}
UPB_INLINE void google_protobuf_FileOptions_set_php_generic_services(google_protobuf_FileOptions *msg, bool value) {
  _upb_sethas(msg, 10);
  UPB_FIELD_AT(msg, bool, UPB_SIZE(24, 24)) = value;
}
UPB_INLINE google_protobuf_UninterpretedOption** google_protobuf_FileOptions_mutable_uninterpreted_option(google_protobuf_FileOptions *msg, size_t *len) {
  return (google_protobuf_UninterpretedOption**)_upb_array_mutable_accessor(msg, UPB_SIZE(92, 160), len);
}
UPB_INLINE google_protobuf_UninterpretedOption** google_protobuf_FileOptions_resize_uninterpreted_option(google_protobuf_FileOptions *msg, size_t len, upb_arena *arena) {
  return (google_protobuf_UninterpretedOption**)_upb_array_resize_accessor(msg, UPB_SIZE(92, 160), len, UPB_SIZE(4, 8), UPB_TYPE_MESSAGE, arena);
}
UPB_INLINE struct google_protobuf_UninterpretedOption* google_protobuf_FileOptions_add_uninterpreted_option(google_protobuf_FileOptions *msg, upb_arena *arena) {
  struct google_protobuf_UninterpretedOption* sub = (struct google_protobuf_UninterpretedOption*)upb_msg_new(&google_protobuf_UninterpretedOption_msginit, arena);
  bool ok = _upb_array_append_accessor(
      msg, UPB_SIZE(92, 160), UPB_SIZE(4, 8), UPB_TYPE_MESSAGE, &sub, arena);
  if (!ok) return NULL;
  return sub;
}


/* google.protobuf.MessageOptions */

UPB_INLINE google_protobuf_MessageOptions *google_protobuf_MessageOptions_new(upb_arena *arena) {
  return (google_protobuf_MessageOptions *)upb_msg_new(&google_protobuf_MessageOptions_msginit, arena);
}
UPB_INLINE google_protobuf_MessageOptions *google_protobuf_MessageOptions_parsenew(upb_strview buf, upb_arena *arena) {
  google_protobuf_MessageOptions *ret = google_protobuf_MessageOptions_new(arena);
  return (ret && upb_decode(buf, ret, &google_protobuf_MessageOptions_msginit)) ? ret : NULL;
}
UPB_INLINE char *google_protobuf_MessageOptions_serialize(const google_protobuf_MessageOptions *msg, upb_arena *arena, size_t *len) {
  return upb_encode(msg, &google_protobuf_MessageOptions_msginit, arena, len);
}

UPB_INLINE bool google_protobuf_MessageOptions_has_message_set_wire_format(const google_protobuf_MessageOptions *msg) { return _upb_has_field(msg, 1); }
UPB_INLINE bool google_protobuf_MessageOptions_message_set_wire_format(const google_protobuf_MessageOptions *msg) { return UPB_FIELD_AT(msg, bool, UPB_SIZE(1, 1)); }
UPB_INLINE bool google_protobuf_MessageOptions_has_no_standard_descriptor_accessor(const google_protobuf_MessageOptions *msg) { return _upb_has_field(msg, 2); }
UPB_INLINE bool google_protobuf_MessageOptions_no_standard_descriptor_accessor(const google_protobuf_MessageOptions *msg) { return UPB_FIELD_AT(msg, bool, UPB_SIZE(2, 2)); }
UPB_INLINE bool google_protobuf_MessageOptions_has_deprecated(const google_protobuf_MessageOptions *msg) { return _upb_has_field(msg, 3); }
UPB_INLINE bool google_protobuf_MessageOptions_deprecated(const google_protobuf_MessageOptions *msg) { return UPB_FIELD_AT(msg, bool, UPB_SIZE(3, 3)); }
UPB_INLINE bool google_protobuf_MessageOptions_has_map_entry(const google_protobuf_MessageOptions *msg) { return _upb_has_field(msg, 4); }
UPB_INLINE bool google_protobuf_MessageOptions_map_entry(const google_protobuf_MessageOptions *msg) { return UPB_FIELD_AT(msg, bool, UPB_SIZE(4, 4)); }
UPB_INLINE const google_protobuf_UninterpretedOption* const* google_protobuf_MessageOptions_uninterpreted_option(const google_protobuf_MessageOptions *msg, size_t *len) { return (const google_protobuf_UninterpretedOption* const*)_upb_array_accessor(msg, UPB_SIZE(8, 8), len); }

UPB_INLINE void google_protobuf_MessageOptions_set_message_set_wire_format(google_protobuf_MessageOptions *msg, bool value) {
  _upb_sethas(msg, 1);
  UPB_FIELD_AT(msg, bool, UPB_SIZE(1, 1)) = value;
}
UPB_INLINE void google_protobuf_MessageOptions_set_no_standard_descriptor_accessor(google_protobuf_MessageOptions *msg, bool value) {
  _upb_sethas(msg, 2);
  UPB_FIELD_AT(msg, bool, UPB_SIZE(2, 2)) = value;
}
UPB_INLINE void google_protobuf_MessageOptions_set_deprecated(google_protobuf_MessageOptions *msg, bool value) {
  _upb_sethas(msg, 3);
  UPB_FIELD_AT(msg, bool, UPB_SIZE(3, 3)) = value;
}
UPB_INLINE void google_protobuf_MessageOptions_set_map_entry(google_protobuf_MessageOptions *msg, bool value) {
  _upb_sethas(msg, 4);
  UPB_FIELD_AT(msg, bool, UPB_SIZE(4, 4)) = value;
}
UPB_INLINE google_protobuf_UninterpretedOption** google_protobuf_MessageOptions_mutable_uninterpreted_option(google_protobuf_MessageOptions *msg, size_t *len) {
  return (google_protobuf_UninterpretedOption**)_upb_array_mutable_accessor(msg, UPB_SIZE(8, 8), len);
}
UPB_INLINE google_protobuf_UninterpretedOption** google_protobuf_MessageOptions_resize_uninterpreted_option(google_protobuf_MessageOptions *msg, size_t len, upb_arena *arena) {
  return (google_protobuf_UninterpretedOption**)_upb_array_resize_accessor(msg, UPB_SIZE(8, 8), len, UPB_SIZE(4, 8), UPB_TYPE_MESSAGE, arena);
}
UPB_INLINE struct google_protobuf_UninterpretedOption* google_protobuf_MessageOptions_add_uninterpreted_option(google_protobuf_MessageOptions *msg, upb_arena *arena) {
  struct google_protobuf_UninterpretedOption* sub = (struct google_protobuf_UninterpretedOption*)upb_msg_new(&google_protobuf_UninterpretedOption_msginit, arena);
  bool ok = _upb_array_append_accessor(
      msg, UPB_SIZE(8, 8), UPB_SIZE(4, 8), UPB_TYPE_MESSAGE, &sub, arena);
  if (!ok) return NULL;
  return sub;
}


/* google.protobuf.FieldOptions */

UPB_INLINE google_protobuf_FieldOptions *google_protobuf_FieldOptions_new(upb_arena *arena) {
  return (google_protobuf_FieldOptions *)upb_msg_new(&google_protobuf_FieldOptions_msginit, arena);
}
UPB_INLINE google_protobuf_FieldOptions *google_protobuf_FieldOptions_parsenew(upb_strview buf, upb_arena *arena) {
  google_protobuf_FieldOptions *ret = google_protobuf_FieldOptions_new(arena);
  return (ret && upb_decode(buf, ret, &google_protobuf_FieldOptions_msginit)) ? ret : NULL;
}
UPB_INLINE char *google_protobuf_FieldOptions_serialize(const google_protobuf_FieldOptions *msg, upb_arena *arena, size_t *len) {
  return upb_encode(msg, &google_protobuf_FieldOptions_msginit, arena, len);
}

UPB_INLINE bool google_protobuf_FieldOptions_has_ctype(const google_protobuf_FieldOptions *msg) { return _upb_has_field(msg, 1); }
UPB_INLINE google_protobuf_FieldOptions_CType google_protobuf_FieldOptions_ctype(const google_protobuf_FieldOptions *msg) { return UPB_FIELD_AT(msg, google_protobuf_FieldOptions_CType, UPB_SIZE(8, 8)); }
UPB_INLINE bool google_protobuf_FieldOptions_has_packed(const google_protobuf_FieldOptions *msg) { return _upb_has_field(msg, 3); }
UPB_INLINE bool google_protobuf_FieldOptions_packed(const google_protobuf_FieldOptions *msg) { return UPB_FIELD_AT(msg, bool, UPB_SIZE(24, 24)); }
UPB_INLINE bool google_protobuf_FieldOptions_has_deprecated(const google_protobuf_FieldOptions *msg) { return _upb_has_field(msg, 4); }
UPB_INLINE bool google_protobuf_FieldOptions_deprecated(const google_protobuf_FieldOptions *msg) { return UPB_FIELD_AT(msg, bool, UPB_SIZE(25, 25)); }
UPB_INLINE bool google_protobuf_FieldOptions_has_lazy(const google_protobuf_FieldOptions *msg) { return _upb_has_field(msg, 5); }
UPB_INLINE bool google_protobuf_FieldOptions_lazy(const google_protobuf_FieldOptions *msg) { return UPB_FIELD_AT(msg, bool, UPB_SIZE(26, 26)); }
UPB_INLINE bool google_protobuf_FieldOptions_has_jstype(const google_protobuf_FieldOptions *msg) { return _upb_has_field(msg, 2); }
UPB_INLINE google_protobuf_FieldOptions_JSType google_protobuf_FieldOptions_jstype(const google_protobuf_FieldOptions *msg) { return UPB_FIELD_AT(msg, google_protobuf_FieldOptions_JSType, UPB_SIZE(16, 16)); }
UPB_INLINE bool google_protobuf_FieldOptions_has_weak(const google_protobuf_FieldOptions *msg) { return _upb_has_field(msg, 6); }
UPB_INLINE bool google_protobuf_FieldOptions_weak(const google_protobuf_FieldOptions *msg) { return UPB_FIELD_AT(msg, bool, UPB_SIZE(27, 27)); }
UPB_INLINE const google_protobuf_UninterpretedOption* const* google_protobuf_FieldOptions_uninterpreted_option(const google_protobuf_FieldOptions *msg, size_t *len) { return (const google_protobuf_UninterpretedOption* const*)_upb_array_accessor(msg, UPB_SIZE(28, 32), len); }

UPB_INLINE void google_protobuf_FieldOptions_set_ctype(google_protobuf_FieldOptions *msg, google_protobuf_FieldOptions_CType value) {
  _upb_sethas(msg, 1);
  UPB_FIELD_AT(msg, google_protobuf_FieldOptions_CType, UPB_SIZE(8, 8)) = value;
}
UPB_INLINE void google_protobuf_FieldOptions_set_packed(google_protobuf_FieldOptions *msg, bool value) {
  _upb_sethas(msg, 3);
  UPB_FIELD_AT(msg, bool, UPB_SIZE(24, 24)) = value;
}
UPB_INLINE void google_protobuf_FieldOptions_set_deprecated(google_protobuf_FieldOptions *msg, bool value) {
  _upb_sethas(msg, 4);
  UPB_FIELD_AT(msg, bool, UPB_SIZE(25, 25)) = value;
}
UPB_INLINE void google_protobuf_FieldOptions_set_lazy(google_protobuf_FieldOptions *msg, bool value) {
  _upb_sethas(msg, 5);
  UPB_FIELD_AT(msg, bool, UPB_SIZE(26, 26)) = value;
}
UPB_INLINE void google_protobuf_FieldOptions_set_jstype(google_protobuf_FieldOptions *msg, google_protobuf_FieldOptions_JSType value) {
  _upb_sethas(msg, 2);
  UPB_FIELD_AT(msg, google_protobuf_FieldOptions_JSType, UPB_SIZE(16, 16)) = value;
}
UPB_INLINE void google_protobuf_FieldOptions_set_weak(google_protobuf_FieldOptions *msg, bool value) {
  _upb_sethas(msg, 6);
  UPB_FIELD_AT(msg, bool, UPB_SIZE(27, 27)) = value;
}
UPB_INLINE google_protobuf_UninterpretedOption** google_protobuf_FieldOptions_mutable_uninterpreted_option(google_protobuf_FieldOptions *msg, size_t *len) {
  return (google_protobuf_UninterpretedOption**)_upb_array_mutable_accessor(msg, UPB_SIZE(28, 32), len);
}
UPB_INLINE google_protobuf_UninterpretedOption** google_protobuf_FieldOptions_resize_uninterpreted_option(google_protobuf_FieldOptions *msg, size_t len, upb_arena *arena) {
  return (google_protobuf_UninterpretedOption**)_upb_array_resize_accessor(msg, UPB_SIZE(28, 32), len, UPB_SIZE(4, 8), UPB_TYPE_MESSAGE, arena);
}
UPB_INLINE struct google_protobuf_UninterpretedOption* google_protobuf_FieldOptions_add_uninterpreted_option(google_protobuf_FieldOptions *msg, upb_arena *arena) {
  struct google_protobuf_UninterpretedOption* sub = (struct google_protobuf_UninterpretedOption*)upb_msg_new(&google_protobuf_UninterpretedOption_msginit, arena);
  bool ok = _upb_array_append_accessor(
      msg, UPB_SIZE(28, 32), UPB_SIZE(4, 8), UPB_TYPE_MESSAGE, &sub, arena);
  if (!ok) return NULL;
  return sub;
}


/* google.protobuf.OneofOptions */

UPB_INLINE google_protobuf_OneofOptions *google_protobuf_OneofOptions_new(upb_arena *arena) {
  return (google_protobuf_OneofOptions *)upb_msg_new(&google_protobuf_OneofOptions_msginit, arena);
}
UPB_INLINE google_protobuf_OneofOptions *google_protobuf_OneofOptions_parsenew(upb_strview buf, upb_arena *arena) {
  google_protobuf_OneofOptions *ret = google_protobuf_OneofOptions_new(arena);
  return (ret && upb_decode(buf, ret, &google_protobuf_OneofOptions_msginit)) ? ret : NULL;
}
UPB_INLINE char *google_protobuf_OneofOptions_serialize(const google_protobuf_OneofOptions *msg, upb_arena *arena, size_t *len) {
  return upb_encode(msg, &google_protobuf_OneofOptions_msginit, arena, len);
}

UPB_INLINE const google_protobuf_UninterpretedOption* const* google_protobuf_OneofOptions_uninterpreted_option(const google_protobuf_OneofOptions *msg, size_t *len) { return (const google_protobuf_UninterpretedOption* const*)_upb_array_accessor(msg, UPB_SIZE(0, 0), len); }

UPB_INLINE google_protobuf_UninterpretedOption** google_protobuf_OneofOptions_mutable_uninterpreted_option(google_protobuf_OneofOptions *msg, size_t *len) {
  return (google_protobuf_UninterpretedOption**)_upb_array_mutable_accessor(msg, UPB_SIZE(0, 0), len);
}
UPB_INLINE google_protobuf_UninterpretedOption** google_protobuf_OneofOptions_resize_uninterpreted_option(google_protobuf_OneofOptions *msg, size_t len, upb_arena *arena) {
  return (google_protobuf_UninterpretedOption**)_upb_array_resize_accessor(msg, UPB_SIZE(0, 0), len, UPB_SIZE(4, 8), UPB_TYPE_MESSAGE, arena);
}
UPB_INLINE struct google_protobuf_UninterpretedOption* google_protobuf_OneofOptions_add_uninterpreted_option(google_protobuf_OneofOptions *msg, upb_arena *arena) {
  struct google_protobuf_UninterpretedOption* sub = (struct google_protobuf_UninterpretedOption*)upb_msg_new(&google_protobuf_UninterpretedOption_msginit, arena);
  bool ok = _upb_array_append_accessor(
      msg, UPB_SIZE(0, 0), UPB_SIZE(4, 8), UPB_TYPE_MESSAGE, &sub, arena);
  if (!ok) return NULL;
  return sub;
}


/* google.protobuf.EnumOptions */

UPB_INLINE google_protobuf_EnumOptions *google_protobuf_EnumOptions_new(upb_arena *arena) {
  return (google_protobuf_EnumOptions *)upb_msg_new(&google_protobuf_EnumOptions_msginit, arena);
}
UPB_INLINE google_protobuf_EnumOptions *google_protobuf_EnumOptions_parsenew(upb_strview buf, upb_arena *arena) {
  google_protobuf_EnumOptions *ret = google_protobuf_EnumOptions_new(arena);
  return (ret && upb_decode(buf, ret, &google_protobuf_EnumOptions_msginit)) ? ret : NULL;
}
UPB_INLINE char *google_protobuf_EnumOptions_serialize(const google_protobuf_EnumOptions *msg, upb_arena *arena, size_t *len) {
  return upb_encode(msg, &google_protobuf_EnumOptions_msginit, arena, len);
}

UPB_INLINE bool google_protobuf_EnumOptions_has_allow_alias(const google_protobuf_EnumOptions *msg) { return _upb_has_field(msg, 1); }
UPB_INLINE bool google_protobuf_EnumOptions_allow_alias(const google_protobuf_EnumOptions *msg) { return UPB_FIELD_AT(msg, bool, UPB_SIZE(1, 1)); }
UPB_INLINE bool google_protobuf_EnumOptions_has_deprecated(const google_protobuf_EnumOptions *msg) { return _upb_has_field(msg, 2); }
UPB_INLINE bool google_protobuf_EnumOptions_deprecated(const google_protobuf_EnumOptions *msg) { return UPB_FIELD_AT(msg, bool, UPB_SIZE(2, 2)); }
UPB_INLINE const google_protobuf_UninterpretedOption* const* google_protobuf_EnumOptions_uninterpreted_option(const google_protobuf_EnumOptions *msg, size_t *len) { return (const google_protobuf_UninterpretedOption* const*)_upb_array_accessor(msg, UPB_SIZE(4, 8), len); }

UPB_INLINE void google_protobuf_EnumOptions_set_allow_alias(google_protobuf_EnumOptions *msg, bool value) {
  _upb_sethas(msg, 1);
  UPB_FIELD_AT(msg, bool, UPB_SIZE(1, 1)) = value;
}
UPB_INLINE void google_protobuf_EnumOptions_set_deprecated(google_protobuf_EnumOptions *msg, bool value) {
  _upb_sethas(msg, 2);
  UPB_FIELD_AT(msg, bool, UPB_SIZE(2, 2)) = value;
}
UPB_INLINE google_protobuf_UninterpretedOption** google_protobuf_EnumOptions_mutable_uninterpreted_option(google_protobuf_EnumOptions *msg, size_t *len) {
  return (google_protobuf_UninterpretedOption**)_upb_array_mutable_accessor(msg, UPB_SIZE(4, 8), len);
}
UPB_INLINE google_protobuf_UninterpretedOption** google_protobuf_EnumOptions_resize_uninterpreted_option(google_protobuf_EnumOptions *msg, size_t len, upb_arena *arena) {
  return (google_protobuf_UninterpretedOption**)_upb_array_resize_accessor(msg, UPB_SIZE(4, 8), len, UPB_SIZE(4, 8), UPB_TYPE_MESSAGE, arena);
}
UPB_INLINE struct google_protobuf_UninterpretedOption* google_protobuf_EnumOptions_add_uninterpreted_option(google_protobuf_EnumOptions *msg, upb_arena *arena) {
  struct google_protobuf_UninterpretedOption* sub = (struct google_protobuf_UninterpretedOption*)upb_msg_new(&google_protobuf_UninterpretedOption_msginit, arena);
  bool ok = _upb_array_append_accessor(
      msg, UPB_SIZE(4, 8), UPB_SIZE(4, 8), UPB_TYPE_MESSAGE, &sub, arena);
  if (!ok) return NULL;
  return sub;
}


/* google.protobuf.EnumValueOptions */

UPB_INLINE google_protobuf_EnumValueOptions *google_protobuf_EnumValueOptions_new(upb_arena *arena) {
  return (google_protobuf_EnumValueOptions *)upb_msg_new(&google_protobuf_EnumValueOptions_msginit, arena);
}
UPB_INLINE google_protobuf_EnumValueOptions *google_protobuf_EnumValueOptions_parsenew(upb_strview buf, upb_arena *arena) {
  google_protobuf_EnumValueOptions *ret = google_protobuf_EnumValueOptions_new(arena);
  return (ret && upb_decode(buf, ret, &google_protobuf_EnumValueOptions_msginit)) ? ret : NULL;
}
UPB_INLINE char *google_protobuf_EnumValueOptions_serialize(const google_protobuf_EnumValueOptions *msg, upb_arena *arena, size_t *len) {
  return upb_encode(msg, &google_protobuf_EnumValueOptions_msginit, arena, len);
}

UPB_INLINE bool google_protobuf_EnumValueOptions_has_deprecated(const google_protobuf_EnumValueOptions *msg) { return _upb_has_field(msg, 1); }
UPB_INLINE bool google_protobuf_EnumValueOptions_deprecated(const google_protobuf_EnumValueOptions *msg) { return UPB_FIELD_AT(msg, bool, UPB_SIZE(1, 1)); }
UPB_INLINE const google_protobuf_UninterpretedOption* const* google_protobuf_EnumValueOptions_uninterpreted_option(const google_protobuf_EnumValueOptions *msg, size_t *len) { return (const google_protobuf_UninterpretedOption* const*)_upb_array_accessor(msg, UPB_SIZE(4, 8), len); }

UPB_INLINE void google_protobuf_EnumValueOptions_set_deprecated(google_protobuf_EnumValueOptions *msg, bool value) {
  _upb_sethas(msg, 1);
  UPB_FIELD_AT(msg, bool, UPB_SIZE(1, 1)) = value;
}
UPB_INLINE google_protobuf_UninterpretedOption** google_protobuf_EnumValueOptions_mutable_uninterpreted_option(google_protobuf_EnumValueOptions *msg, size_t *len) {
  return (google_protobuf_UninterpretedOption**)_upb_array_mutable_accessor(msg, UPB_SIZE(4, 8), len);
}
UPB_INLINE google_protobuf_UninterpretedOption** google_protobuf_EnumValueOptions_resize_uninterpreted_option(google_protobuf_EnumValueOptions *msg, size_t len, upb_arena *arena) {
  return (google_protobuf_UninterpretedOption**)_upb_array_resize_accessor(msg, UPB_SIZE(4, 8), len, UPB_SIZE(4, 8), UPB_TYPE_MESSAGE, arena);
}
UPB_INLINE struct google_protobuf_UninterpretedOption* google_protobuf_EnumValueOptions_add_uninterpreted_option(google_protobuf_EnumValueOptions *msg, upb_arena *arena) {
  struct google_protobuf_UninterpretedOption* sub = (struct google_protobuf_UninterpretedOption*)upb_msg_new(&google_protobuf_UninterpretedOption_msginit, arena);
  bool ok = _upb_array_append_accessor(
      msg, UPB_SIZE(4, 8), UPB_SIZE(4, 8), UPB_TYPE_MESSAGE, &sub, arena);
  if (!ok) return NULL;
  return sub;
}


/* google.protobuf.ServiceOptions */

UPB_INLINE google_protobuf_ServiceOptions *google_protobuf_ServiceOptions_new(upb_arena *arena) {
  return (google_protobuf_ServiceOptions *)upb_msg_new(&google_protobuf_ServiceOptions_msginit, arena);
}
UPB_INLINE google_protobuf_ServiceOptions *google_protobuf_ServiceOptions_parsenew(upb_strview buf, upb_arena *arena) {
  google_protobuf_ServiceOptions *ret = google_protobuf_ServiceOptions_new(arena);
  return (ret && upb_decode(buf, ret, &google_protobuf_ServiceOptions_msginit)) ? ret : NULL;
}
UPB_INLINE char *google_protobuf_ServiceOptions_serialize(const google_protobuf_ServiceOptions *msg, upb_arena *arena, size_t *len) {
  return upb_encode(msg, &google_protobuf_ServiceOptions_msginit, arena, len);
}

UPB_INLINE bool google_protobuf_ServiceOptions_has_deprecated(const google_protobuf_ServiceOptions *msg) { return _upb_has_field(msg, 1); }
UPB_INLINE bool google_protobuf_ServiceOptions_deprecated(const google_protobuf_ServiceOptions *msg) { return UPB_FIELD_AT(msg, bool, UPB_SIZE(1, 1)); }
UPB_INLINE const google_protobuf_UninterpretedOption* const* google_protobuf_ServiceOptions_uninterpreted_option(const google_protobuf_ServiceOptions *msg, size_t *len) { return (const google_protobuf_UninterpretedOption* const*)_upb_array_accessor(msg, UPB_SIZE(4, 8), len); }

UPB_INLINE void google_protobuf_ServiceOptions_set_deprecated(google_protobuf_ServiceOptions *msg, bool value) {
  _upb_sethas(msg, 1);
  UPB_FIELD_AT(msg, bool, UPB_SIZE(1, 1)) = value;
}
UPB_INLINE google_protobuf_UninterpretedOption** google_protobuf_ServiceOptions_mutable_uninterpreted_option(google_protobuf_ServiceOptions *msg, size_t *len) {
  return (google_protobuf_UninterpretedOption**)_upb_array_mutable_accessor(msg, UPB_SIZE(4, 8), len);
}
UPB_INLINE google_protobuf_UninterpretedOption** google_protobuf_ServiceOptions_resize_uninterpreted_option(google_protobuf_ServiceOptions *msg, size_t len, upb_arena *arena) {
  return (google_protobuf_UninterpretedOption**)_upb_array_resize_accessor(msg, UPB_SIZE(4, 8), len, UPB_SIZE(4, 8), UPB_TYPE_MESSAGE, arena);
}
UPB_INLINE struct google_protobuf_UninterpretedOption* google_protobuf_ServiceOptions_add_uninterpreted_option(google_protobuf_ServiceOptions *msg, upb_arena *arena) {
  struct google_protobuf_UninterpretedOption* sub = (struct google_protobuf_UninterpretedOption*)upb_msg_new(&google_protobuf_UninterpretedOption_msginit, arena);
  bool ok = _upb_array_append_accessor(
      msg, UPB_SIZE(4, 8), UPB_SIZE(4, 8), UPB_TYPE_MESSAGE, &sub, arena);
  if (!ok) return NULL;
  return sub;
}


/* google.protobuf.MethodOptions */

UPB_INLINE google_protobuf_MethodOptions *google_protobuf_MethodOptions_new(upb_arena *arena) {
  return (google_protobuf_MethodOptions *)upb_msg_new(&google_protobuf_MethodOptions_msginit, arena);
}
UPB_INLINE google_protobuf_MethodOptions *google_protobuf_MethodOptions_parsenew(upb_strview buf, upb_arena *arena) {
  google_protobuf_MethodOptions *ret = google_protobuf_MethodOptions_new(arena);
  return (ret && upb_decode(buf, ret, &google_protobuf_MethodOptions_msginit)) ? ret : NULL;
}
UPB_INLINE char *google_protobuf_MethodOptions_serialize(const google_protobuf_MethodOptions *msg, upb_arena *arena, size_t *len) {
  return upb_encode(msg, &google_protobuf_MethodOptions_msginit, arena, len);
}

UPB_INLINE bool google_protobuf_MethodOptions_has_deprecated(const google_protobuf_MethodOptions *msg) { return _upb_has_field(msg, 2); }
UPB_INLINE bool google_protobuf_MethodOptions_deprecated(const google_protobuf_MethodOptions *msg) { return UPB_FIELD_AT(msg, bool, UPB_SIZE(16, 16)); }
UPB_INLINE bool google_protobuf_MethodOptions_has_idempotency_level(const google_protobuf_MethodOptions *msg) { return _upb_has_field(msg, 1); }
UPB_INLINE google_protobuf_MethodOptions_IdempotencyLevel google_protobuf_MethodOptions_idempotency_level(const google_protobuf_MethodOptions *msg) { return UPB_FIELD_AT(msg, google_protobuf_MethodOptions_IdempotencyLevel, UPB_SIZE(8, 8)); }
UPB_INLINE const google_protobuf_UninterpretedOption* const* google_protobuf_MethodOptions_uninterpreted_option(const google_protobuf_MethodOptions *msg, size_t *len) { return (const google_protobuf_UninterpretedOption* const*)_upb_array_accessor(msg, UPB_SIZE(20, 24), len); }

UPB_INLINE void google_protobuf_MethodOptions_set_deprecated(google_protobuf_MethodOptions *msg, bool value) {
  _upb_sethas(msg, 2);
  UPB_FIELD_AT(msg, bool, UPB_SIZE(16, 16)) = value;
}
UPB_INLINE void google_protobuf_MethodOptions_set_idempotency_level(google_protobuf_MethodOptions *msg, google_protobuf_MethodOptions_IdempotencyLevel value) {
  _upb_sethas(msg, 1);
  UPB_FIELD_AT(msg, google_protobuf_MethodOptions_IdempotencyLevel, UPB_SIZE(8, 8)) = value;
}
UPB_INLINE google_protobuf_UninterpretedOption** google_protobuf_MethodOptions_mutable_uninterpreted_option(google_protobuf_MethodOptions *msg, size_t *len) {
  return (google_protobuf_UninterpretedOption**)_upb_array_mutable_accessor(msg, UPB_SIZE(20, 24), len);
}
UPB_INLINE google_protobuf_UninterpretedOption** google_protobuf_MethodOptions_resize_uninterpreted_option(google_protobuf_MethodOptions *msg, size_t len, upb_arena *arena) {
  return (google_protobuf_UninterpretedOption**)_upb_array_resize_accessor(msg, UPB_SIZE(20, 24), len, UPB_SIZE(4, 8), UPB_TYPE_MESSAGE, arena);
}
UPB_INLINE struct google_protobuf_UninterpretedOption* google_protobuf_MethodOptions_add_uninterpreted_option(google_protobuf_MethodOptions *msg, upb_arena *arena) {
  struct google_protobuf_UninterpretedOption* sub = (struct google_protobuf_UninterpretedOption*)upb_msg_new(&google_protobuf_UninterpretedOption_msginit, arena);
  bool ok = _upb_array_append_accessor(
      msg, UPB_SIZE(20, 24), UPB_SIZE(4, 8), UPB_TYPE_MESSAGE, &sub, arena);
  if (!ok) return NULL;
  return sub;
}


/* google.protobuf.UninterpretedOption */

UPB_INLINE google_protobuf_UninterpretedOption *google_protobuf_UninterpretedOption_new(upb_arena *arena) {
  return (google_protobuf_UninterpretedOption *)upb_msg_new(&google_protobuf_UninterpretedOption_msginit, arena);
}
UPB_INLINE google_protobuf_UninterpretedOption *google_protobuf_UninterpretedOption_parsenew(upb_strview buf, upb_arena *arena) {
  google_protobuf_UninterpretedOption *ret = google_protobuf_UninterpretedOption_new(arena);
  return (ret && upb_decode(buf, ret, &google_protobuf_UninterpretedOption_msginit)) ? ret : NULL;
}
UPB_INLINE char *google_protobuf_UninterpretedOption_serialize(const google_protobuf_UninterpretedOption *msg, upb_arena *arena, size_t *len) {
  return upb_encode(msg, &google_protobuf_UninterpretedOption_msginit, arena, len);
}

UPB_INLINE const google_protobuf_UninterpretedOption_NamePart* const* google_protobuf_UninterpretedOption_name(const google_protobuf_UninterpretedOption *msg, size_t *len) { return (const google_protobuf_UninterpretedOption_NamePart* const*)_upb_array_accessor(msg, UPB_SIZE(56, 80), len); }
UPB_INLINE bool google_protobuf_UninterpretedOption_has_identifier_value(const google_protobuf_UninterpretedOption *msg) { return _upb_has_field(msg, 4); }
UPB_INLINE upb_strview google_protobuf_UninterpretedOption_identifier_value(const google_protobuf_UninterpretedOption *msg) { return UPB_FIELD_AT(msg, upb_strview, UPB_SIZE(32, 32)); }
UPB_INLINE bool google_protobuf_UninterpretedOption_has_positive_int_value(const google_protobuf_UninterpretedOption *msg) { return _upb_has_field(msg, 1); }
UPB_INLINE uint64_t google_protobuf_UninterpretedOption_positive_int_value(const google_protobuf_UninterpretedOption *msg) { return UPB_FIELD_AT(msg, uint64_t, UPB_SIZE(8, 8)); }
UPB_INLINE bool google_protobuf_UninterpretedOption_has_negative_int_value(const google_protobuf_UninterpretedOption *msg) { return _upb_has_field(msg, 2); }
UPB_INLINE int64_t google_protobuf_UninterpretedOption_negative_int_value(const google_protobuf_UninterpretedOption *msg) { return UPB_FIELD_AT(msg, int64_t, UPB_SIZE(16, 16)); }
UPB_INLINE bool google_protobuf_UninterpretedOption_has_double_value(const google_protobuf_UninterpretedOption *msg) { return _upb_has_field(msg, 3); }
UPB_INLINE double google_protobuf_UninterpretedOption_double_value(const google_protobuf_UninterpretedOption *msg) { return UPB_FIELD_AT(msg, double, UPB_SIZE(24, 24)); }
UPB_INLINE bool google_protobuf_UninterpretedOption_has_string_value(const google_protobuf_UninterpretedOption *msg) { return _upb_has_field(msg, 5); }
UPB_INLINE upb_strview google_protobuf_UninterpretedOption_string_value(const google_protobuf_UninterpretedOption *msg) { return UPB_FIELD_AT(msg, upb_strview, UPB_SIZE(40, 48)); }
UPB_INLINE bool google_protobuf_UninterpretedOption_has_aggregate_value(const google_protobuf_UninterpretedOption *msg) { return _upb_has_field(msg, 6); }
UPB_INLINE upb_strview google_protobuf_UninterpretedOption_aggregate_value(const google_protobuf_UninterpretedOption *msg) { return UPB_FIELD_AT(msg, upb_strview, UPB_SIZE(48, 64)); }

UPB_INLINE google_protobuf_UninterpretedOption_NamePart** google_protobuf_UninterpretedOption_mutable_name(google_protobuf_UninterpretedOption *msg, size_t *len) {
  return (google_protobuf_UninterpretedOption_NamePart**)_upb_array_mutable_accessor(msg, UPB_SIZE(56, 80), len);
}
UPB_INLINE google_protobuf_UninterpretedOption_NamePart** google_protobuf_UninterpretedOption_resize_name(google_protobuf_UninterpretedOption *msg, size_t len, upb_arena *arena) {
  return (google_protobuf_UninterpretedOption_NamePart**)_upb_array_resize_accessor(msg, UPB_SIZE(56, 80), len, UPB_SIZE(4, 8), UPB_TYPE_MESSAGE, arena);
}
UPB_INLINE struct google_protobuf_UninterpretedOption_NamePart* google_protobuf_UninterpretedOption_add_name(google_protobuf_UninterpretedOption *msg, upb_arena *arena) {
  struct google_protobuf_UninterpretedOption_NamePart* sub = (struct google_protobuf_UninterpretedOption_NamePart*)upb_msg_new(&google_protobuf_UninterpretedOption_NamePart_msginit, arena);
  bool ok = _upb_array_append_accessor(
      msg, UPB_SIZE(56, 80), UPB_SIZE(4, 8), UPB_TYPE_MESSAGE, &sub, arena);
  if (!ok) return NULL;
  return sub;
}
UPB_INLINE void google_protobuf_UninterpretedOption_set_identifier_value(google_protobuf_UninterpretedOption *msg, upb_strview value) {
  _upb_sethas(msg, 4);
  UPB_FIELD_AT(msg, upb_strview, UPB_SIZE(32, 32)) = value;
}
UPB_INLINE void google_protobuf_UninterpretedOption_set_positive_int_value(google_protobuf_UninterpretedOption *msg, uint64_t value) {
  _upb_sethas(msg, 1);
  UPB_FIELD_AT(msg, uint64_t, UPB_SIZE(8, 8)) = value;
}
UPB_INLINE void google_protobuf_UninterpretedOption_set_negative_int_value(google_protobuf_UninterpretedOption *msg, int64_t value) {
  _upb_sethas(msg, 2);
  UPB_FIELD_AT(msg, int64_t, UPB_SIZE(16, 16)) = value;
}
UPB_INLINE void google_protobuf_UninterpretedOption_set_double_value(google_protobuf_UninterpretedOption *msg, double value) {
  _upb_sethas(msg, 3);
  UPB_FIELD_AT(msg, double, UPB_SIZE(24, 24)) = value;
}
UPB_INLINE void google_protobuf_UninterpretedOption_set_string_value(google_protobuf_UninterpretedOption *msg, upb_strview value) {
  _upb_sethas(msg, 5);
  UPB_FIELD_AT(msg, upb_strview, UPB_SIZE(40, 48)) = value;
}
UPB_INLINE void google_protobuf_UninterpretedOption_set_aggregate_value(google_protobuf_UninterpretedOption *msg, upb_strview value) {
  _upb_sethas(msg, 6);
  UPB_FIELD_AT(msg, upb_strview, UPB_SIZE(48, 64)) = value;
}


/* google.protobuf.UninterpretedOption.NamePart */

UPB_INLINE google_protobuf_UninterpretedOption_NamePart *google_protobuf_UninterpretedOption_NamePart_new(upb_arena *arena) {
  return (google_protobuf_UninterpretedOption_NamePart *)upb_msg_new(&google_protobuf_UninterpretedOption_NamePart_msginit, arena);
}
UPB_INLINE google_protobuf_UninterpretedOption_NamePart *google_protobuf_UninterpretedOption_NamePart_parsenew(upb_strview buf, upb_arena *arena) {
  google_protobuf_UninterpretedOption_NamePart *ret = google_protobuf_UninterpretedOption_NamePart_new(arena);
  return (ret && upb_decode(buf, ret, &google_protobuf_UninterpretedOption_NamePart_msginit)) ? ret : NULL;
}
UPB_INLINE char *google_protobuf_UninterpretedOption_NamePart_serialize(const google_protobuf_UninterpretedOption_NamePart *msg, upb_arena *arena, size_t *len) {
  return upb_encode(msg, &google_protobuf_UninterpretedOption_NamePart_msginit, arena, len);
}

UPB_INLINE bool google_protobuf_UninterpretedOption_NamePart_has_name_part(const google_protobuf_UninterpretedOption_NamePart *msg) { return _upb_has_field(msg, 2); }
UPB_INLINE upb_strview google_protobuf_UninterpretedOption_NamePart_name_part(const google_protobuf_UninterpretedOption_NamePart *msg) { return UPB_FIELD_AT(msg, upb_strview, UPB_SIZE(4, 8)); }
UPB_INLINE bool google_protobuf_UninterpretedOption_NamePart_has_is_extension(const google_protobuf_UninterpretedOption_NamePart *msg) { return _upb_has_field(msg, 1); }
UPB_INLINE bool google_protobuf_UninterpretedOption_NamePart_is_extension(const google_protobuf_UninterpretedOption_NamePart *msg) { return UPB_FIELD_AT(msg, bool, UPB_SIZE(1, 1)); }

UPB_INLINE void google_protobuf_UninterpretedOption_NamePart_set_name_part(google_protobuf_UninterpretedOption_NamePart *msg, upb_strview value) {
  _upb_sethas(msg, 2);
  UPB_FIELD_AT(msg, upb_strview, UPB_SIZE(4, 8)) = value;
}
UPB_INLINE void google_protobuf_UninterpretedOption_NamePart_set_is_extension(google_protobuf_UninterpretedOption_NamePart *msg, bool value) {
  _upb_sethas(msg, 1);
  UPB_FIELD_AT(msg, bool, UPB_SIZE(1, 1)) = value;
}


/* google.protobuf.SourceCodeInfo */

UPB_INLINE google_protobuf_SourceCodeInfo *google_protobuf_SourceCodeInfo_new(upb_arena *arena) {
  return (google_protobuf_SourceCodeInfo *)upb_msg_new(&google_protobuf_SourceCodeInfo_msginit, arena);
}
UPB_INLINE google_protobuf_SourceCodeInfo *google_protobuf_SourceCodeInfo_parsenew(upb_strview buf, upb_arena *arena) {
  google_protobuf_SourceCodeInfo *ret = google_protobuf_SourceCodeInfo_new(arena);
  return (ret && upb_decode(buf, ret, &google_protobuf_SourceCodeInfo_msginit)) ? ret : NULL;
}
UPB_INLINE char *google_protobuf_SourceCodeInfo_serialize(const google_protobuf_SourceCodeInfo *msg, upb_arena *arena, size_t *len) {
  return upb_encode(msg, &google_protobuf_SourceCodeInfo_msginit, arena, len);
}

UPB_INLINE const google_protobuf_SourceCodeInfo_Location* const* google_protobuf_SourceCodeInfo_location(const google_protobuf_SourceCodeInfo *msg, size_t *len) { return (const google_protobuf_SourceCodeInfo_Location* const*)_upb_array_accessor(msg, UPB_SIZE(0, 0), len); }

UPB_INLINE google_protobuf_SourceCodeInfo_Location** google_protobuf_SourceCodeInfo_mutable_location(google_protobuf_SourceCodeInfo *msg, size_t *len) {
  return (google_protobuf_SourceCodeInfo_Location**)_upb_array_mutable_accessor(msg, UPB_SIZE(0, 0), len);
}
UPB_INLINE google_protobuf_SourceCodeInfo_Location** google_protobuf_SourceCodeInfo_resize_location(google_protobuf_SourceCodeInfo *msg, size_t len, upb_arena *arena) {
  return (google_protobuf_SourceCodeInfo_Location**)_upb_array_resize_accessor(msg, UPB_SIZE(0, 0), len, UPB_SIZE(4, 8), UPB_TYPE_MESSAGE, arena);
}
UPB_INLINE struct google_protobuf_SourceCodeInfo_Location* google_protobuf_SourceCodeInfo_add_location(google_protobuf_SourceCodeInfo *msg, upb_arena *arena) {
  struct google_protobuf_SourceCodeInfo_Location* sub = (struct google_protobuf_SourceCodeInfo_Location*)upb_msg_new(&google_protobuf_SourceCodeInfo_Location_msginit, arena);
  bool ok = _upb_array_append_accessor(
      msg, UPB_SIZE(0, 0), UPB_SIZE(4, 8), UPB_TYPE_MESSAGE, &sub, arena);
  if (!ok) return NULL;
  return sub;
}


/* google.protobuf.SourceCodeInfo.Location */

UPB_INLINE google_protobuf_SourceCodeInfo_Location *google_protobuf_SourceCodeInfo_Location_new(upb_arena *arena) {
  return (google_protobuf_SourceCodeInfo_Location *)upb_msg_new(&google_protobuf_SourceCodeInfo_Location_msginit, arena);
}
UPB_INLINE google_protobuf_SourceCodeInfo_Location *google_protobuf_SourceCodeInfo_Location_parsenew(upb_strview buf, upb_arena *arena) {
  google_protobuf_SourceCodeInfo_Location *ret = google_protobuf_SourceCodeInfo_Location_new(arena);
  return (ret && upb_decode(buf, ret, &google_protobuf_SourceCodeInfo_Location_msginit)) ? ret : NULL;
}
UPB_INLINE char *google_protobuf_SourceCodeInfo_Location_serialize(const google_protobuf_SourceCodeInfo_Location *msg, upb_arena *arena, size_t *len) {
  return upb_encode(msg, &google_protobuf_SourceCodeInfo_Location_msginit, arena, len);
}

UPB_INLINE int32_t const* google_protobuf_SourceCodeInfo_Location_path(const google_protobuf_SourceCodeInfo_Location *msg, size_t *len) { return (int32_t const*)_upb_array_accessor(msg, UPB_SIZE(20, 40), len); }
UPB_INLINE int32_t const* google_protobuf_SourceCodeInfo_Location_span(const google_protobuf_SourceCodeInfo_Location *msg, size_t *len) { return (int32_t const*)_upb_array_accessor(msg, UPB_SIZE(24, 48), len); }
UPB_INLINE bool google_protobuf_SourceCodeInfo_Location_has_leading_comments(const google_protobuf_SourceCodeInfo_Location *msg) { return _upb_has_field(msg, 1); }
UPB_INLINE upb_strview google_protobuf_SourceCodeInfo_Location_leading_comments(const google_protobuf_SourceCodeInfo_Location *msg) { return UPB_FIELD_AT(msg, upb_strview, UPB_SIZE(4, 8)); }
UPB_INLINE bool google_protobuf_SourceCodeInfo_Location_has_trailing_comments(const google_protobuf_SourceCodeInfo_Location *msg) { return _upb_has_field(msg, 2); }
UPB_INLINE upb_strview google_protobuf_SourceCodeInfo_Location_trailing_comments(const google_protobuf_SourceCodeInfo_Location *msg) { return UPB_FIELD_AT(msg, upb_strview, UPB_SIZE(12, 24)); }
UPB_INLINE upb_strview const* google_protobuf_SourceCodeInfo_Location_leading_detached_comments(const google_protobuf_SourceCodeInfo_Location *msg, size_t *len) { return (upb_strview const*)_upb_array_accessor(msg, UPB_SIZE(28, 56), len); }

UPB_INLINE int32_t* google_protobuf_SourceCodeInfo_Location_mutable_path(google_protobuf_SourceCodeInfo_Location *msg, size_t *len) {
  return (int32_t*)_upb_array_mutable_accessor(msg, UPB_SIZE(20, 40), len);
}
UPB_INLINE int32_t* google_protobuf_SourceCodeInfo_Location_resize_path(google_protobuf_SourceCodeInfo_Location *msg, size_t len, upb_arena *arena) {
  return (int32_t*)_upb_array_resize_accessor(msg, UPB_SIZE(20, 40), len, UPB_SIZE(4, 4), UPB_TYPE_INT32, arena);
}
UPB_INLINE bool google_protobuf_SourceCodeInfo_Location_add_path(google_protobuf_SourceCodeInfo_Location *msg, int32_t val, upb_arena *arena) {
  return _upb_array_append_accessor(
      msg, UPB_SIZE(20, 40), UPB_SIZE(4, 4), UPB_TYPE_INT32, &val, arena);
}
UPB_INLINE int32_t* google_protobuf_SourceCodeInfo_Location_mutable_span(google_protobuf_SourceCodeInfo_Location *msg, size_t *len) {
  return (int32_t*)_upb_array_mutable_accessor(msg, UPB_SIZE(24, 48), len);
}
UPB_INLINE int32_t* google_protobuf_SourceCodeInfo_Location_resize_span(google_protobuf_SourceCodeInfo_Location *msg, size_t len, upb_arena *arena) {
  return (int32_t*)_upb_array_resize_accessor(msg, UPB_SIZE(24, 48), len, UPB_SIZE(4, 4), UPB_TYPE_INT32, arena);
}
UPB_INLINE bool google_protobuf_SourceCodeInfo_Location_add_span(google_protobuf_SourceCodeInfo_Location *msg, int32_t val, upb_arena *arena) {
  return _upb_array_append_accessor(
      msg, UPB_SIZE(24, 48), UPB_SIZE(4, 4), UPB_TYPE_INT32, &val, arena);
}
UPB_INLINE void google_protobuf_SourceCodeInfo_Location_set_leading_comments(google_protobuf_SourceCodeInfo_Location *msg, upb_strview value) {
  _upb_sethas(msg, 1);
  UPB_FIELD_AT(msg, upb_strview, UPB_SIZE(4, 8)) = value;
}
UPB_INLINE void google_protobuf_SourceCodeInfo_Location_set_trailing_comments(google_protobuf_SourceCodeInfo_Location *msg, upb_strview value) {
  _upb_sethas(msg, 2);
  UPB_FIELD_AT(msg, upb_strview, UPB_SIZE(12, 24)) = value;
}
UPB_INLINE upb_strview* google_protobuf_SourceCodeInfo_Location_mutable_leading_detached_comments(google_protobuf_SourceCodeInfo_Location *msg, size_t *len) {
  return (upb_strview*)_upb_array_mutable_accessor(msg, UPB_SIZE(28, 56), len);
}
UPB_INLINE upb_strview* google_protobuf_SourceCodeInfo_Location_resize_leading_detached_comments(google_protobuf_SourceCodeInfo_Location *msg, size_t len, upb_arena *arena) {
  return (upb_strview*)_upb_array_resize_accessor(msg, UPB_SIZE(28, 56), len, UPB_SIZE(8, 16), UPB_TYPE_STRING, arena);
}
UPB_INLINE bool google_protobuf_SourceCodeInfo_Location_add_leading_detached_comments(google_protobuf_SourceCodeInfo_Location *msg, upb_strview val, upb_arena *arena) {
  return _upb_array_append_accessor(
      msg, UPB_SIZE(28, 56), UPB_SIZE(8, 16), UPB_TYPE_STRING, &val, arena);
}


/* google.protobuf.GeneratedCodeInfo */

UPB_INLINE google_protobuf_GeneratedCodeInfo *google_protobuf_GeneratedCodeInfo_new(upb_arena *arena) {
  return (google_protobuf_GeneratedCodeInfo *)upb_msg_new(&google_protobuf_GeneratedCodeInfo_msginit, arena);
}
UPB_INLINE google_protobuf_GeneratedCodeInfo *google_protobuf_GeneratedCodeInfo_parsenew(upb_strview buf, upb_arena *arena) {
  google_protobuf_GeneratedCodeInfo *ret = google_protobuf_GeneratedCodeInfo_new(arena);
  return (ret && upb_decode(buf, ret, &google_protobuf_GeneratedCodeInfo_msginit)) ? ret : NULL;
}
UPB_INLINE char *google_protobuf_GeneratedCodeInfo_serialize(const google_protobuf_GeneratedCodeInfo *msg, upb_arena *arena, size_t *len) {
  return upb_encode(msg, &google_protobuf_GeneratedCodeInfo_msginit, arena, len);
}

UPB_INLINE const google_protobuf_GeneratedCodeInfo_Annotation* const* google_protobuf_GeneratedCodeInfo_annotation(const google_protobuf_GeneratedCodeInfo *msg, size_t *len) { return (const google_protobuf_GeneratedCodeInfo_Annotation* const*)_upb_array_accessor(msg, UPB_SIZE(0, 0), len); }

UPB_INLINE google_protobuf_GeneratedCodeInfo_Annotation** google_protobuf_GeneratedCodeInfo_mutable_annotation(google_protobuf_GeneratedCodeInfo *msg, size_t *len) {
  return (google_protobuf_GeneratedCodeInfo_Annotation**)_upb_array_mutable_accessor(msg, UPB_SIZE(0, 0), len);
}
UPB_INLINE google_protobuf_GeneratedCodeInfo_Annotation** google_protobuf_GeneratedCodeInfo_resize_annotation(google_protobuf_GeneratedCodeInfo *msg, size_t len, upb_arena *arena) {
  return (google_protobuf_GeneratedCodeInfo_Annotation**)_upb_array_resize_accessor(msg, UPB_SIZE(0, 0), len, UPB_SIZE(4, 8), UPB_TYPE_MESSAGE, arena);
}
UPB_INLINE struct google_protobuf_GeneratedCodeInfo_Annotation* google_protobuf_GeneratedCodeInfo_add_annotation(google_protobuf_GeneratedCodeInfo *msg, upb_arena *arena) {
  struct google_protobuf_GeneratedCodeInfo_Annotation* sub = (struct google_protobuf_GeneratedCodeInfo_Annotation*)upb_msg_new(&google_protobuf_GeneratedCodeInfo_Annotation_msginit, arena);
  bool ok = _upb_array_append_accessor(
      msg, UPB_SIZE(0, 0), UPB_SIZE(4, 8), UPB_TYPE_MESSAGE, &sub, arena);
  if (!ok) return NULL;
  return sub;
}


/* google.protobuf.GeneratedCodeInfo.Annotation */

UPB_INLINE google_protobuf_GeneratedCodeInfo_Annotation *google_protobuf_GeneratedCodeInfo_Annotation_new(upb_arena *arena) {
  return (google_protobuf_GeneratedCodeInfo_Annotation *)upb_msg_new(&google_protobuf_GeneratedCodeInfo_Annotation_msginit, arena);
}
UPB_INLINE google_protobuf_GeneratedCodeInfo_Annotation *google_protobuf_GeneratedCodeInfo_Annotation_parsenew(upb_strview buf, upb_arena *arena) {
  google_protobuf_GeneratedCodeInfo_Annotation *ret = google_protobuf_GeneratedCodeInfo_Annotation_new(arena);
  return (ret && upb_decode(buf, ret, &google_protobuf_GeneratedCodeInfo_Annotation_msginit)) ? ret : NULL;
}
UPB_INLINE char *google_protobuf_GeneratedCodeInfo_Annotation_serialize(const google_protobuf_GeneratedCodeInfo_Annotation *msg, upb_arena *arena, size_t *len) {
  return upb_encode(msg, &google_protobuf_GeneratedCodeInfo_Annotation_msginit, arena, len);
}

UPB_INLINE int32_t const* google_protobuf_GeneratedCodeInfo_Annotation_path(const google_protobuf_GeneratedCodeInfo_Annotation *msg, size_t *len) { return (int32_t const*)_upb_array_accessor(msg, UPB_SIZE(20, 32), len); }
UPB_INLINE bool google_protobuf_GeneratedCodeInfo_Annotation_has_source_file(const google_protobuf_GeneratedCodeInfo_Annotation *msg) { return _upb_has_field(msg, 3); }
UPB_INLINE upb_strview google_protobuf_GeneratedCodeInfo_Annotation_source_file(const google_protobuf_GeneratedCodeInfo_Annotation *msg) { return UPB_FIELD_AT(msg, upb_strview, UPB_SIZE(12, 16)); }
UPB_INLINE bool google_protobuf_GeneratedCodeInfo_Annotation_has_begin(const google_protobuf_GeneratedCodeInfo_Annotation *msg) { return _upb_has_field(msg, 1); }
UPB_INLINE int32_t google_protobuf_GeneratedCodeInfo_Annotation_begin(const google_protobuf_GeneratedCodeInfo_Annotation *msg) { return UPB_FIELD_AT(msg, int32_t, UPB_SIZE(4, 4)); }
UPB_INLINE bool google_protobuf_GeneratedCodeInfo_Annotation_has_end(const google_protobuf_GeneratedCodeInfo_Annotation *msg) { return _upb_has_field(msg, 2); }
UPB_INLINE int32_t google_protobuf_GeneratedCodeInfo_Annotation_end(const google_protobuf_GeneratedCodeInfo_Annotation *msg) { return UPB_FIELD_AT(msg, int32_t, UPB_SIZE(8, 8)); }

UPB_INLINE int32_t* google_protobuf_GeneratedCodeInfo_Annotation_mutable_path(google_protobuf_GeneratedCodeInfo_Annotation *msg, size_t *len) {
  return (int32_t*)_upb_array_mutable_accessor(msg, UPB_SIZE(20, 32), len);
}
UPB_INLINE int32_t* google_protobuf_GeneratedCodeInfo_Annotation_resize_path(google_protobuf_GeneratedCodeInfo_Annotation *msg, size_t len, upb_arena *arena) {
  return (int32_t*)_upb_array_resize_accessor(msg, UPB_SIZE(20, 32), len, UPB_SIZE(4, 4), UPB_TYPE_INT32, arena);
}
UPB_INLINE bool google_protobuf_GeneratedCodeInfo_Annotation_add_path(google_protobuf_GeneratedCodeInfo_Annotation *msg, int32_t val, upb_arena *arena) {
  return _upb_array_append_accessor(
      msg, UPB_SIZE(20, 32), UPB_SIZE(4, 4), UPB_TYPE_INT32, &val, arena);
}
UPB_INLINE void google_protobuf_GeneratedCodeInfo_Annotation_set_source_file(google_protobuf_GeneratedCodeInfo_Annotation *msg, upb_strview value) {
  _upb_sethas(msg, 3);
  UPB_FIELD_AT(msg, upb_strview, UPB_SIZE(12, 16)) = value;
}
UPB_INLINE void google_protobuf_GeneratedCodeInfo_Annotation_set_begin(google_protobuf_GeneratedCodeInfo_Annotation *msg, int32_t value) {
  _upb_sethas(msg, 1);
  UPB_FIELD_AT(msg, int32_t, UPB_SIZE(4, 4)) = value;
}
UPB_INLINE void google_protobuf_GeneratedCodeInfo_Annotation_set_end(google_protobuf_GeneratedCodeInfo_Annotation *msg, int32_t value) {
  _upb_sethas(msg, 2);
  UPB_FIELD_AT(msg, int32_t, UPB_SIZE(8, 8)) = value;
}


#ifdef __cplusplus
}  /* extern "C" */
#endif


#endif  /* GOOGLE_PROTOBUF_DESCRIPTOR_PROTO_UPB_H_ */
/*
** Defs are upb's internal representation of the constructs that can appear
** in a .proto file:
**
** - upb::MessageDefPtr (upb_msgdef): describes a "message" construct.
** - upb::FieldDefPtr (upb_fielddef): describes a message field.
** - upb::FileDefPtr (upb_filedef): describes a .proto file and its defs.
** - upb::EnumDefPtr (upb_enumdef): describes an enum.
** - upb::OneofDefPtr (upb_oneofdef): describes a oneof.
**
** TODO: definitions of services.
**
** This is a mixed C/C++ interface that offers a full API to both languages.
** See the top-level README for more information.
*/

#ifndef UPB_DEF_H_
#define UPB_DEF_H_

/*
** upb_table
**
** This header is INTERNAL-ONLY!  Its interfaces are not public or stable!
** This file defines very fast int->upb_value (inttable) and string->upb_value
** (strtable) hash tables.
**
** The table uses chained scatter with Brent's variation (inspired by the Lua
** implementation of hash tables).  The hash function for strings is Austin
** Appleby's "MurmurHash."
**
** The inttable uses uintptr_t as its key, which guarantees it can be used to
** store pointers or integers of at least 32 bits (upb isn't really useful on
** systems where sizeof(void*) < 4).
**
** The table must be homogenous (all values of the same type).  In debug
** mode, we check this on insert and lookup.
*/

#ifndef UPB_TABLE_H_
#define UPB_TABLE_H_

#include <stdint.h>
#include <string.h>

#ifdef __cplusplus
extern "C" {
#endif


/* upb_value ******************************************************************/

/* A tagged union (stored untagged inside the table) so that we can check that
 * clients calling table accessors are correctly typed without having to have
 * an explosion of accessors. */
typedef enum {
  UPB_CTYPE_INT32    = 1,
  UPB_CTYPE_INT64    = 2,
  UPB_CTYPE_UINT32   = 3,
  UPB_CTYPE_UINT64   = 4,
  UPB_CTYPE_BOOL     = 5,
  UPB_CTYPE_CSTR     = 6,
  UPB_CTYPE_PTR      = 7,
  UPB_CTYPE_CONSTPTR = 8,
  UPB_CTYPE_FPTR     = 9,
  UPB_CTYPE_FLOAT    = 10,
  UPB_CTYPE_DOUBLE   = 11
} upb_ctype_t;

typedef struct {
  uint64_t val;
#ifndef NDEBUG
  /* In debug mode we carry the value type around also so we can check accesses
   * to be sure the right member is being read. */
  upb_ctype_t ctype;
#endif
} upb_value;

#ifdef NDEBUG
#define SET_TYPE(dest, val)      UPB_UNUSED(val)
#else
#define SET_TYPE(dest, val) dest = val
#endif

/* Like strdup(), which isn't always available since it's not ANSI C. */
char *upb_strdup(const char *s, upb_alloc *a);
/* Variant that works with a length-delimited rather than NULL-delimited string,
 * as supported by strtable. */
char *upb_strdup2(const char *s, size_t len, upb_alloc *a);

UPB_INLINE char *upb_gstrdup(const char *s) {
  return upb_strdup(s, &upb_alloc_global);
}

UPB_INLINE void _upb_value_setval(upb_value *v, uint64_t val,
                                  upb_ctype_t ctype) {
  v->val = val;
  SET_TYPE(v->ctype, ctype);
}

UPB_INLINE upb_value _upb_value_val(uint64_t val, upb_ctype_t ctype) {
  upb_value ret;
  _upb_value_setval(&ret, val, ctype);
  return ret;
}

/* For each value ctype, define the following set of functions:
 *
 * // Get/set an int32 from a upb_value.
 * int32_t upb_value_getint32(upb_value val);
 * void upb_value_setint32(upb_value *val, int32_t cval);
 *
 * // Construct a new upb_value from an int32.
 * upb_value upb_value_int32(int32_t val); */
#define FUNCS(name, membername, type_t, converter, proto_type) \
  UPB_INLINE void upb_value_set ## name(upb_value *val, type_t cval) { \
    val->val = (converter)cval; \
    SET_TYPE(val->ctype, proto_type); \
  } \
  UPB_INLINE upb_value upb_value_ ## name(type_t val) { \
    upb_value ret; \
    upb_value_set ## name(&ret, val); \
    return ret; \
  } \
  UPB_INLINE type_t upb_value_get ## name(upb_value val) { \
    UPB_ASSERT_DEBUGVAR(val.ctype == proto_type); \
    return (type_t)(converter)val.val; \
  }

FUNCS(int32,    int32,        int32_t,      int32_t,    UPB_CTYPE_INT32)
FUNCS(int64,    int64,        int64_t,      int64_t,    UPB_CTYPE_INT64)
FUNCS(uint32,   uint32,       uint32_t,     uint32_t,   UPB_CTYPE_UINT32)
FUNCS(uint64,   uint64,       uint64_t,     uint64_t,   UPB_CTYPE_UINT64)
FUNCS(bool,     _bool,        bool,         bool,       UPB_CTYPE_BOOL)
FUNCS(cstr,     cstr,         char*,        uintptr_t,  UPB_CTYPE_CSTR)
FUNCS(ptr,      ptr,          void*,        uintptr_t,  UPB_CTYPE_PTR)
FUNCS(constptr, constptr,     const void*,  uintptr_t,  UPB_CTYPE_CONSTPTR)
FUNCS(fptr,     fptr,         upb_func*,    uintptr_t,  UPB_CTYPE_FPTR)

#undef FUNCS

UPB_INLINE void upb_value_setfloat(upb_value *val, float cval) {
  memcpy(&val->val, &cval, sizeof(cval));
  SET_TYPE(val->ctype, UPB_CTYPE_FLOAT);
}

UPB_INLINE void upb_value_setdouble(upb_value *val, double cval) {
  memcpy(&val->val, &cval, sizeof(cval));
  SET_TYPE(val->ctype, UPB_CTYPE_DOUBLE);
}

UPB_INLINE upb_value upb_value_float(float cval) {
  upb_value ret;
  upb_value_setfloat(&ret, cval);
  return ret;
}

UPB_INLINE upb_value upb_value_double(double cval) {
  upb_value ret;
  upb_value_setdouble(&ret, cval);
  return ret;
}

#undef SET_TYPE


/* upb_tabkey *****************************************************************/

/* Either:
 *   1. an actual integer key, or
 *   2. a pointer to a string prefixed by its uint32_t length, owned by us.
 *
 * ...depending on whether this is a string table or an int table.  We would
 * make this a union of those two types, but C89 doesn't support statically
 * initializing a non-first union member. */
typedef uintptr_t upb_tabkey;

UPB_INLINE char *upb_tabstr(upb_tabkey key, uint32_t *len) {
  char* mem = (char*)key;
  if (len) memcpy(len, mem, sizeof(*len));
  return mem + sizeof(*len);
}


/* upb_tabval *****************************************************************/

<<<<<<< HEAD
typedef struct {
  uint64_t val;
} upb_tabval;
=======
/* BoundFunc2, BoundFunc3: Like Func2/Func3 except also contains a value that
 * shall be bound to the function's second parameter.
 *
 * Note that the second parameter is a const pointer, but our stored bound value
 * is non-const so we can free it when the handlers are destroyed. */
template <class T>
struct BoundFunc {
  typedef typename remove_constptr<T>::type MutableP2;
  explicit BoundFunc(MutableP2 data_) : data(data_) {}
  CleanupFunc *GetCleanup() { return &DeletePointer<MutableP2>; }
  MutableP2 GetData() { return data; }
  MutableP2 data;
};
>>>>>>> 2d0183ab

#define UPB_TABVALUE_EMPTY_INIT  {-1}


/* upb_table ******************************************************************/

typedef struct _upb_tabent {
  upb_tabkey key;
  upb_tabval val;

  /* Internal chaining.  This is const so we can create static initializers for
   * tables.  We cast away const sometimes, but *only* when the containing
   * upb_table is known to be non-const.  This requires a bit of care, but
   * the subtlety is confined to table.c. */
  const struct _upb_tabent *next;
} upb_tabent;

typedef struct {
  size_t count;          /* Number of entries in the hash part. */
  size_t mask;           /* Mask to turn hash value -> bucket. */
  upb_ctype_t ctype;     /* Type of all values. */
  uint8_t size_lg2;      /* Size of the hashtable part is 2^size_lg2 entries. */

  /* Hash table entries.
   * Making this const isn't entirely accurate; what we really want is for it to
   * have the same const-ness as the table it's inside.  But there's no way to
   * declare that in C.  So we have to make it const so that we can statically
   * initialize const hash tables.  Then we cast away const when we have to.
   */
  const upb_tabent *entries;

#ifndef NDEBUG
  /* This table's allocator.  We make the user pass it in to every relevant
   * function and only use this to check it in debug mode.  We do this solely
   * to keep upb_table as small as possible.  This might seem slightly paranoid
   * but the plan is to use upb_table for all map fields and extension sets in
   * a forthcoming message representation, so there could be a lot of these.
   * If this turns out to be too annoying later, we can change it (since this
   * is an internal-only header file). */
  upb_alloc *alloc;
#endif
} upb_table;

typedef struct {
  upb_table t;
} upb_strtable;

typedef struct {
  upb_table t;              /* For entries that don't fit in the array part. */
  const upb_tabval *array;  /* Array part of the table. See const note above. */
  size_t array_size;        /* Array part size. */
  size_t array_count;       /* Array part number of elements. */
} upb_inttable;

#define UPB_INTTABLE_INIT(count, mask, ctype, size_lg2, ent, a, asize, acount) \
  {UPB_TABLE_INIT(count, mask, ctype, size_lg2, ent), a, asize, acount}

#define UPB_EMPTY_INTTABLE_INIT(ctype) \
  UPB_INTTABLE_INIT(0, 0, ctype, 0, NULL, NULL, 0, 0)

#define UPB_ARRAY_EMPTYENT -1

UPB_INLINE size_t upb_table_size(const upb_table *t) {
  if (t->size_lg2 == 0)
    return 0;
  else
    return 1 << t->size_lg2;
}

/* Internal-only functions, in .h file only out of necessity. */
UPB_INLINE bool upb_tabent_isempty(const upb_tabent *e) {
  return e->key == 0;
}

/* Used by some of the unit tests for generic hashing functionality. */
uint32_t MurmurHash2(const void * key, size_t len, uint32_t seed);

UPB_INLINE uintptr_t upb_intkey(uintptr_t key) {
  return key;
}

UPB_INLINE uint32_t upb_inthash(uintptr_t key) {
  return (uint32_t)key;
}

static const upb_tabent *upb_getentry(const upb_table *t, uint32_t hash) {
  return t->entries + (hash & t->mask);
}

UPB_INLINE bool upb_arrhas(upb_tabval key) {
  return key.val != (uint64_t)-1;
}

/* Initialize and uninitialize a table, respectively.  If memory allocation
 * failed, false is returned that the table is uninitialized. */
bool upb_inttable_init2(upb_inttable *table, upb_ctype_t ctype, upb_alloc *a);
bool upb_strtable_init2(upb_strtable *table, upb_ctype_t ctype, upb_alloc *a);
void upb_inttable_uninit2(upb_inttable *table, upb_alloc *a);
void upb_strtable_uninit2(upb_strtable *table, upb_alloc *a);

UPB_INLINE bool upb_inttable_init(upb_inttable *table, upb_ctype_t ctype) {
  return upb_inttable_init2(table, ctype, &upb_alloc_global);
}

UPB_INLINE bool upb_strtable_init(upb_strtable *table, upb_ctype_t ctype) {
  return upb_strtable_init2(table, ctype, &upb_alloc_global);
}

UPB_INLINE void upb_inttable_uninit(upb_inttable *table) {
  upb_inttable_uninit2(table, &upb_alloc_global);
}

UPB_INLINE void upb_strtable_uninit(upb_strtable *table) {
  upb_strtable_uninit2(table, &upb_alloc_global);
}

/* Returns the number of values in the table. */
size_t upb_inttable_count(const upb_inttable *t);
UPB_INLINE size_t upb_strtable_count(const upb_strtable *t) {
  return t->t.count;
}

void upb_inttable_packedsize(const upb_inttable *t, size_t *size);
void upb_strtable_packedsize(const upb_strtable *t, size_t *size);
upb_inttable *upb_inttable_pack(const upb_inttable *t, void *p, size_t *ofs,
                                size_t size);
upb_strtable *upb_strtable_pack(const upb_strtable *t, void *p, size_t *ofs,
                                size_t size);

/* Inserts the given key into the hashtable with the given value.  The key must
 * not already exist in the hash table.  For string tables, the key must be
 * NULL-terminated, and the table will make an internal copy of the key.
 * Inttables must not insert a value of UINTPTR_MAX.
 *
 * If a table resize was required but memory allocation failed, false is
 * returned and the table is unchanged. */
bool upb_inttable_insert2(upb_inttable *t, uintptr_t key, upb_value val,
                          upb_alloc *a);
bool upb_strtable_insert3(upb_strtable *t, const char *key, size_t len,
                          upb_value val, upb_alloc *a);

UPB_INLINE bool upb_inttable_insert(upb_inttable *t, uintptr_t key,
                                    upb_value val) {
  return upb_inttable_insert2(t, key, val, &upb_alloc_global);
}

UPB_INLINE bool upb_strtable_insert2(upb_strtable *t, const char *key,
                                     size_t len, upb_value val) {
  return upb_strtable_insert3(t, key, len, val, &upb_alloc_global);
}

/* For NULL-terminated strings. */
UPB_INLINE bool upb_strtable_insert(upb_strtable *t, const char *key,
                                    upb_value val) {
  return upb_strtable_insert2(t, key, strlen(key), val);
}

/* Looks up key in this table, returning "true" if the key was found.
 * If v is non-NULL, copies the value for this key into *v. */
bool upb_inttable_lookup(const upb_inttable *t, uintptr_t key, upb_value *v);
bool upb_strtable_lookup2(const upb_strtable *t, const char *key, size_t len,
                          upb_value *v);

/* For NULL-terminated strings. */
UPB_INLINE bool upb_strtable_lookup(const upb_strtable *t, const char *key,
                                    upb_value *v) {
  return upb_strtable_lookup2(t, key, strlen(key), v);
}

/* Removes an item from the table.  Returns true if the remove was successful,
 * and stores the removed item in *val if non-NULL. */
bool upb_inttable_remove(upb_inttable *t, uintptr_t key, upb_value *val);
bool upb_strtable_remove3(upb_strtable *t, const char *key, size_t len,
                          upb_value *val, upb_alloc *alloc);

UPB_INLINE bool upb_strtable_remove2(upb_strtable *t, const char *key,
                                     size_t len, upb_value *val) {
  return upb_strtable_remove3(t, key, len, val, &upb_alloc_global);
}

/* For NULL-terminated strings. */
UPB_INLINE bool upb_strtable_remove(upb_strtable *t, const char *key,
                                    upb_value *v) {
  return upb_strtable_remove2(t, key, strlen(key), v);
}

/* Updates an existing entry in an inttable.  If the entry does not exist,
 * returns false and does nothing.  Unlike insert/remove, this does not
 * invalidate iterators. */
bool upb_inttable_replace(upb_inttable *t, uintptr_t key, upb_value val);

/* Handy routines for treating an inttable like a stack.  May not be mixed with
 * other insert/remove calls. */
bool upb_inttable_push2(upb_inttable *t, upb_value val, upb_alloc *a);
upb_value upb_inttable_pop(upb_inttable *t);

UPB_INLINE bool upb_inttable_push(upb_inttable *t, upb_value val) {
  return upb_inttable_push2(t, val, &upb_alloc_global);
}

/* Convenience routines for inttables with pointer keys. */
bool upb_inttable_insertptr2(upb_inttable *t, const void *key, upb_value val,
                             upb_alloc *a);
bool upb_inttable_removeptr(upb_inttable *t, const void *key, upb_value *val);
bool upb_inttable_lookupptr(
    const upb_inttable *t, const void *key, upb_value *val);

UPB_INLINE bool upb_inttable_insertptr(upb_inttable *t, const void *key,
                                       upb_value val) {
  return upb_inttable_insertptr2(t, key, val, &upb_alloc_global);
}

/* Optimizes the table for the current set of entries, for both memory use and
 * lookup time.  Client should call this after all entries have been inserted;
 * inserting more entries is legal, but will likely require a table resize. */
void upb_inttable_compact2(upb_inttable *t, upb_alloc *a);

UPB_INLINE void upb_inttable_compact(upb_inttable *t) {
  upb_inttable_compact2(t, &upb_alloc_global);
}

/* A special-case inlinable version of the lookup routine for 32-bit
 * integers. */
UPB_INLINE bool upb_inttable_lookup32(const upb_inttable *t, uint32_t key,
                                      upb_value *v) {
  *v = upb_value_int32(0);  /* Silence compiler warnings. */
  if (key < t->array_size) {
    upb_tabval arrval = t->array[key];
    if (upb_arrhas(arrval)) {
      _upb_value_setval(v, arrval.val, t->t.ctype);
      return true;
    } else {
      return false;
    }
  } else {
    const upb_tabent *e;
    if (t->t.entries == NULL) return false;
    for (e = upb_getentry(&t->t, upb_inthash(key)); true; e = e->next) {
      if ((uint32_t)e->key == key) {
        _upb_value_setval(v, e->val.val, t->t.ctype);
        return true;
      }
      if (e->next == NULL) return false;
    }
  }
}

/* Exposed for testing only. */
bool upb_strtable_resize(upb_strtable *t, size_t size_lg2, upb_alloc *a);

/* Iterators ******************************************************************/

/* Iterators for int and string tables.  We are subject to some kind of unusual
 * design constraints:
 *
 * For high-level languages:
 *  - we must be able to guarantee that we don't crash or corrupt memory even if
 *    the program accesses an invalidated iterator.
 *
 * For C++11 range-based for:
 *  - iterators must be copyable
 *  - iterators must be comparable
 *  - it must be possible to construct an "end" value.
 *
 * Iteration order is undefined.
 *
 * Modifying the table invalidates iterators.  upb_{str,int}table_done() is
 * guaranteed to work even on an invalidated iterator, as long as the table it
 * is iterating over has not been freed.  Calling next() or accessing data from
 * an invalidated iterator yields unspecified elements from the table, but it is
 * guaranteed not to crash and to return real table elements (except when done()
 * is true). */


/* upb_strtable_iter **********************************************************/

/*   upb_strtable_iter i;
 *   upb_strtable_begin(&i, t);
 *   for(; !upb_strtable_done(&i); upb_strtable_next(&i)) {
 *     const char *key = upb_strtable_iter_key(&i);
 *     const upb_value val = upb_strtable_iter_value(&i);
 *     // ...
 *   }
 */

typedef struct {
  const upb_strtable *t;
  size_t index;
} upb_strtable_iter;

void upb_strtable_begin(upb_strtable_iter *i, const upb_strtable *t);
void upb_strtable_next(upb_strtable_iter *i);
bool upb_strtable_done(const upb_strtable_iter *i);
const char *upb_strtable_iter_key(const upb_strtable_iter *i);
size_t upb_strtable_iter_keylength(const upb_strtable_iter *i);
upb_value upb_strtable_iter_value(const upb_strtable_iter *i);
void upb_strtable_iter_setdone(upb_strtable_iter *i);
bool upb_strtable_iter_isequal(const upb_strtable_iter *i1,
                               const upb_strtable_iter *i2);


/* upb_inttable_iter **********************************************************/

/*   upb_inttable_iter i;
 *   upb_inttable_begin(&i, t);
 *   for(; !upb_inttable_done(&i); upb_inttable_next(&i)) {
 *     uintptr_t key = upb_inttable_iter_key(&i);
 *     upb_value val = upb_inttable_iter_value(&i);
 *     // ...
 *   }
 */

typedef struct {
  const upb_inttable *t;
  size_t index;
  bool array_part;
} upb_inttable_iter;

void upb_inttable_begin(upb_inttable_iter *i, const upb_inttable *t);
void upb_inttable_next(upb_inttable_iter *i);
bool upb_inttable_done(const upb_inttable_iter *i);
uintptr_t upb_inttable_iter_key(const upb_inttable_iter *i);
upb_value upb_inttable_iter_value(const upb_inttable_iter *i);
void upb_inttable_iter_setdone(upb_inttable_iter *i);
bool upb_inttable_iter_isequal(const upb_inttable_iter *i1,
                               const upb_inttable_iter *i2);


#ifdef __cplusplus
}  /* extern "C" */
#endif

#endif  /* UPB_TABLE_H_ */

#ifdef __cplusplus
#include <cstring>
#include <memory>
#include <string>
#include <vector>

namespace upb {
class EnumDefPtr;
class FieldDefPtr;
class FileDefPtr;
class MessageDefPtr;
class OneofDefPtr;
class SymbolTable;
}
#endif

struct upb_enumdef;
typedef struct upb_enumdef upb_enumdef;
struct upb_fielddef;
typedef struct upb_fielddef upb_fielddef;
struct upb_filedef;
typedef struct upb_filedef upb_filedef;
struct upb_msgdef;
typedef struct upb_msgdef upb_msgdef;
struct upb_oneofdef;
typedef struct upb_oneofdef upb_oneofdef;
struct upb_symtab;
typedef struct upb_symtab upb_symtab;

typedef enum {
  UPB_SYNTAX_PROTO2 = 2,
  UPB_SYNTAX_PROTO3 = 3
} upb_syntax_t;

/* All the different kind of well known type messages. For simplicity of check,
 * number wrappers and string wrappers are grouped together. Make sure the
 * order and merber of these groups are not changed.
 */
typedef enum {
  UPB_WELLKNOWN_UNSPECIFIED,
  UPB_WELLKNOWN_ANY,
  UPB_WELLKNOWN_FIELDMASK,
  UPB_WELLKNOWN_DURATION,
  UPB_WELLKNOWN_TIMESTAMP,
  /* number wrappers */
  UPB_WELLKNOWN_DOUBLEVALUE,
  UPB_WELLKNOWN_FLOATVALUE,
  UPB_WELLKNOWN_INT64VALUE,
  UPB_WELLKNOWN_UINT64VALUE,
  UPB_WELLKNOWN_INT32VALUE,
  UPB_WELLKNOWN_UINT32VALUE,
  /* string wrappers */
  UPB_WELLKNOWN_STRINGVALUE,
  UPB_WELLKNOWN_BYTESVALUE,
  UPB_WELLKNOWN_BOOLVALUE,
  UPB_WELLKNOWN_VALUE,
  UPB_WELLKNOWN_LISTVALUE,
  UPB_WELLKNOWN_STRUCT
} upb_wellknowntype_t;

/* upb_fielddef ***************************************************************/

/* Maximum field number allowed for FieldDefs.  This is an inherent limit of the
 * protobuf wire format. */
#define UPB_MAX_FIELDNUMBER ((1 << 29) - 1)

#ifdef __cplusplus
extern "C" {
#endif

const char *upb_fielddef_fullname(const upb_fielddef *f);
upb_fieldtype_t upb_fielddef_type(const upb_fielddef *f);
upb_descriptortype_t upb_fielddef_descriptortype(const upb_fielddef *f);
upb_label_t upb_fielddef_label(const upb_fielddef *f);
uint32_t upb_fielddef_number(const upb_fielddef *f);
const char *upb_fielddef_name(const upb_fielddef *f);
bool upb_fielddef_isextension(const upb_fielddef *f);
bool upb_fielddef_lazy(const upb_fielddef *f);
bool upb_fielddef_packed(const upb_fielddef *f);
size_t upb_fielddef_getjsonname(const upb_fielddef *f, char *buf, size_t len);
const upb_msgdef *upb_fielddef_containingtype(const upb_fielddef *f);
const upb_oneofdef *upb_fielddef_containingoneof(const upb_fielddef *f);
uint32_t upb_fielddef_index(const upb_fielddef *f);
bool upb_fielddef_issubmsg(const upb_fielddef *f);
bool upb_fielddef_isstring(const upb_fielddef *f);
bool upb_fielddef_isseq(const upb_fielddef *f);
bool upb_fielddef_isprimitive(const upb_fielddef *f);
bool upb_fielddef_ismap(const upb_fielddef *f);
int64_t upb_fielddef_defaultint64(const upb_fielddef *f);
int32_t upb_fielddef_defaultint32(const upb_fielddef *f);
uint64_t upb_fielddef_defaultuint64(const upb_fielddef *f);
uint32_t upb_fielddef_defaultuint32(const upb_fielddef *f);
bool upb_fielddef_defaultbool(const upb_fielddef *f);
float upb_fielddef_defaultfloat(const upb_fielddef *f);
double upb_fielddef_defaultdouble(const upb_fielddef *f);
const char *upb_fielddef_defaultstr(const upb_fielddef *f, size_t *len);
bool upb_fielddef_hassubdef(const upb_fielddef *f);
bool upb_fielddef_haspresence(const upb_fielddef *f);
const upb_msgdef *upb_fielddef_msgsubdef(const upb_fielddef *f);
const upb_enumdef *upb_fielddef_enumsubdef(const upb_fielddef *f);

/* Internal only. */
uint32_t upb_fielddef_selectorbase(const upb_fielddef *f);

#ifdef __cplusplus
}  /* extern "C" */

/* A upb_fielddef describes a single field in a message.  It is most often
 * found as a part of a upb_msgdef, but can also stand alone to represent
 * an extension. */
class upb::FieldDefPtr {
 public:
  FieldDefPtr() : ptr_(nullptr) {}
  explicit FieldDefPtr(const upb_fielddef *ptr) : ptr_(ptr) {}

  const upb_fielddef* ptr() const { return ptr_; }
  explicit operator bool() const { return ptr_ != nullptr; }

  typedef upb_fieldtype_t Type;
  typedef upb_label_t Label;
  typedef upb_descriptortype_t DescriptorType;

  const char* full_name() const { return upb_fielddef_fullname(ptr_); }

  Type type() const { return upb_fielddef_type(ptr_); }
  Label label() const { return upb_fielddef_label(ptr_); }
  const char* name() const { return upb_fielddef_name(ptr_); }
  uint32_t number() const { return upb_fielddef_number(ptr_); }
  bool is_extension() const { return upb_fielddef_isextension(ptr_); }

  /* Copies the JSON name for this field into the given buffer.  Returns the
   * actual size of the JSON name, including the NULL terminator.  If the
   * return value is 0, the JSON name is unset.  If the return value is
   * greater than len, the JSON name was truncated.  The buffer is always
   * NULL-terminated if len > 0.
   *
   * The JSON name always defaults to a camelCased version of the regular
   * name.  However if the regular name is unset, the JSON name will be unset
   * also.
   */
  size_t GetJsonName(char *buf, size_t len) const {
    return upb_fielddef_getjsonname(ptr_, buf, len);
  }

  /* Convenience version of the above function which copies the JSON name
   * into the given string, returning false if the name is not set. */
  template <class T>
  bool GetJsonName(T* str) {
    str->resize(GetJsonName(NULL, 0));
    GetJsonName(&(*str)[0], str->size());
    return str->size() > 0;
  }

  /* For UPB_TYPE_MESSAGE fields only where is_tag_delimited() == false,
   * indicates whether this field should have lazy parsing handlers that yield
   * the unparsed string for the submessage.
   *
   * TODO(haberman): I think we want to move this into a FieldOptions container
   * when we add support for custom options (the FieldOptions struct will
   * contain both regular FieldOptions like "lazy" *and* custom options). */
  bool lazy() const { return upb_fielddef_lazy(ptr_); }

  /* For non-string, non-submessage fields, this indicates whether binary
   * protobufs are encoded in packed or non-packed format.
   *
   * TODO(haberman): see note above about putting options like this into a
   * FieldOptions container. */
  bool packed() const { return upb_fielddef_packed(ptr_); }

  /* An integer that can be used as an index into an array of fields for
   * whatever message this field belongs to.  Guaranteed to be less than
   * f->containing_type()->field_count().  May only be accessed once the def has
   * been finalized. */
  uint32_t index() const { return upb_fielddef_index(ptr_); }

  /* The MessageDef to which this field belongs.
   *
   * If this field has been added to a MessageDef, that message can be retrieved
   * directly (this is always the case for frozen FieldDefs).
   *
   * If the field has not yet been added to a MessageDef, you can set the name
   * of the containing type symbolically instead.  This is mostly useful for
   * extensions, where the extension is declared separately from the message. */
  MessageDefPtr containing_type() const;

  /* The OneofDef to which this field belongs, or NULL if this field is not part
   * of a oneof. */
  OneofDefPtr containing_oneof() const;

  /* The field's type according to the enum in descriptor.proto.  This is not
   * the same as UPB_TYPE_*, because it distinguishes between (for example)
   * INT32 and SINT32, whereas our "type" enum does not.  This return of
   * descriptor_type() is a function of type(), integer_format(), and
   * is_tag_delimited().  */
  DescriptorType descriptor_type() const {
    return upb_fielddef_descriptortype(ptr_);
  }

  /* Convenient field type tests. */
  bool IsSubMessage() const { return upb_fielddef_issubmsg(ptr_); }
  bool IsString() const { return upb_fielddef_isstring(ptr_); }
  bool IsSequence() const { return upb_fielddef_isseq(ptr_); }
  bool IsPrimitive() const { return upb_fielddef_isprimitive(ptr_); }
  bool IsMap() const { return upb_fielddef_ismap(ptr_); }

  /* Returns the non-string default value for this fielddef, which may either
   * be something the client set explicitly or the "default default" (0 for
   * numbers, empty for strings).  The field's type indicates the type of the
   * returned value, except for enum fields that are still mutable.
   *
   * Requires that the given function matches the field's current type. */
  int64_t default_int64() const { return upb_fielddef_defaultint64(ptr_); }
  int32_t default_int32() const { return upb_fielddef_defaultint32(ptr_); }
  uint64_t default_uint64() const { return upb_fielddef_defaultuint64(ptr_); }
  uint32_t default_uint32() const { return upb_fielddef_defaultuint32(ptr_); }
  bool default_bool() const { return upb_fielddef_defaultbool(ptr_); }
  float default_float() const { return upb_fielddef_defaultfloat(ptr_); }
  double default_double() const { return upb_fielddef_defaultdouble(ptr_); }

  /* The resulting string is always NULL-terminated.  If non-NULL, the length
   * will be stored in *len. */
  const char *default_string(size_t * len) const {
    return upb_fielddef_defaultstr(ptr_, len);
  }

  /* Returns the enum or submessage def for this field, if any.  The field's
   * type must match (ie. you may only call enum_subdef() for fields where
   * type() == UPB_TYPE_ENUM). */
  EnumDefPtr enum_subdef() const;
  MessageDefPtr message_subdef() const;

 private:
  const upb_fielddef *ptr_;
};

#endif  /* __cplusplus */

/* upb_oneofdef ***************************************************************/

#ifdef __cplusplus
extern "C" {
#endif

typedef upb_inttable_iter upb_oneof_iter;

const char *upb_oneofdef_name(const upb_oneofdef *o);
const upb_msgdef *upb_oneofdef_containingtype(const upb_oneofdef *o);
int upb_oneofdef_numfields(const upb_oneofdef *o);
uint32_t upb_oneofdef_index(const upb_oneofdef *o);

/* Oneof lookups:
 * - ntof:  look up a field by name.
 * - ntofz: look up a field by name (as a null-terminated string).
 * - itof:  look up a field by number. */
const upb_fielddef *upb_oneofdef_ntof(const upb_oneofdef *o,
                                      const char *name, size_t length);
UPB_INLINE const upb_fielddef *upb_oneofdef_ntofz(const upb_oneofdef *o,
                                                  const char *name) {
  return upb_oneofdef_ntof(o, name, strlen(name));
}
const upb_fielddef *upb_oneofdef_itof(const upb_oneofdef *o, uint32_t num);

/*  upb_oneof_iter i;
 *  for(upb_oneof_begin(&i, e); !upb_oneof_done(&i); upb_oneof_next(&i)) {
 *    // ...
 *  }
 */
void upb_oneof_begin(upb_oneof_iter *iter, const upb_oneofdef *o);
void upb_oneof_next(upb_oneof_iter *iter);
bool upb_oneof_done(upb_oneof_iter *iter);
upb_fielddef *upb_oneof_iter_field(const upb_oneof_iter *iter);
void upb_oneof_iter_setdone(upb_oneof_iter *iter);
bool upb_oneof_iter_isequal(const upb_oneof_iter *iter1,
                            const upb_oneof_iter *iter2);

#ifdef __cplusplus
}  /* extern "C" */

/* Class that represents a oneof. */
class upb::OneofDefPtr {
 public:
  OneofDefPtr() : ptr_(nullptr) {}
  explicit OneofDefPtr(const upb_oneofdef *ptr) : ptr_(ptr) {}

  const upb_oneofdef* ptr() const { return ptr_; }
  explicit operator bool() { return ptr_ != nullptr; }

  /* Returns the MessageDef that owns this OneofDef. */
  MessageDefPtr containing_type() const;

  /* Returns the name of this oneof. This is the name used to look up the oneof
   * by name once added to a message def. */
  const char* name() const { return upb_oneofdef_name(ptr_); }

  /* Returns the number of fields currently defined in the oneof. */
  int field_count() const { return upb_oneofdef_numfields(ptr_); }

  /* Looks up by name. */
  FieldDefPtr FindFieldByName(const char *name, size_t len) const {
    return FieldDefPtr(upb_oneofdef_ntof(ptr_, name, len));
  }
  FieldDefPtr FindFieldByName(const char* name) const {
    return FieldDefPtr(upb_oneofdef_ntofz(ptr_, name));
  }

  template <class T>
  FieldDefPtr FindFieldByName(const T& str) const {
    return FindFieldByName(str.c_str(), str.size());
  }

  /* Looks up by tag number. */
  FieldDefPtr FindFieldByNumber(uint32_t num) const {
    return FieldDefPtr(upb_oneofdef_itof(ptr_, num));
  }

  class const_iterator
      : public std::iterator<std::forward_iterator_tag, FieldDefPtr> {
   public:
    void operator++() { upb_oneof_next(&iter_); }

    FieldDefPtr operator*() const {
      return FieldDefPtr(upb_oneof_iter_field(&iter_));
    }

    bool operator!=(const const_iterator& other) const {
      return !upb_oneof_iter_isequal(&iter_, &other.iter_);
    }

    bool operator==(const const_iterator& other) const {
      return upb_oneof_iter_isequal(&iter_, &other.iter_);
    }

   private:
    friend class OneofDefPtr;

    const_iterator() {}
    explicit const_iterator(OneofDefPtr o) {
      upb_oneof_begin(&iter_, o.ptr());
    }
    static const_iterator end() {
      const_iterator iter;
      upb_oneof_iter_setdone(&iter.iter_);
      return iter;
    }

    upb_oneof_iter iter_;
  };

  const_iterator begin() const { return const_iterator(*this); }
  const_iterator end() const { return const_iterator::end(); }

 private:
  const upb_oneofdef *ptr_;
};

inline upb::OneofDefPtr upb::FieldDefPtr::containing_oneof() const {
  return OneofDefPtr(upb_fielddef_containingoneof(ptr_));
}

#endif  /* __cplusplus */

/* upb_msgdef *****************************************************************/

typedef upb_inttable_iter upb_msg_field_iter;
typedef upb_strtable_iter upb_msg_oneof_iter;

/* Well-known field tag numbers for map-entry messages. */
#define UPB_MAPENTRY_KEY   1
#define UPB_MAPENTRY_VALUE 2

/* Well-known field tag numbers for Any messages. */
#define UPB_ANY_TYPE 1
#define UPB_ANY_VALUE 2

/* Well-known field tag numbers for timestamp messages. */
#define UPB_DURATION_SECONDS 1
#define UPB_DURATION_NANOS 2

/* Well-known field tag numbers for duration messages. */
#define UPB_TIMESTAMP_SECONDS 1
#define UPB_TIMESTAMP_NANOS 2

#ifdef __cplusplus
extern "C" {
#endif

const char *upb_msgdef_fullname(const upb_msgdef *m);
const upb_filedef *upb_msgdef_file(const upb_msgdef *m);
const char *upb_msgdef_name(const upb_msgdef *m);
int upb_msgdef_numoneofs(const upb_msgdef *m);
upb_syntax_t upb_msgdef_syntax(const upb_msgdef *m);
bool upb_msgdef_mapentry(const upb_msgdef *m);
upb_wellknowntype_t upb_msgdef_wellknowntype(const upb_msgdef *m);
bool upb_msgdef_isnumberwrapper(const upb_msgdef *m);
bool upb_msgdef_setsyntax(upb_msgdef *m, upb_syntax_t syntax);
const upb_fielddef *upb_msgdef_itof(const upb_msgdef *m, uint32_t i);
const upb_fielddef *upb_msgdef_ntof(const upb_msgdef *m, const char *name,
                                    size_t len);
const upb_oneofdef *upb_msgdef_ntoo(const upb_msgdef *m, const char *name,
                                    size_t len);
int upb_msgdef_numfields(const upb_msgdef *m);
int upb_msgdef_numoneofs(const upb_msgdef *m);

UPB_INLINE const upb_oneofdef *upb_msgdef_ntooz(const upb_msgdef *m,
                                               const char *name) {
  return upb_msgdef_ntoo(m, name, strlen(name));
}

UPB_INLINE const upb_fielddef *upb_msgdef_ntofz(const upb_msgdef *m,
                                                const char *name) {
  return upb_msgdef_ntof(m, name, strlen(name));
}

/* Internal-only. */
size_t upb_msgdef_selectorcount(const upb_msgdef *m);
uint32_t upb_msgdef_submsgfieldcount(const upb_msgdef *m);

/* Lookup of either field or oneof by name.  Returns whether either was found.
 * If the return is true, then the found def will be set, and the non-found
 * one set to NULL. */
bool upb_msgdef_lookupname(const upb_msgdef *m, const char *name, size_t len,
                           const upb_fielddef **f, const upb_oneofdef **o);

UPB_INLINE bool upb_msgdef_lookupnamez(const upb_msgdef *m, const char *name,
                                       const upb_fielddef **f,
                                       const upb_oneofdef **o) {
  return upb_msgdef_lookupname(m, name, strlen(name), f, o);
}

/* Iteration over fields and oneofs.  For example:
 *
 * upb_msg_field_iter i;
 * for(upb_msg_field_begin(&i, m);
 *     !upb_msg_field_done(&i);
 *     upb_msg_field_next(&i)) {
 *   upb_fielddef *f = upb_msg_iter_field(&i);
 *   // ...
 * }
 *
 * For C we don't have separate iterators for const and non-const.
 * It is the caller's responsibility to cast the upb_fielddef* to
 * const if the upb_msgdef* is const. */
void upb_msg_field_begin(upb_msg_field_iter *iter, const upb_msgdef *m);
void upb_msg_field_next(upb_msg_field_iter *iter);
bool upb_msg_field_done(const upb_msg_field_iter *iter);
upb_fielddef *upb_msg_iter_field(const upb_msg_field_iter *iter);
void upb_msg_field_iter_setdone(upb_msg_field_iter *iter);
bool upb_msg_field_iter_isequal(const upb_msg_field_iter * iter1,
                                const upb_msg_field_iter * iter2);

/* Similar to above, we also support iterating through the oneofs in a
 * msgdef. */
void upb_msg_oneof_begin(upb_msg_oneof_iter * iter, const upb_msgdef *m);
void upb_msg_oneof_next(upb_msg_oneof_iter * iter);
bool upb_msg_oneof_done(const upb_msg_oneof_iter *iter);
const upb_oneofdef *upb_msg_iter_oneof(const upb_msg_oneof_iter *iter);
void upb_msg_oneof_iter_setdone(upb_msg_oneof_iter * iter);
bool upb_msg_oneof_iter_isequal(const upb_msg_oneof_iter *iter1,
                                const upb_msg_oneof_iter *iter2);

#ifdef __cplusplus
}  /* extern "C" */

/* Structure that describes a single .proto message type. */
class upb::MessageDefPtr {
 public:
  MessageDefPtr() : ptr_(nullptr) {}
  explicit MessageDefPtr(const upb_msgdef *ptr) : ptr_(ptr) {}

  const upb_msgdef *ptr() const { return ptr_; }
  explicit operator bool() const { return ptr_ != nullptr; }

  const char* full_name() const { return upb_msgdef_fullname(ptr_); }
  const char* name() const { return upb_msgdef_name(ptr_); }

  /* The number of fields that belong to the MessageDef. */
  int field_count() const { return upb_msgdef_numfields(ptr_); }

  /* The number of oneofs that belong to the MessageDef. */
  int oneof_count() const { return upb_msgdef_numoneofs(ptr_); }

  upb_syntax_t syntax() const { return upb_msgdef_syntax(ptr_); }

  /* These return null pointers if the field is not found. */
  FieldDefPtr FindFieldByNumber(uint32_t number) const {
    return FieldDefPtr(upb_msgdef_itof(ptr_, number));
  }
  FieldDefPtr FindFieldByName(const char* name, size_t len) const {
    return FieldDefPtr(upb_msgdef_ntof(ptr_, name, len));
  }
  FieldDefPtr FindFieldByName(const char *name) const {
    return FieldDefPtr(upb_msgdef_ntofz(ptr_, name));
  }

  template <class T>
  FieldDefPtr FindFieldByName(const T& str) const {
    return FindFieldByName(str.c_str(), str.size());
  }

  OneofDefPtr FindOneofByName(const char* name, size_t len) const {
    return OneofDefPtr(upb_msgdef_ntoo(ptr_, name, len));
  }

  OneofDefPtr FindOneofByName(const char *name) const {
    return OneofDefPtr(upb_msgdef_ntooz(ptr_, name));
  }

  template <class T>
  OneofDefPtr FindOneofByName(const T &str) const {
    return FindOneofByName(str.c_str(), str.size());
  }

  /* Is this message a map entry? */
  bool mapentry() const { return upb_msgdef_mapentry(ptr_); }

  /* Return the type of well known type message. UPB_WELLKNOWN_UNSPECIFIED for
   * non-well-known message. */
  upb_wellknowntype_t wellknowntype() const {
    return upb_msgdef_wellknowntype(ptr_);
  }

  /* Whether is a number wrapper. */
  bool isnumberwrapper() const { return upb_msgdef_isnumberwrapper(ptr_); }

  /* Iteration over fields.  The order is undefined. */
  class const_field_iterator
      : public std::iterator<std::forward_iterator_tag, FieldDefPtr> {
   public:
    void operator++() { upb_msg_field_next(&iter_); }

    FieldDefPtr operator*() const {
      return FieldDefPtr(upb_msg_iter_field(&iter_));
    }

    bool operator!=(const const_field_iterator &other) const {
      return !upb_msg_field_iter_isequal(&iter_, &other.iter_);
    }

    bool operator==(const const_field_iterator &other) const {
      return upb_msg_field_iter_isequal(&iter_, &other.iter_);
    }

   private:
    friend class MessageDefPtr;

    explicit const_field_iterator() {}

    explicit const_field_iterator(MessageDefPtr msg) {
      upb_msg_field_begin(&iter_, msg.ptr());
    }

    static const_field_iterator end() {
      const_field_iterator iter;
      upb_msg_field_iter_setdone(&iter.iter_);
      return iter;
    }

    upb_msg_field_iter iter_;
  };

  /* Iteration over oneofs. The order is undefined. */
  class const_oneof_iterator
      : public std::iterator<std::forward_iterator_tag, OneofDefPtr> {
   public:

    void operator++() { upb_msg_oneof_next(&iter_); }

    OneofDefPtr operator*() const {
      return OneofDefPtr(upb_msg_iter_oneof(&iter_));
    }

    bool operator!=(const const_oneof_iterator& other) const {
      return !upb_msg_oneof_iter_isequal(&iter_, &other.iter_);
    }

    bool operator==(const const_oneof_iterator &other) const {
      return upb_msg_oneof_iter_isequal(&iter_, &other.iter_);
    }

   private:
    friend class MessageDefPtr;

    const_oneof_iterator() {}

    explicit const_oneof_iterator(MessageDefPtr msg) {
      upb_msg_oneof_begin(&iter_, msg.ptr());
    }

    static const_oneof_iterator end() {
      const_oneof_iterator iter;
      upb_msg_oneof_iter_setdone(&iter.iter_);
      return iter;
    }

    upb_msg_oneof_iter iter_;
  };

  class ConstFieldAccessor {
   public:
    explicit ConstFieldAccessor(const upb_msgdef* md) : md_(md) {}
    const_field_iterator begin() { return MessageDefPtr(md_).field_begin(); }
    const_field_iterator end() { return MessageDefPtr(md_).field_end(); }
   private:
    const upb_msgdef* md_;
  };

  class ConstOneofAccessor {
   public:
    explicit ConstOneofAccessor(const upb_msgdef* md) : md_(md) {}
    const_oneof_iterator begin() { return MessageDefPtr(md_).oneof_begin(); }
    const_oneof_iterator end() { return MessageDefPtr(md_).oneof_end(); }
   private:
    const upb_msgdef* md_;
  };

  const_field_iterator field_begin() const {
    return const_field_iterator(*this);
  }

  const_field_iterator field_end() const { return const_field_iterator::end(); }

  const_oneof_iterator oneof_begin() const {
    return const_oneof_iterator(*this);
  }

  const_oneof_iterator oneof_end() const { return const_oneof_iterator::end(); }

  ConstFieldAccessor fields() const { return ConstFieldAccessor(ptr()); }
  ConstOneofAccessor oneofs() const { return ConstOneofAccessor(ptr()); }

 private:
  const upb_msgdef* ptr_;
};

inline upb::MessageDefPtr upb::FieldDefPtr::message_subdef() const {
  return MessageDefPtr(upb_fielddef_msgsubdef(ptr_));
}

inline upb::MessageDefPtr upb::FieldDefPtr::containing_type() const {
  return MessageDefPtr(upb_fielddef_containingtype(ptr_));
}

inline upb::MessageDefPtr upb::OneofDefPtr::containing_type() const {
  return MessageDefPtr(upb_oneofdef_containingtype(ptr_));
}

#endif  /* __cplusplus */

/* upb_enumdef ****************************************************************/

typedef upb_strtable_iter upb_enum_iter;

const char *upb_enumdef_fullname(const upb_enumdef *e);
const char *upb_enumdef_name(const upb_enumdef *e);
const upb_filedef *upb_enumdef_file(const upb_enumdef *e);
int32_t upb_enumdef_default(const upb_enumdef *e);
int upb_enumdef_numvals(const upb_enumdef *e);

/* Enum lookups:
 * - ntoi:  look up a name with specified length.
 * - ntoiz: look up a name provided as a null-terminated string.
 * - iton:  look up an integer, returning the name as a null-terminated
 *          string. */
bool upb_enumdef_ntoi(const upb_enumdef *e, const char *name, size_t len,
                      int32_t *num);
UPB_INLINE bool upb_enumdef_ntoiz(const upb_enumdef *e,
                                  const char *name, int32_t *num) {
  return upb_enumdef_ntoi(e, name, strlen(name), num);
}
const char *upb_enumdef_iton(const upb_enumdef *e, int32_t num);

/*  upb_enum_iter i;
 *  for(upb_enum_begin(&i, e); !upb_enum_done(&i); upb_enum_next(&i)) {
 *    // ...
 *  }
 */
void upb_enum_begin(upb_enum_iter *iter, const upb_enumdef *e);
void upb_enum_next(upb_enum_iter *iter);
bool upb_enum_done(upb_enum_iter *iter);
const char *upb_enum_iter_name(upb_enum_iter *iter);
int32_t upb_enum_iter_number(upb_enum_iter *iter);

#ifdef __cplusplus

class upb::EnumDefPtr {
 public:
  EnumDefPtr() : ptr_(nullptr) {}
  explicit EnumDefPtr(const upb_enumdef* ptr) : ptr_(ptr) {}

  const upb_enumdef* ptr() const { return ptr_; }
  explicit operator bool() const { return ptr_ != nullptr; }

  const char* full_name() const { return upb_enumdef_fullname(ptr_); }
  const char* name() const { return upb_enumdef_name(ptr_); }

  /* The value that is used as the default when no field default is specified.
   * If not set explicitly, the first value that was added will be used.
   * The default value must be a member of the enum.
   * Requires that value_count() > 0. */
  int32_t default_value() const { return upb_enumdef_default(ptr_); }

  /* Returns the number of values currently defined in the enum.  Note that
   * multiple names can refer to the same number, so this may be greater than
   * the total number of unique numbers. */
  int value_count() const { return upb_enumdef_numvals(ptr_); }

  /* Lookups from name to integer, returning true if found. */
  bool FindValueByName(const char *name, int32_t *num) const {
    return upb_enumdef_ntoiz(ptr_, name, num);
  }

  /* Finds the name corresponding to the given number, or NULL if none was
   * found.  If more than one name corresponds to this number, returns the
   * first one that was added. */
  const char *FindValueByNumber(int32_t num) const {
    return upb_enumdef_iton(ptr_, num);
  }

  /* Iteration over name/value pairs.  The order is undefined.
   * Adding an enum val invalidates any iterators.
   *
   * TODO: make compatible with range-for, with elements as pairs? */
  class Iterator {
   public:
    explicit Iterator(EnumDefPtr e) { upb_enum_begin(&iter_, e.ptr()); }

    int32_t number() { return upb_enum_iter_number(&iter_); }
    const char *name() { return upb_enum_iter_name(&iter_); }
    bool Done() { return upb_enum_done(&iter_); }
    void Next() { return upb_enum_next(&iter_); }

   private:
    upb_enum_iter iter_;
  };

 private:
  const upb_enumdef *ptr_;
};

inline upb::EnumDefPtr upb::FieldDefPtr::enum_subdef() const {
  return EnumDefPtr(upb_fielddef_enumsubdef(ptr_));
}

#endif  /* __cplusplus */

/* upb_filedef ****************************************************************/

#ifdef __cplusplus
extern "C" {
#endif

const char *upb_filedef_name(const upb_filedef *f);
const char *upb_filedef_package(const upb_filedef *f);
const char *upb_filedef_phpprefix(const upb_filedef *f);
const char *upb_filedef_phpnamespace(const upb_filedef *f);
upb_syntax_t upb_filedef_syntax(const upb_filedef *f);
int upb_filedef_depcount(const upb_filedef *f);
int upb_filedef_msgcount(const upb_filedef *f);
int upb_filedef_enumcount(const upb_filedef *f);
const upb_filedef *upb_filedef_dep(const upb_filedef *f, int i);
const upb_msgdef *upb_filedef_msg(const upb_filedef *f, int i);
const upb_enumdef *upb_filedef_enum(const upb_filedef *f, int i);

#ifdef __cplusplus
}  /* extern "C" */

/* Class that represents a .proto file with some things defined in it.
 *
 * Many users won't care about FileDefs, but they are necessary if you want to
 * read the values of file-level options. */
class upb::FileDefPtr {
 public:
  explicit FileDefPtr(const upb_filedef *ptr) : ptr_(ptr) {}

  const upb_filedef* ptr() const { return ptr_; }
  explicit operator bool() const { return ptr_ != nullptr; }

  /* Get/set name of the file (eg. "foo/bar.proto"). */
  const char* name() const { return upb_filedef_name(ptr_); }

  /* Package name for definitions inside the file (eg. "foo.bar"). */
  const char* package() const { return upb_filedef_package(ptr_); }

  /* Sets the php class prefix which is prepended to all php generated classes
   * from this .proto. Default is empty. */
  const char* phpprefix() const { return upb_filedef_phpprefix(ptr_); }

  /* Use this option to change the namespace of php generated classes. Default
   * is empty. When this option is empty, the package name will be used for
   * determining the namespace. */
  const char* phpnamespace() const { return upb_filedef_phpnamespace(ptr_); }

  /* Syntax for the file.  Defaults to proto2. */
  upb_syntax_t syntax() const { return upb_filedef_syntax(ptr_); }

  /* Get the list of dependencies from the file.  These are returned in the
   * order that they were added to the FileDefPtr. */
  int dependency_count() const { return upb_filedef_depcount(ptr_); }
  const FileDefPtr dependency(int index) const {
    return FileDefPtr(upb_filedef_dep(ptr_, index));
  }

 private:
  const upb_filedef* ptr_;
};

#endif  /* __cplusplus */

/* upb_symtab *****************************************************************/

#ifdef __cplusplus
extern "C" {
#endif

upb_symtab *upb_symtab_new();
void upb_symtab_free(upb_symtab* s);
const upb_msgdef *upb_symtab_lookupmsg(const upb_symtab *s, const char *sym);
const upb_msgdef *upb_symtab_lookupmsg2(
    const upb_symtab *s, const char *sym, size_t len);
const upb_enumdef *upb_symtab_lookupenum(const upb_symtab *s, const char *sym);
const upb_filedef *upb_symtab_lookupfile(const upb_symtab *s, const char *name);
int upb_symtab_filecount(const upb_symtab *s);
const upb_filedef *upb_symtab_addfile(
    upb_symtab *s, const google_protobuf_FileDescriptorProto *file,
    upb_status *status);

/* For generated code only: loads a generated descriptor. */
typedef struct upb_def_init {
  struct upb_def_init **deps;
  const char *filename;
  upb_strview descriptor;
} upb_def_init;

bool _upb_symtab_loaddefinit(upb_symtab *s, const upb_def_init *init);

#ifdef __cplusplus
}  /* extern "C" */

/* Non-const methods in upb::SymbolTable are NOT thread-safe. */
class upb::SymbolTable {
 public:
  SymbolTable() : ptr_(upb_symtab_new(), upb_symtab_free) {}
  explicit SymbolTable(upb_symtab* s) : ptr_(s, upb_symtab_free) {}

  const upb_symtab* ptr() const { return ptr_.get(); }
  upb_symtab* ptr() { return ptr_.get(); }

  /* Finds an entry in the symbol table with this exact name.  If not found,
   * returns NULL. */
  MessageDefPtr LookupMessage(const char *sym) const {
    return MessageDefPtr(upb_symtab_lookupmsg(ptr_.get(), sym));
  }

  EnumDefPtr LookupEnum(const char *sym) const {
    return EnumDefPtr(upb_symtab_lookupenum(ptr_.get(), sym));
  }

  FileDefPtr LookupFile(const char *name) const {
    return FileDefPtr(upb_symtab_lookupfile(ptr_.get(), name));
  }

  /* TODO: iteration? */

  /* Adds the given serialized FileDescriptorProto to the pool. */
  FileDefPtr AddFile(const google_protobuf_FileDescriptorProto *file_proto,
                     Status *status) {
    return FileDefPtr(
        upb_symtab_addfile(ptr_.get(), file_proto, status->ptr()));
  }

 private:
  std::unique_ptr<upb_symtab, decltype(&upb_symtab_free)> ptr_;
};

UPB_INLINE const char* upb_safecstr(const std::string& str) {
  UPB_ASSERT(str.size() == std::strlen(str.c_str()));
  return str.c_str();
}

#endif  /* __cplusplus */

#endif /* UPB_DEF_H_ */
/*
** upb::Handlers (upb_handlers)
**
** A upb_handlers is like a virtual table for a upb_msgdef.  Each field of the
** message can have associated functions that will be called when we are
** parsing or visiting a stream of data.  This is similar to how handlers work
** in SAX (the Simple API for XML).
**
** The handlers have no idea where the data is coming from, so a single set of
** handlers could be used with two completely different data sources (for
** example, a parser and a visitor over in-memory objects).  This decoupling is
** the most important feature of upb, because it allows parsers and serializers
** to be highly reusable.
**
** This is a mixed C/C++ interface that offers a full API to both languages.
** See the top-level README for more information.
*/

#ifndef UPB_HANDLERS_H
#define UPB_HANDLERS_H


#ifdef __cplusplus
namespace upb {
class HandlersPtr;
class HandlerCache;
template <class T> class Handler;
template <class T> struct CanonicalType;
}  /* namespace upb */
#endif


/* The maximum depth that the handler graph can have.  This is a resource limit
 * for the C stack since we sometimes need to recursively traverse the graph.
 * Cycles are ok; the traversal will stop when it detects a cycle, but we must
 * hit the cycle before the maximum depth is reached.
 *
 * If having a single static limit is too inflexible, we can add another variant
 * of Handlers::Freeze that allows specifying this as a parameter. */
#define UPB_MAX_HANDLER_DEPTH 64

/* All the different types of handlers that can be registered.
 * Only needed for the advanced functions in upb::Handlers. */
typedef enum {
  UPB_HANDLER_INT32,
  UPB_HANDLER_INT64,
  UPB_HANDLER_UINT32,
  UPB_HANDLER_UINT64,
  UPB_HANDLER_FLOAT,
  UPB_HANDLER_DOUBLE,
  UPB_HANDLER_BOOL,
  UPB_HANDLER_STARTSTR,
  UPB_HANDLER_STRING,
  UPB_HANDLER_ENDSTR,
  UPB_HANDLER_STARTSUBMSG,
  UPB_HANDLER_ENDSUBMSG,
  UPB_HANDLER_STARTSEQ,
  UPB_HANDLER_ENDSEQ
} upb_handlertype_t;

#define UPB_HANDLER_MAX (UPB_HANDLER_ENDSEQ+1)

#define UPB_BREAK NULL

/* A convenient definition for when no closure is needed. */
extern char _upb_noclosure;
#define UPB_NO_CLOSURE &_upb_noclosure

/* A selector refers to a specific field handler in the Handlers object
 * (for example: the STARTSUBMSG handler for field "field15"). */
typedef int32_t upb_selector_t;

/* Static selectors for upb::Handlers. */
#define UPB_STARTMSG_SELECTOR 0
#define UPB_ENDMSG_SELECTOR 1
#define UPB_UNKNOWN_SELECTOR 2
#define UPB_STATIC_SELECTOR_COUNT 3

/* Static selectors for upb::BytesHandler. */
#define UPB_STARTSTR_SELECTOR 0
#define UPB_STRING_SELECTOR 1
#define UPB_ENDSTR_SELECTOR 2

#ifdef __cplusplus
template<class T> const void *UniquePtrForType() {
  static const char ch = 0;
  return &ch;
}
#endif

/* upb_handlers ************************************************************/

/* Handler attributes, to be registered with the handler itself. */
typedef struct {
  const void *handler_data;
  const void *closure_type;
  const void *return_closure_type;
  bool alwaysok;
} upb_handlerattr;

#define UPB_HANDLERATTR_INIT {NULL, NULL, NULL, false}

/* Bufhandle, data passed along with a buffer to indicate its provenance. */
typedef struct {
  /* The beginning of the buffer.  This may be different than the pointer
   * passed to a StringBuf handler because the handler may receive data
   * that is from the middle or end of a larger buffer. */
  const char *buf;

  /* The offset within the attached object where this buffer begins.  Only
   * meaningful if there is an attached object. */
  size_t objofs;

  /* The attached object (if any) and a pointer representing its type. */
  const void *obj;
  const void *objtype;

#ifdef __cplusplus
  template <class T>
  void SetAttachedObject(const T* _obj) {
    obj = _obj;
    objtype = UniquePtrForType<T>();
  }

  template <class T>
  const T *GetAttachedObject() const {
    return objtype == UniquePtrForType<T>() ? static_cast<const T *>(obj)
                                            : NULL;
  }
#endif
} upb_bufhandle;

#define UPB_BUFHANDLE_INIT {NULL, 0, NULL, NULL}

/* Handler function typedefs. */
typedef void upb_handlerfree(void *d);
typedef bool upb_unknown_handlerfunc(void *c, const void *hd, const char *buf,
                                     size_t n);
typedef bool upb_startmsg_handlerfunc(void *c, const void*);
typedef bool upb_endmsg_handlerfunc(void *c, const void *, upb_status *status);
typedef void* upb_startfield_handlerfunc(void *c, const void *hd);
typedef bool upb_endfield_handlerfunc(void *c, const void *hd);
typedef bool upb_int32_handlerfunc(void *c, const void *hd, int32_t val);
typedef bool upb_int64_handlerfunc(void *c, const void *hd, int64_t val);
typedef bool upb_uint32_handlerfunc(void *c, const void *hd, uint32_t val);
typedef bool upb_uint64_handlerfunc(void *c, const void *hd, uint64_t val);
typedef bool upb_float_handlerfunc(void *c, const void *hd, float val);
typedef bool upb_double_handlerfunc(void *c, const void *hd, double val);
typedef bool upb_bool_handlerfunc(void *c, const void *hd, bool val);
typedef void *upb_startstr_handlerfunc(void *c, const void *hd,
                                       size_t size_hint);
typedef size_t upb_string_handlerfunc(void *c, const void *hd, const char *buf,
                                      size_t n, const upb_bufhandle* handle);

struct upb_handlers;
typedef struct upb_handlers upb_handlers;

#ifdef __cplusplus
extern "C" {
#endif

/* Mutating accessors. */
const upb_status *upb_handlers_status(upb_handlers *h);
void upb_handlers_clearerr(upb_handlers *h);
const upb_msgdef *upb_handlers_msgdef(const upb_handlers *h);
bool upb_handlers_addcleanup(upb_handlers *h, void *p, upb_handlerfree *hfree);
bool upb_handlers_setunknown(upb_handlers *h, upb_unknown_handlerfunc *func,
                             const upb_handlerattr *attr);
bool upb_handlers_setstartmsg(upb_handlers *h, upb_startmsg_handlerfunc *func,
                              const upb_handlerattr *attr);
bool upb_handlers_setendmsg(upb_handlers *h, upb_endmsg_handlerfunc *func,
                            const upb_handlerattr *attr);
bool upb_handlers_setint32(upb_handlers *h, const upb_fielddef *f,
                           upb_int32_handlerfunc *func,
                           const upb_handlerattr *attr);
bool upb_handlers_setint64(upb_handlers *h, const upb_fielddef *f,
                           upb_int64_handlerfunc *func,
                           const upb_handlerattr *attr);
bool upb_handlers_setuint32(upb_handlers *h, const upb_fielddef *f,
                            upb_uint32_handlerfunc *func,
                            const upb_handlerattr *attr);
bool upb_handlers_setuint64(upb_handlers *h, const upb_fielddef *f,
                            upb_uint64_handlerfunc *func,
                            const upb_handlerattr *attr);
bool upb_handlers_setfloat(upb_handlers *h, const upb_fielddef *f,
                           upb_float_handlerfunc *func,
                           const upb_handlerattr *attr);
bool upb_handlers_setdouble(upb_handlers *h, const upb_fielddef *f,
                            upb_double_handlerfunc *func,
                            const upb_handlerattr *attr);
bool upb_handlers_setbool(upb_handlers *h, const upb_fielddef *f,
                          upb_bool_handlerfunc *func,
                          const upb_handlerattr *attr);
bool upb_handlers_setstartstr(upb_handlers *h, const upb_fielddef *f,
                              upb_startstr_handlerfunc *func,
                              const upb_handlerattr *attr);
bool upb_handlers_setstring(upb_handlers *h, const upb_fielddef *f,
                            upb_string_handlerfunc *func,
                            const upb_handlerattr *attr);
bool upb_handlers_setendstr(upb_handlers *h, const upb_fielddef *f,
                            upb_endfield_handlerfunc *func,
                            const upb_handlerattr *attr);
bool upb_handlers_setstartseq(upb_handlers *h, const upb_fielddef *f,
                              upb_startfield_handlerfunc *func,
                              const upb_handlerattr *attr);
bool upb_handlers_setstartsubmsg(upb_handlers *h, const upb_fielddef *f,
                                 upb_startfield_handlerfunc *func,
                                 const upb_handlerattr *attr);
bool upb_handlers_setendsubmsg(upb_handlers *h, const upb_fielddef *f,
                               upb_endfield_handlerfunc *func,
                               const upb_handlerattr *attr);
bool upb_handlers_setendseq(upb_handlers *h, const upb_fielddef *f,
                            upb_endfield_handlerfunc *func,
                            const upb_handlerattr *attr);

/* Read-only accessors. */
const upb_handlers *upb_handlers_getsubhandlers(const upb_handlers *h,
                                                const upb_fielddef *f);
const upb_handlers *upb_handlers_getsubhandlers_sel(const upb_handlers *h,
                                                    upb_selector_t sel);
upb_func *upb_handlers_gethandler(const upb_handlers *h, upb_selector_t s,
                                  const void **handler_data);
bool upb_handlers_getattr(const upb_handlers *h, upb_selector_t s,
                          upb_handlerattr *attr);

/* "Static" methods */
upb_handlertype_t upb_handlers_getprimitivehandlertype(const upb_fielddef *f);
bool upb_handlers_getselector(const upb_fielddef *f, upb_handlertype_t type,
                              upb_selector_t *s);
UPB_INLINE upb_selector_t upb_handlers_getendselector(upb_selector_t start) {
  return start + 1;
}

/* Internal-only. */
uint32_t upb_handlers_selectorbaseoffset(const upb_fielddef *f);
uint32_t upb_handlers_selectorcount(const upb_fielddef *f);

#ifdef __cplusplus
}  /* extern "C" */

namespace upb {
typedef upb_handlers Handlers;
}

/* Convenience macros for creating a Handler object that is wrapped with a
 * type-safe wrapper function that converts the "void*" parameters/returns
 * of the underlying C API into nice C++ function.
 *
 * Sample usage:
 *   void OnValue1(MyClosure* c, const MyHandlerData* d, int32_t val) {
 *     // do stuff ...
 *   }
 *
 *   // Handler that doesn't need any data bound to it.
 *   void OnValue2(MyClosure* c, int32_t val) {
 *     // do stuff ...
 *   }
 *
 *   // Handler that returns bool so it can return failure if necessary.
 *   bool OnValue3(MyClosure* c, int32_t val) {
 *     // do stuff ...
 *     return ok;
 *   }
 *
 *   // Member function handler.
 *   class MyClosure {
 *    public:
 *     void OnValue(int32_t val) {
 *       // do stuff ...
 *     }
 *   };
 *
 *   // Takes ownership of the MyHandlerData.
 *   handlers->SetInt32Handler(f1, UpbBind(OnValue1, new MyHandlerData(...)));
 *   handlers->SetInt32Handler(f2, UpbMakeHandler(OnValue2));
 *   handlers->SetInt32Handler(f1, UpbMakeHandler(OnValue3));
 *   handlers->SetInt32Handler(f2, UpbMakeHandler(&MyClosure::OnValue));
 */

/* In C++11, the "template" disambiguator can appear even outside templates,
 * so all calls can safely use this pair of macros. */

#define UpbMakeHandler(f) upb::MatchFunc(f).template GetFunc<f>()

/* We have to be careful to only evaluate "d" once. */
#define UpbBind(f, d) upb::MatchFunc(f).template GetFunc<f>((d))

/* Handler: a struct that contains the (handler, data, deleter) tuple that is
 * used to register all handlers.  Users can Make() these directly but it's
 * more convenient to use the UpbMakeHandler/UpbBind macros above. */
template <class T> class upb::Handler {
 public:
  /* The underlying, handler function signature that upb uses internally. */
  typedef T FuncPtr;

  /* Intentionally implicit. */
  template <class F> Handler(F func);
  ~Handler() { UPB_ASSERT(registered_); }

  void AddCleanup(upb_handlers* h) const;
  FuncPtr handler() const { return handler_; }
  const upb_handlerattr& attr() const { return attr_; }

 private:
  Handler(const Handler&) = delete;
  Handler& operator=(const Handler&) = delete;

  FuncPtr handler_;
  mutable upb_handlerattr attr_;
  mutable bool registered_;
  void *cleanup_data_;
  upb_handlerfree *cleanup_func_;
};

/* A upb::Handlers object represents the set of handlers associated with a
 * message in the graph of messages.  You can think of it as a big virtual
 * table with functions corresponding to all the events that can fire while
 * parsing or visiting a message of a specific type.
 *
 * Any handlers that are not set behave as if they had successfully consumed
 * the value.  Any unset Start* handlers will propagate their closure to the
 * inner frame.
 *
 * The easiest way to create the *Handler objects needed by the Set* methods is
 * with the UpbBind() and UpbMakeHandler() macros; see below. */
class upb::HandlersPtr {
 public:
  HandlersPtr(upb_handlers* ptr) : ptr_(ptr) {}

  upb_handlers* ptr() const { return ptr_; }

  typedef upb_selector_t Selector;
  typedef upb_handlertype_t Type;

  typedef Handler<void *(*)(void *, const void *)> StartFieldHandler;
  typedef Handler<bool (*)(void *, const void *)> EndFieldHandler;
  typedef Handler<bool (*)(void *, const void *)> StartMessageHandler;
  typedef Handler<bool (*)(void *, const void *, upb_status *)>
      EndMessageHandler;
  typedef Handler<void *(*)(void *, const void *, size_t)> StartStringHandler;
  typedef Handler<size_t (*)(void *, const void *, const char *, size_t,
                             const upb_bufhandle *)>
      StringHandler;

  template <class T> struct ValueHandler {
    typedef Handler<bool(*)(void *, const void *, T)> H;
  };

  typedef ValueHandler<int32_t>::H     Int32Handler;
  typedef ValueHandler<int64_t>::H     Int64Handler;
  typedef ValueHandler<uint32_t>::H    UInt32Handler;
  typedef ValueHandler<uint64_t>::H    UInt64Handler;
  typedef ValueHandler<float>::H       FloatHandler;
  typedef ValueHandler<double>::H      DoubleHandler;
  typedef ValueHandler<bool>::H        BoolHandler;

  /* Any function pointer can be converted to this and converted back to its
   * correct type. */
  typedef void GenericFunction();

  typedef void HandlersCallback(const void *closure, upb_handlers *h);

  /* Returns the msgdef associated with this handlers object. */
  MessageDefPtr message_def() const {
    return MessageDefPtr(upb_handlers_msgdef(ptr()));
  }

  /* Adds the given pointer and function to the list of cleanup functions that
   * will be run when these handlers are freed.  If this pointer has previously
   * been registered, the function returns false and does nothing. */
  bool AddCleanup(void *ptr, upb_handlerfree *cleanup) {
    return upb_handlers_addcleanup(ptr_, ptr, cleanup);
  }

  /* Sets the startmsg handler for the message, which is defined as follows:
   *
   *   bool startmsg(MyType* closure) {
   *     // Called when the message begins.  Returns true if processing should
   *     // continue.
   *     return true;
   *   }
   */
  bool SetStartMessageHandler(const StartMessageHandler &h) {
    h.AddCleanup(ptr());
    return upb_handlers_setstartmsg(ptr(), h.handler(), &h.attr());
  }

  /* Sets the endmsg handler for the message, which is defined as follows:
   *
   *   bool endmsg(MyType* closure, upb_status *status) {
   *     // Called when processing of this message ends, whether in success or
   *     // failure.  "status" indicates the final status of processing, and
   *     // can also be modified in-place to update the final status.
   *   }
   */
  bool SetEndMessageHandler(const EndMessageHandler& h) {
    h.AddCleanup(ptr());
    return upb_handlers_setendmsg(ptr(), h.handler(), &h.attr());
  }

  /* Sets the value handler for the given field, which is defined as follows
   * (this is for an int32 field; other field types will pass their native
   * C/C++ type for "val"):
   *
   *   bool OnValue(MyClosure* c, const MyHandlerData* d, int32_t val) {
   *     // Called when the field's value is encountered.  "d" contains
   *     // whatever data was bound to this field when it was registered.
   *     // Returns true if processing should continue.
   *     return true;
   *   }
   *
   *   handers->SetInt32Handler(f, UpbBind(OnValue, new MyHandlerData(...)));
   *
   * The value type must exactly match f->type().
   * For example, a handler that takes an int32_t parameter may only be used for
   * fields of type UPB_TYPE_INT32 and UPB_TYPE_ENUM.
   *
   * Returns false if the handler failed to register; in this case the cleanup
   * handler (if any) will be called immediately.
   */
  bool SetInt32Handler(FieldDefPtr f, const Int32Handler &h) {
    h.AddCleanup(ptr());
    return upb_handlers_setint32(ptr(), f.ptr(), h.handler(), &h.attr());
  }

  bool SetInt64Handler (FieldDefPtr f,  const Int64Handler& h) {
    h.AddCleanup(ptr());
    return upb_handlers_setint64(ptr(), f.ptr(), h.handler(), &h.attr());
  }

  bool SetUInt32Handler(FieldDefPtr f, const UInt32Handler& h) {
    h.AddCleanup(ptr());
    return upb_handlers_setuint32(ptr(), f.ptr(), h.handler(), &h.attr());
  }

  bool SetUInt64Handler(FieldDefPtr f, const UInt64Handler& h) {
    h.AddCleanup(ptr());
    return upb_handlers_setuint64(ptr(), f.ptr(), h.handler(), &h.attr());
  }

  bool SetFloatHandler (FieldDefPtr f,  const FloatHandler& h) {
    h.AddCleanup(ptr());
    return upb_handlers_setfloat(ptr(), f.ptr(), h.handler(), &h.attr());
  }

  bool SetDoubleHandler(FieldDefPtr f, const DoubleHandler& h) {
    h.AddCleanup(ptr());
    return upb_handlers_setdouble(ptr(), f.ptr(), h.handler(), &h.attr());
  }

  bool SetBoolHandler(FieldDefPtr f, const BoolHandler &h) {
    h.AddCleanup(ptr());
    return upb_handlers_setbool(ptr(), f.ptr(), h.handler(), &h.attr());
  }

  /* Like the previous, but templated on the type on the value (ie. int32).
   * This is mostly useful to call from other templates.  To call this you must
   * specify the template parameter explicitly, ie:
   *   h->SetValueHandler<T>(f, UpbBind(MyHandler<T>, MyData)); */
  template <class T>
  bool SetValueHandler(
      FieldDefPtr f,
      const typename ValueHandler<typename CanonicalType<T>::Type>::H &handler);

  /* Sets handlers for a string field, which are defined as follows:
   *
   *   MySubClosure* startstr(MyClosure* c, const MyHandlerData* d,
   *                          size_t size_hint) {
   *     // Called when a string value begins.  The return value indicates the
   *     // closure for the string.  "size_hint" indicates the size of the
   *     // string if it is known, however if the string is length-delimited
   *     // and the end-of-string is not available size_hint will be zero.
   *     // This case is indistinguishable from the case where the size is
   *     // known to be zero.
   *     //
   *     // TODO(haberman): is it important to distinguish these cases?
   *     // If we had ssize_t as a type we could make -1 "unknown", but
   *     // ssize_t is POSIX (not ANSI) and therefore less portable.
   *     // In practice I suspect it won't be important to distinguish.
   *     return closure;
   *   }
   *
   *   size_t str(MyClosure* closure, const MyHandlerData* d,
   *              const char *str, size_t len) {
   *     // Called for each buffer of string data; the multiple physical buffers
   *     // are all part of the same logical string.  The return value indicates
   *     // how many bytes were consumed.  If this number is less than "len",
   *     // this will also indicate that processing should be halted for now,
   *     // like returning false or UPB_BREAK from any other callback.  If
   *     // number is greater than "len", the excess bytes will be skipped over
   *     // and not passed to the callback.
   *     return len;
   *   }
   *
   *   bool endstr(MyClosure* c, const MyHandlerData* d) {
   *     // Called when a string value ends.  Return value indicates whether
   *     // processing should continue.
   *     return true;
   *   }
   */
  bool SetStartStringHandler(FieldDefPtr f, const StartStringHandler &h) {
    h.AddCleanup(ptr());
    return upb_handlers_setstartstr(ptr(), f.ptr(), h.handler(), &h.attr());
  }

  bool SetStringHandler(FieldDefPtr f, const StringHandler& h) {
    h.AddCleanup(ptr());
    return upb_handlers_setstring(ptr(), f.ptr(), h.handler(), &h.attr());
  }

  bool SetEndStringHandler(FieldDefPtr f, const EndFieldHandler& h) {
    h.AddCleanup(ptr());
    return upb_handlers_setendstr(ptr(), f.ptr(), h.handler(), &h.attr());
  }

  /* Sets the startseq handler, which is defined as follows:
   *
   *   MySubClosure *startseq(MyClosure* c, const MyHandlerData* d) {
   *     // Called when a sequence (repeated field) begins.  The returned
   *     // pointer indicates the closure for the sequence (or UPB_BREAK
   *     // to interrupt processing).
   *     return closure;
   *   }
   *
   *   h->SetStartSequenceHandler(f, UpbBind(startseq, new MyHandlerData(...)));
   *
   * Returns "false" if "f" does not belong to this message or is not a
   * repeated field.
   */
  bool SetStartSequenceHandler(FieldDefPtr f, const StartFieldHandler &h) {
    h.AddCleanup(ptr());
    return upb_handlers_setstartseq(ptr(), f.ptr(), h.handler(), &h.attr());
  }

  /* Sets the startsubmsg handler for the given field, which is defined as
   * follows:
   *
   *   MySubClosure* startsubmsg(MyClosure* c, const MyHandlerData* d) {
   *     // Called when a submessage begins.  The returned pointer indicates the
   *     // closure for the sequence (or UPB_BREAK to interrupt processing).
   *     return closure;
   *   }
   *
   *   h->SetStartSubMessageHandler(f, UpbBind(startsubmsg,
   *                                           new MyHandlerData(...)));
   *
   * Returns "false" if "f" does not belong to this message or is not a
   * submessage/group field.
   */
  bool SetStartSubMessageHandler(FieldDefPtr f, const StartFieldHandler& h) {
    h.AddCleanup(ptr());
    return upb_handlers_setstartsubmsg(ptr(), f.ptr(), h.handler(), &h.attr());
  }

  /* Sets the endsubmsg handler for the given field, which is defined as
   * follows:
   *
   *   bool endsubmsg(MyClosure* c, const MyHandlerData* d) {
   *     // Called when a submessage ends.  Returns true to continue processing.
   *     return true;
   *   }
   *
   * Returns "false" if "f" does not belong to this message or is not a
   * submessage/group field.
   */
  bool SetEndSubMessageHandler(FieldDefPtr f, const EndFieldHandler &h) {
    h.AddCleanup(ptr());
    return upb_handlers_setendsubmsg(ptr(), f.ptr(), h.handler(), &h.attr());
  }

  /* Starts the endsubseq handler for the given field, which is defined as
   * follows:
   *
   *   bool endseq(MyClosure* c, const MyHandlerData* d) {
   *     // Called when a sequence ends.  Returns true continue processing.
   *     return true;
   *   }
   *
   * Returns "false" if "f" does not belong to this message or is not a
   * repeated field.
   */
  bool SetEndSequenceHandler(FieldDefPtr f, const EndFieldHandler &h) {
    h.AddCleanup(ptr());
    return upb_handlers_setendseq(ptr(), f.ptr(), h.handler(), &h.attr());
  }

 private:
  upb_handlers* ptr_;
};

#endif  /* __cplusplus */

/* upb_handlercache ***********************************************************/

/* A upb_handlercache lazily builds and caches upb_handlers.  You pass it a
 * function (with optional closure) that can build handlers for a given
 * message on-demand, and the cache maintains a map of msgdef->handlers. */

#ifdef __cplusplus
extern "C" {
#endif

struct upb_handlercache;
typedef struct upb_handlercache upb_handlercache;

typedef void upb_handlers_callback(const void *closure, upb_handlers *h);

upb_handlercache *upb_handlercache_new(upb_handlers_callback *callback,
                                       const void *closure);
void upb_handlercache_free(upb_handlercache *cache);
const upb_handlers *upb_handlercache_get(upb_handlercache *cache,
                                         const upb_msgdef *md);
bool upb_handlercache_addcleanup(upb_handlercache *h, void *p,
                                 upb_handlerfree *hfree);

#ifdef __cplusplus
}  /* extern "C" */

class upb::HandlerCache {
 public:
  HandlerCache(upb_handlers_callback *callback, const void *closure)
      : ptr_(upb_handlercache_new(callback, closure), upb_handlercache_free) {}
  HandlerCache(HandlerCache&&) = default;
  HandlerCache& operator=(HandlerCache&&) = default;
  HandlerCache(upb_handlercache* c) : ptr_(c, upb_handlercache_free) {}

  upb_handlercache* ptr() { return ptr_.get(); }

  const upb_handlers *Get(MessageDefPtr md) {
    return upb_handlercache_get(ptr_.get(), md.ptr());
  }

 private:
  std::unique_ptr<upb_handlercache, decltype(&upb_handlercache_free)> ptr_;
};

#endif  /* __cplusplus */

/* upb_byteshandler ***********************************************************/

typedef struct {
  upb_func *func;

  /* It is wasteful to include the entire attributes here:
   *
   * * Some of the information is redundant (like storing the closure type
   *   separately for each handler that must match).
   * * Some of the info is only needed prior to freeze() (like closure types).
   * * alignment padding wastes a lot of space for alwaysok_.
   *
   * If/when the size and locality of handlers is an issue, we can optimize this
   * not to store the entire attr like this.  We do not expose the table's
   * layout to allow this optimization in the future. */
  upb_handlerattr attr;
} upb_handlers_tabent;

#define UPB_TABENT_INIT {NULL, UPB_HANDLERATTR_INIT}

typedef struct {
  upb_handlers_tabent table[3];
} upb_byteshandler;

#define UPB_BYTESHANDLER_INIT                             \
  {                                                       \
    { UPB_TABENT_INIT, UPB_TABENT_INIT, UPB_TABENT_INIT } \
  }

UPB_INLINE void upb_byteshandler_init(upb_byteshandler *handler) {
  upb_byteshandler init = UPB_BYTESHANDLER_INIT;
  *handler = init;
}

#ifdef __cplusplus
extern "C" {
#endif

/* Caller must ensure that "d" outlives the handlers. */
bool upb_byteshandler_setstartstr(upb_byteshandler *h,
                                  upb_startstr_handlerfunc *func, void *d);
bool upb_byteshandler_setstring(upb_byteshandler *h,
                                upb_string_handlerfunc *func, void *d);
bool upb_byteshandler_setendstr(upb_byteshandler *h,
                                upb_endfield_handlerfunc *func, void *d);

#ifdef __cplusplus
}  /* extern "C" */

namespace upb {
typedef upb_byteshandler BytesHandler;
}
#endif

/** Message handlers ******************************************************************/

#ifdef __cplusplus
extern "C" {
#endif

/* These are the handlers used internally by upb_msgfactory_getmergehandlers().
 * They write scalar data to a known offset from the message pointer.
 *
 * These would be trivial for anyone to implement themselves, but it's better
 * to use these because some JITs will recognize and specialize these instead
 * of actually calling the function. */

/* Sets a handler for the given primitive field that will write the data at the
 * given offset.  If hasbit > 0, also sets a hasbit at the given bit offset
 * (addressing each byte low to high). */
bool upb_msg_setscalarhandler(upb_handlers *h,
                              const upb_fielddef *f,
                              size_t offset,
                              int32_t hasbit);

/* If the given handler is a msghandlers_primitive field, returns true and sets
 * *type, *offset and *hasbit.  Otherwise returns false. */
bool upb_msg_getscalarhandlerdata(const upb_handlers *h,
                                  upb_selector_t s,
                                  upb_fieldtype_t *type,
                                  size_t *offset,
                                  int32_t *hasbit);



#ifdef __cplusplus
}  /* extern "C" */
#endif

/*
** Inline definitions for handlers.h, which are particularly long and a bit
** tricky.
*/

#ifndef UPB_HANDLERS_INL_H_
#define UPB_HANDLERS_INL_H_

#include <limits.h>
#include <stddef.h>

#ifdef __cplusplus

/* Type detection and typedefs for integer types.
 * For platforms where there are multiple 32-bit or 64-bit types, we need to be
 * able to enumerate them so we can properly create overloads for all variants.
 *
 * If any platform existed where there were three integer types with the same
 * size, this would have to become more complicated.  For example, short, int,
 * and long could all be 32-bits.  Even more diabolically, short, int, long,
 * and long long could all be 64 bits and still be standard-compliant.
 * However, few platforms are this strange, and it's unlikely that upb will be
 * used on the strangest ones. */

/* Can't count on stdint.h limits like INT32_MAX, because in C++ these are
 * only defined when __STDC_LIMIT_MACROS are defined before the *first* include
 * of stdint.h.  We can't guarantee that someone else didn't include these first
 * without defining __STDC_LIMIT_MACROS. */
#define UPB_INT32_MAX 0x7fffffffLL
#define UPB_INT32_MIN (-UPB_INT32_MAX - 1)
#define UPB_INT64_MAX 0x7fffffffffffffffLL
#define UPB_INT64_MIN (-UPB_INT64_MAX - 1)

#if INT_MAX == UPB_INT32_MAX && INT_MIN == UPB_INT32_MIN
#define UPB_INT_IS_32BITS 1
#endif

#if LONG_MAX == UPB_INT32_MAX && LONG_MIN == UPB_INT32_MIN
#define UPB_LONG_IS_32BITS 1
#endif

#if LONG_MAX == UPB_INT64_MAX && LONG_MIN == UPB_INT64_MIN
#define UPB_LONG_IS_64BITS 1
#endif

#if LLONG_MAX == UPB_INT64_MAX && LLONG_MIN == UPB_INT64_MIN
#define UPB_LLONG_IS_64BITS 1
#endif

/* We use macros instead of typedefs so we can undefine them later and avoid
 * leaking them outside this header file. */
#if UPB_INT_IS_32BITS
#define UPB_INT32_T int
#define UPB_UINT32_T unsigned int

#if UPB_LONG_IS_32BITS
#define UPB_TWO_32BIT_TYPES 1
#define UPB_INT32ALT_T long
#define UPB_UINT32ALT_T unsigned long
#endif  /* UPB_LONG_IS_32BITS */

#elif UPB_LONG_IS_32BITS  /* && !UPB_INT_IS_32BITS */
#define UPB_INT32_T long
#define UPB_UINT32_T unsigned long
#endif  /* UPB_INT_IS_32BITS */


#if UPB_LONG_IS_64BITS
#define UPB_INT64_T long
#define UPB_UINT64_T unsigned long

#if UPB_LLONG_IS_64BITS
#define UPB_TWO_64BIT_TYPES 1
#define UPB_INT64ALT_T long long
#define UPB_UINT64ALT_T unsigned long long
#endif  /* UPB_LLONG_IS_64BITS */

#elif UPB_LLONG_IS_64BITS  /* && !UPB_LONG_IS_64BITS */
#define UPB_INT64_T long long
#define UPB_UINT64_T unsigned long long
#endif  /* UPB_LONG_IS_64BITS */

#undef UPB_INT32_MAX
#undef UPB_INT32_MIN
#undef UPB_INT64_MAX
#undef UPB_INT64_MIN
#undef UPB_INT_IS_32BITS
#undef UPB_LONG_IS_32BITS
#undef UPB_LONG_IS_64BITS
#undef UPB_LLONG_IS_64BITS


namespace upb {

typedef void CleanupFunc(void *ptr);

/* Template to remove "const" from "const T*" and just return "T*".
 *
 * We define a nonsense default because otherwise it will fail to instantiate as
 * a function parameter type even in cases where we don't expect any caller to
 * actually match the overload. */
class CouldntRemoveConst {};
template <class T> struct remove_constptr { typedef CouldntRemoveConst type; };
template <class T> struct remove_constptr<const T *> { typedef T *type; };

/* Template that we use below to remove a template specialization from
 * consideration if it matches a specific type. */
template <class T, class U> struct disable_if_same { typedef void Type; };
template <class T> struct disable_if_same<T, T> {};

template <class T> void DeletePointer(void *p) { delete static_cast<T>(p); }

template <class T1, class T2>
struct FirstUnlessVoidOrBool {
  typedef T1 value;
};

template <class T2>
struct FirstUnlessVoidOrBool<void, T2> {
  typedef T2 value;
};

template <class T2>
struct FirstUnlessVoidOrBool<bool, T2> {
  typedef T2 value;
};

template<class T, class U>
struct is_same {
  static bool value;
};

template<class T>
struct is_same<T, T> {
  static bool value;
};

template<class T, class U>
bool is_same<T, U>::value = false;

template<class T>
bool is_same<T, T>::value = true;

/* FuncInfo *******************************************************************/

/* Info about the user's original, pre-wrapped function. */
template <class C, class R = void>
struct FuncInfo {
  /* The type of the closure that the function takes (its first param). */
  typedef C Closure;

  /* The return type. */
  typedef R Return;
};

/* Func ***********************************************************************/

/* Func1, Func2, Func3: Template classes representing a function and its
 * signature.
 *
 * Since the function is a template parameter, calling the function can be
 * inlined at compile-time and does not require a function pointer at runtime.
 * These functions are not bound to a handler data so have no data or cleanup
 * handler. */
struct UnboundFunc {
  CleanupFunc *GetCleanup() { return nullptr; }
  void *GetData() { return nullptr; }
};

template <class R, class P1, R F(P1), class I>
struct Func1 : public UnboundFunc {
  typedef R Return;
  typedef I FuncInfo;
  static R Call(P1 p1) { return F(p1); }
};

template <class R, class P1, class P2, R F(P1, P2), class I>
struct Func2 : public UnboundFunc {
  typedef R Return;
  typedef I FuncInfo;
  static R Call(P1 p1, P2 p2) { return F(p1, p2); }
};

template <class R, class P1, class P2, class P3, R F(P1, P2, P3), class I>
struct Func3 : public UnboundFunc {
  typedef R Return;
  typedef I FuncInfo;
  static R Call(P1 p1, P2 p2, P3 p3) { return F(p1, p2, p3); }
};

template <class R, class P1, class P2, class P3, class P4, R F(P1, P2, P3, P4),
          class I>
struct Func4 : public UnboundFunc {
  typedef R Return;
  typedef I FuncInfo;
  static R Call(P1 p1, P2 p2, P3 p3, P4 p4) { return F(p1, p2, p3, p4); }
};

template <class R, class P1, class P2, class P3, class P4, class P5,
          R F(P1, P2, P3, P4, P5), class I>
struct Func5 : public UnboundFunc {
  typedef R Return;
  typedef I FuncInfo;
  static R Call(P1 p1, P2 p2, P3 p3, P4 p4, P5 p5) {
    return F(p1, p2, p3, p4, p5);
  }
};

/* BoundFunc ******************************************************************/

/* BoundFunc2, BoundFunc3: Like Func2/Func3 except also contains a value that
 * shall be bound to the function's second parameter.
 * 
 * Note that the second parameter is a const pointer, but our stored bound value
 * is non-const so we can free it when the handlers are destroyed. */
template <class T>
struct BoundFunc {
  typedef typename remove_constptr<T>::type MutableP2;
  explicit BoundFunc(MutableP2 data_) : data(data_) {}
  CleanupFunc *GetCleanup() { return &DeletePointer<MutableP2>; }
  MutableP2 GetData() { return data; }
  MutableP2 data;
};

template <class R, class P1, class P2, R F(P1, P2), class I>
struct BoundFunc2 : public BoundFunc<P2> {
  typedef BoundFunc<P2> Base;
  typedef I FuncInfo;
  explicit BoundFunc2(typename Base::MutableP2 arg) : Base(arg) {}
};

template <class R, class P1, class P2, class P3, R F(P1, P2, P3), class I>
struct BoundFunc3 : public BoundFunc<P2> {
  typedef BoundFunc<P2> Base;
  typedef I FuncInfo;
  explicit BoundFunc3(typename Base::MutableP2 arg) : Base(arg) {}
};

template <class R, class P1, class P2, class P3, class P4, R F(P1, P2, P3, P4),
          class I>
struct BoundFunc4 : public BoundFunc<P2> {
  typedef BoundFunc<P2> Base;
  typedef I FuncInfo;
  explicit BoundFunc4(typename Base::MutableP2 arg) : Base(arg) {}
};

template <class R, class P1, class P2, class P3, class P4, class P5,
          R F(P1, P2, P3, P4, P5), class I>
struct BoundFunc5 : public BoundFunc<P2> {
  typedef BoundFunc<P2> Base;
  typedef I FuncInfo;
  explicit BoundFunc5(typename Base::MutableP2 arg) : Base(arg) {}
};

/* FuncSig ********************************************************************/

/* FuncSig1, FuncSig2, FuncSig3: template classes reflecting a function
 * *signature*, but without a specific function attached.
 *
 * These classes contain member functions that can be invoked with a
 * specific function to return a Func/BoundFunc class. */
template <class R, class P1>
struct FuncSig1 {
  template <R F(P1)>
  Func1<R, P1, F, FuncInfo<P1, R> > GetFunc() {
    return Func1<R, P1, F, FuncInfo<P1, R> >();
  }
};

template <class R, class P1, class P2>
struct FuncSig2 {
  template <R F(P1, P2)>
  Func2<R, P1, P2, F, FuncInfo<P1, R> > GetFunc() {
    return Func2<R, P1, P2, F, FuncInfo<P1, R> >();
  }

  template <R F(P1, P2)>
  BoundFunc2<R, P1, P2, F, FuncInfo<P1, R> > GetFunc(
      typename remove_constptr<P2>::type param2) {
    return BoundFunc2<R, P1, P2, F, FuncInfo<P1, R> >(param2);
  }
};

template <class R, class P1, class P2, class P3>
struct FuncSig3 {
  template <R F(P1, P2, P3)>
  Func3<R, P1, P2, P3, F, FuncInfo<P1, R> > GetFunc() {
    return Func3<R, P1, P2, P3, F, FuncInfo<P1, R> >();
  }

  template <R F(P1, P2, P3)>
  BoundFunc3<R, P1, P2, P3, F, FuncInfo<P1, R> > GetFunc(
      typename remove_constptr<P2>::type param2) {
    return BoundFunc3<R, P1, P2, P3, F, FuncInfo<P1, R> >(param2);
  }
};

template <class R, class P1, class P2, class P3, class P4>
struct FuncSig4 {
  template <R F(P1, P2, P3, P4)>
  Func4<R, P1, P2, P3, P4, F, FuncInfo<P1, R> > GetFunc() {
    return Func4<R, P1, P2, P3, P4, F, FuncInfo<P1, R> >();
  }

  template <R F(P1, P2, P3, P4)>
  BoundFunc4<R, P1, P2, P3, P4, F, FuncInfo<P1, R> > GetFunc(
      typename remove_constptr<P2>::type param2) {
    return BoundFunc4<R, P1, P2, P3, P4, F, FuncInfo<P1, R> >(param2);
  }
};

template <class R, class P1, class P2, class P3, class P4, class P5>
struct FuncSig5 {
  template <R F(P1, P2, P3, P4, P5)>
  Func5<R, P1, P2, P3, P4, P5, F, FuncInfo<P1, R> > GetFunc() {
    return Func5<R, P1, P2, P3, P4, P5, F, FuncInfo<P1, R> >();
  }

  template <R F(P1, P2, P3, P4, P5)>
  BoundFunc5<R, P1, P2, P3, P4, P5, F, FuncInfo<P1, R> > GetFunc(
      typename remove_constptr<P2>::type param2) {
    return BoundFunc5<R, P1, P2, P3, P4, P5, F, FuncInfo<P1, R> >(param2);
  }
};

/* Overloaded template function that can construct the appropriate FuncSig*
 * class given a function pointer by deducing the template parameters. */
template <class R, class P1>
inline FuncSig1<R, P1> MatchFunc(R (*f)(P1)) {
  UPB_UNUSED(f);  /* Only used for template parameter deduction. */
  return FuncSig1<R, P1>();
}

template <class R, class P1, class P2>
inline FuncSig2<R, P1, P2> MatchFunc(R (*f)(P1, P2)) {
  UPB_UNUSED(f);  /* Only used for template parameter deduction. */
  return FuncSig2<R, P1, P2>();
}

template <class R, class P1, class P2, class P3>
inline FuncSig3<R, P1, P2, P3> MatchFunc(R (*f)(P1, P2, P3)) {
  UPB_UNUSED(f);  /* Only used for template parameter deduction. */
  return FuncSig3<R, P1, P2, P3>();
}

template <class R, class P1, class P2, class P3, class P4>
inline FuncSig4<R, P1, P2, P3, P4> MatchFunc(R (*f)(P1, P2, P3, P4)) {
  UPB_UNUSED(f);  /* Only used for template parameter deduction. */
  return FuncSig4<R, P1, P2, P3, P4>();
}

template <class R, class P1, class P2, class P3, class P4, class P5>
inline FuncSig5<R, P1, P2, P3, P4, P5> MatchFunc(R (*f)(P1, P2, P3, P4, P5)) {
  UPB_UNUSED(f);  /* Only used for template parameter deduction. */
  return FuncSig5<R, P1, P2, P3, P4, P5>();
}

/* MethodSig ******************************************************************/

/* CallMethod*: a function template that calls a given method. */
template <class R, class C, R (C::*F)()>
R CallMethod0(C *obj) {
  return ((*obj).*F)();
}

template <class R, class C, class P1, R (C::*F)(P1)>
R CallMethod1(C *obj, P1 arg1) {
  return ((*obj).*F)(arg1);
}

template <class R, class C, class P1, class P2, R (C::*F)(P1, P2)>
R CallMethod2(C *obj, P1 arg1, P2 arg2) {
  return ((*obj).*F)(arg1, arg2);
}

template <class R, class C, class P1, class P2, class P3, R (C::*F)(P1, P2, P3)>
R CallMethod3(C *obj, P1 arg1, P2 arg2, P3 arg3) {
  return ((*obj).*F)(arg1, arg2, arg3);
}

template <class R, class C, class P1, class P2, class P3, class P4,
          R (C::*F)(P1, P2, P3, P4)>
R CallMethod4(C *obj, P1 arg1, P2 arg2, P3 arg3, P4 arg4) {
  return ((*obj).*F)(arg1, arg2, arg3, arg4);
}

/* MethodSig: like FuncSig, but for member functions.
 *
 * GetFunc() returns a normal FuncN object, so after calling GetFunc() no
 * more logic is required to special-case methods. */
template <class R, class C>
struct MethodSig0 {
  template <R (C::*F)()>
  Func1<R, C *, CallMethod0<R, C, F>, FuncInfo<C *, R> > GetFunc() {
    return Func1<R, C *, CallMethod0<R, C, F>, FuncInfo<C *, R> >();
  }
};

template <class R, class C, class P1>
struct MethodSig1 {
  template <R (C::*F)(P1)>
  Func2<R, C *, P1, CallMethod1<R, C, P1, F>, FuncInfo<C *, R> > GetFunc() {
    return Func2<R, C *, P1, CallMethod1<R, C, P1, F>, FuncInfo<C *, R> >();
  }

  template <R (C::*F)(P1)>
  BoundFunc2<R, C *, P1, CallMethod1<R, C, P1, F>, FuncInfo<C *, R> > GetFunc(
      typename remove_constptr<P1>::type param1) {
    return BoundFunc2<R, C *, P1, CallMethod1<R, C, P1, F>, FuncInfo<C *, R> >(
        param1);
  }
};

template <class R, class C, class P1, class P2>
struct MethodSig2 {
  template <R (C::*F)(P1, P2)>
  Func3<R, C *, P1, P2, CallMethod2<R, C, P1, P2, F>, FuncInfo<C *, R> >
  GetFunc() {
    return Func3<R, C *, P1, P2, CallMethod2<R, C, P1, P2, F>,
                 FuncInfo<C *, R> >();
  }

  template <R (C::*F)(P1, P2)>
  BoundFunc3<R, C *, P1, P2, CallMethod2<R, C, P1, P2, F>, FuncInfo<C *, R> >
  GetFunc(typename remove_constptr<P1>::type param1) {
    return BoundFunc3<R, C *, P1, P2, CallMethod2<R, C, P1, P2, F>,
                      FuncInfo<C *, R> >(param1);
  }
};

template <class R, class C, class P1, class P2, class P3>
struct MethodSig3 {
  template <R (C::*F)(P1, P2, P3)>
  Func4<R, C *, P1, P2, P3, CallMethod3<R, C, P1, P2, P3, F>, FuncInfo<C *, R> >
  GetFunc() {
    return Func4<R, C *, P1, P2, P3, CallMethod3<R, C, P1, P2, P3, F>,
                 FuncInfo<C *, R> >();
  }

  template <R (C::*F)(P1, P2, P3)>
  BoundFunc4<R, C *, P1, P2, P3, CallMethod3<R, C, P1, P2, P3, F>,
             FuncInfo<C *, R> >
  GetFunc(typename remove_constptr<P1>::type param1) {
    return BoundFunc4<R, C *, P1, P2, P3, CallMethod3<R, C, P1, P2, P3, F>,
                      FuncInfo<C *, R> >(param1);
  }
};

template <class R, class C, class P1, class P2, class P3, class P4>
struct MethodSig4 {
  template <R (C::*F)(P1, P2, P3, P4)>
  Func5<R, C *, P1, P2, P3, P4, CallMethod4<R, C, P1, P2, P3, P4, F>,
        FuncInfo<C *, R> >
  GetFunc() {
    return Func5<R, C *, P1, P2, P3, P4, CallMethod4<R, C, P1, P2, P3, P4, F>,
                 FuncInfo<C *, R> >();
  }

  template <R (C::*F)(P1, P2, P3, P4)>
  BoundFunc5<R, C *, P1, P2, P3, P4, CallMethod4<R, C, P1, P2, P3, P4, F>,
             FuncInfo<C *, R> >
  GetFunc(typename remove_constptr<P1>::type param1) {
    return BoundFunc5<R, C *, P1, P2, P3, P4,
                      CallMethod4<R, C, P1, P2, P3, P4, F>, FuncInfo<C *, R> >(
        param1);
  }
};

template <class R, class C>
inline MethodSig0<R, C> MatchFunc(R (C::*f)()) {
  UPB_UNUSED(f);  /* Only used for template parameter deduction. */
  return MethodSig0<R, C>();
}

template <class R, class C, class P1>
inline MethodSig1<R, C, P1> MatchFunc(R (C::*f)(P1)) {
  UPB_UNUSED(f);  /* Only used for template parameter deduction. */
  return MethodSig1<R, C, P1>();
}

template <class R, class C, class P1, class P2>
inline MethodSig2<R, C, P1, P2> MatchFunc(R (C::*f)(P1, P2)) {
  UPB_UNUSED(f);  /* Only used for template parameter deduction. */
  return MethodSig2<R, C, P1, P2>();
}

template <class R, class C, class P1, class P2, class P3>
inline MethodSig3<R, C, P1, P2, P3> MatchFunc(R (C::*f)(P1, P2, P3)) {
  UPB_UNUSED(f);  /* Only used for template parameter deduction. */
  return MethodSig3<R, C, P1, P2, P3>();
}

template <class R, class C, class P1, class P2, class P3, class P4>
inline MethodSig4<R, C, P1, P2, P3, P4> MatchFunc(R (C::*f)(P1, P2, P3, P4)) {
  UPB_UNUSED(f);  /* Only used for template parameter deduction. */
  return MethodSig4<R, C, P1, P2, P3, P4>();
}

/* MaybeWrapReturn ************************************************************/

/* Template class that attempts to wrap the return value of the function so it
 * matches the expected type.  There are two main adjustments it may make:
 *
 *   1. If the function returns void, make it return the expected type and with
 *      a value that always indicates success.
 *   2. If the function returns bool, make it return the expected type with a
 *      value that indicates success or failure.
 *
 * The "expected type" for return is:
 *   1. void* for start handlers.  If the closure parameter has a different type
 *      we will cast it to void* for the return in the success case.
 *   2. size_t for string buffer handlers.
 *   3. bool for everything else. */

/* Template parameters are FuncN type and desired return type. */
template <class F, class R, class Enable = void>
struct MaybeWrapReturn;

/* If the return type matches, return the given function unwrapped. */
template <class F>
struct MaybeWrapReturn<F, typename F::Return> {
  typedef F Func;
};

/* Function wrapper that munges the return value from void to (bool)true. */
template <class P1, class P2, void F(P1, P2)>
bool ReturnTrue2(P1 p1, P2 p2) {
  F(p1, p2);
  return true;
}

template <class P1, class P2, class P3, void F(P1, P2, P3)>
bool ReturnTrue3(P1 p1, P2 p2, P3 p3) {
  F(p1, p2, p3);
  return true;
}

/* Function wrapper that munges the return value from void to (void*)arg1  */
template <class P1, class P2, void F(P1, P2)>
void *ReturnClosure2(P1 p1, P2 p2) {
  F(p1, p2);
  return p1;
}

template <class P1, class P2, class P3, void F(P1, P2, P3)>
void *ReturnClosure3(P1 p1, P2 p2, P3 p3) {
  F(p1, p2, p3);
  return p1;
}

/* Function wrapper that munges the return value from R to void*. */
template <class R, class P1, class P2, R F(P1, P2)>
void *CastReturnToVoidPtr2(P1 p1, P2 p2) {
  return F(p1, p2);
}

template <class R, class P1, class P2, class P3, R F(P1, P2, P3)>
void *CastReturnToVoidPtr3(P1 p1, P2 p2, P3 p3) {
  return F(p1, p2, p3);
}

/* Function wrapper that munges the return value from bool to void*. */
template <class P1, class P2, bool F(P1, P2)>
void *ReturnClosureOrBreak2(P1 p1, P2 p2) {
  return F(p1, p2) ? p1 : UPB_BREAK;
}

template <class P1, class P2, class P3, bool F(P1, P2, P3)>
void *ReturnClosureOrBreak3(P1 p1, P2 p2, P3 p3) {
  return F(p1, p2, p3) ? p1 : UPB_BREAK;
}

/* For the string callback, which takes five params, returns the size param. */
template <class P1, class P2,
          void F(P1, P2, const char *, size_t, const upb_bufhandle *)>
size_t ReturnStringLen(P1 p1, P2 p2, const char *p3, size_t p4,
                       const upb_bufhandle *p5) {
  F(p1, p2, p3, p4, p5);
  return p4;
}

/* For the string callback, which takes five params, returns the size param or
 * zero. */
template <class P1, class P2,
          bool F(P1, P2, const char *, size_t, const upb_bufhandle *)>
size_t ReturnNOr0(P1 p1, P2 p2, const char *p3, size_t p4,
                  const upb_bufhandle *p5) {
  return F(p1, p2, p3, p4, p5) ? p4 : 0;
}

/* If we have a function returning void but want a function returning bool, wrap
 * it in a function that returns true. */
template <class P1, class P2, void F(P1, P2), class I>
struct MaybeWrapReturn<Func2<void, P1, P2, F, I>, bool> {
  typedef Func2<bool, P1, P2, ReturnTrue2<P1, P2, F>, I> Func;
};

template <class P1, class P2, class P3, void F(P1, P2, P3), class I>
struct MaybeWrapReturn<Func3<void, P1, P2, P3, F, I>, bool> {
  typedef Func3<bool, P1, P2, P3, ReturnTrue3<P1, P2, P3, F>, I> Func;
};

/* If our function returns void but we want one returning void*, wrap it in a
 * function that returns the first argument. */
template <class P1, class P2, void F(P1, P2), class I>
struct MaybeWrapReturn<Func2<void, P1, P2, F, I>, void *> {
  typedef Func2<void *, P1, P2, ReturnClosure2<P1, P2, F>, I> Func;
};

template <class P1, class P2, class P3, void F(P1, P2, P3), class I>
struct MaybeWrapReturn<Func3<void, P1, P2, P3, F, I>, void *> {
  typedef Func3<void *, P1, P2, P3, ReturnClosure3<P1, P2, P3, F>, I> Func;
};

/* If our function returns R* but we want one returning void*, wrap it in a
 * function that casts to void*. */
template <class R, class P1, class P2, R *F(P1, P2), class I>
struct MaybeWrapReturn<Func2<R *, P1, P2, F, I>, void *,
                       typename disable_if_same<R *, void *>::Type> {
  typedef Func2<void *, P1, P2, CastReturnToVoidPtr2<R *, P1, P2, F>, I> Func;
};

template <class R, class P1, class P2, class P3, R *F(P1, P2, P3), class I>
struct MaybeWrapReturn<Func3<R *, P1, P2, P3, F, I>, void *,
                       typename disable_if_same<R *, void *>::Type> {
  typedef Func3<void *, P1, P2, P3, CastReturnToVoidPtr3<R *, P1, P2, P3, F>, I>
      Func;
};

/* If our function returns bool but we want one returning void*, wrap it in a
 * function that returns either the first param or UPB_BREAK. */
template <class P1, class P2, bool F(P1, P2), class I>
struct MaybeWrapReturn<Func2<bool, P1, P2, F, I>, void *> {
  typedef Func2<void *, P1, P2, ReturnClosureOrBreak2<P1, P2, F>, I> Func;
};

template <class P1, class P2, class P3, bool F(P1, P2, P3), class I>
struct MaybeWrapReturn<Func3<bool, P1, P2, P3, F, I>, void *> {
  typedef Func3<void *, P1, P2, P3, ReturnClosureOrBreak3<P1, P2, P3, F>, I>
      Func;
};

/* If our function returns void but we want one returning size_t, wrap it in a
 * function that returns the size argument. */
template <class P1, class P2,
          void F(P1, P2, const char *, size_t, const upb_bufhandle *), class I>
struct MaybeWrapReturn<
    Func5<void, P1, P2, const char *, size_t, const upb_bufhandle *, F, I>,
          size_t> {
  typedef Func5<size_t, P1, P2, const char *, size_t, const upb_bufhandle *,
                ReturnStringLen<P1, P2, F>, I> Func;
};

/* If our function returns bool but we want one returning size_t, wrap it in a
 * function that returns either 0 or the buf size. */
template <class P1, class P2,
          bool F(P1, P2, const char *, size_t, const upb_bufhandle *), class I>
struct MaybeWrapReturn<
    Func5<bool, P1, P2, const char *, size_t, const upb_bufhandle *, F, I>,
    size_t> {
  typedef Func5<size_t, P1, P2, const char *, size_t, const upb_bufhandle *,
                ReturnNOr0<P1, P2, F>, I> Func;
};

/* ConvertParams **************************************************************/

/* Template class that converts the function parameters if necessary, and
 * ignores the HandlerData parameter if appropriate.
 *
 * Template parameter is the are FuncN function type. */
template <class F, class T>
struct ConvertParams;

/* Function that discards the handler data parameter. */
template <class R, class P1, R F(P1)>
R IgnoreHandlerData2(void *p1, const void *hd) {
  UPB_UNUSED(hd);
  return F(static_cast<P1>(p1));
}

template <class R, class P1, class P2Wrapper, class P2Wrapped,
          R F(P1, P2Wrapped)>
R IgnoreHandlerData3(void *p1, const void *hd, P2Wrapper p2) {
  UPB_UNUSED(hd);
  return F(static_cast<P1>(p1), p2);
}

template <class R, class P1, class P2, class P3, R F(P1, P2, P3)>
R IgnoreHandlerData4(void *p1, const void *hd, P2 p2, P3 p3) {
  UPB_UNUSED(hd);
  return F(static_cast<P1>(p1), p2, p3);
}

template <class R, class P1, class P2, class P3, class P4, R F(P1, P2, P3, P4)>
R IgnoreHandlerData5(void *p1, const void *hd, P2 p2, P3 p3, P4 p4) {
  UPB_UNUSED(hd);
  return F(static_cast<P1>(p1), p2, p3, p4);
}

template <class R, class P1, R F(P1, const char*, size_t)>
R IgnoreHandlerDataIgnoreHandle(void *p1, const void *hd, const char *p2,
                                size_t p3, const upb_bufhandle *handle) {
  UPB_UNUSED(hd);
  UPB_UNUSED(handle);
  return F(static_cast<P1>(p1), p2, p3);
}

/* Function that casts the handler data parameter. */
template <class R, class P1, class P2, R F(P1, P2)>
R CastHandlerData2(void *c, const void *hd) {
  return F(static_cast<P1>(c), static_cast<P2>(hd));
}

template <class R, class P1, class P2, class P3Wrapper, class P3Wrapped,
          R F(P1, P2, P3Wrapped)>
R CastHandlerData3(void *c, const void *hd, P3Wrapper p3) {
  return F(static_cast<P1>(c), static_cast<P2>(hd), p3);
}

template <class R, class P1, class P2, class P3, class P4, class P5,
          R F(P1, P2, P3, P4, P5)>
R CastHandlerData5(void *c, const void *hd, P3 p3, P4 p4, P5 p5) {
  return F(static_cast<P1>(c), static_cast<P2>(hd), p3, p4, p5);
}

template <class R, class P1, class P2, R F(P1, P2, const char *, size_t)>
R CastHandlerDataIgnoreHandle(void *c, const void *hd, const char *p3,
                              size_t p4, const upb_bufhandle *handle) {
  UPB_UNUSED(handle);
  return F(static_cast<P1>(c), static_cast<P2>(hd), p3, p4);
}

/* For unbound functions, ignore the handler data. */
template <class R, class P1, R F(P1), class I, class T>
struct ConvertParams<Func1<R, P1, F, I>, T> {
  typedef Func2<R, void *, const void *, IgnoreHandlerData2<R, P1, F>, I> Func;
};

template <class R, class P1, class P2, R F(P1, P2), class I,
          class R2, class P1_2, class P2_2, class P3_2>
struct ConvertParams<Func2<R, P1, P2, F, I>,
                     R2 (*)(P1_2, P2_2, P3_2)> {
  typedef Func3<R, void *, const void *, P3_2,
                IgnoreHandlerData3<R, P1, P3_2, P2, F>, I> Func;
};

/* For StringBuffer only; this ignores both the handler data and the
 * upb_bufhandle. */
template <class R, class P1, R F(P1, const char *, size_t), class I, class T>
struct ConvertParams<Func3<R, P1, const char *, size_t, F, I>, T> {
  typedef Func5<R, void *, const void *, const char *, size_t,
                const upb_bufhandle *, IgnoreHandlerDataIgnoreHandle<R, P1, F>,
                I> Func;
};

template <class R, class P1, class P2, class P3, class P4, R F(P1, P2, P3, P4),
          class I, class T>
struct ConvertParams<Func4<R, P1, P2, P3, P4, F, I>, T> {
  typedef Func5<R, void *, const void *, P2, P3, P4,
                IgnoreHandlerData5<R, P1, P2, P3, P4, F>, I> Func;
};

/* For bound functions, cast the handler data. */
template <class R, class P1, class P2, R F(P1, P2), class I, class T>
struct ConvertParams<BoundFunc2<R, P1, P2, F, I>, T> {
  typedef Func2<R, void *, const void *, CastHandlerData2<R, P1, P2, F>, I>
      Func;
};

template <class R, class P1, class P2, class P3, R F(P1, P2, P3), class I,
          class R2, class P1_2, class P2_2, class P3_2>
struct ConvertParams<BoundFunc3<R, P1, P2, P3, F, I>,
                     R2 (*)(P1_2, P2_2, P3_2)> {
  typedef Func3<R, void *, const void *, P3_2,
                CastHandlerData3<R, P1, P2, P3_2, P3, F>, I> Func;
};

/* For StringBuffer only; this ignores the upb_bufhandle. */
template <class R, class P1, class P2, R F(P1, P2, const char *, size_t),
          class I, class T>
struct ConvertParams<BoundFunc4<R, P1, P2, const char *, size_t, F, I>, T> {
  typedef Func5<R, void *, const void *, const char *, size_t,
                const upb_bufhandle *,
                CastHandlerDataIgnoreHandle<R, P1, P2, F>, I>
      Func;
};

template <class R, class P1, class P2, class P3, class P4, class P5,
          R F(P1, P2, P3, P4, P5), class I, class T>
struct ConvertParams<BoundFunc5<R, P1, P2, P3, P4, P5, F, I>, T> {
  typedef Func5<R, void *, const void *, P3, P4, P5,
                CastHandlerData5<R, P1, P2, P3, P4, P5, F>, I> Func;
};

/* utype/ltype are upper/lower-case, ctype is canonical C type, vtype is
 * variant C type. */
#define TYPE_METHODS(utype, ltype, ctype, vtype)                      \
  template <>                                                         \
  struct CanonicalType<vtype> {                                       \
    typedef ctype Type;                                               \
  };                                                                  \
  template <>                                                         \
  inline bool HandlersPtr::SetValueHandler<vtype>(                    \
      FieldDefPtr f, const HandlersPtr::utype##Handler &handler) {    \
    handler.AddCleanup(ptr());                                        \
    return upb_handlers_set##ltype(ptr(), f.ptr(), handler.handler(), \
                                   &handler.attr());                  \
  }

TYPE_METHODS(Double, double, double,   double)
TYPE_METHODS(Float,  float,  float,    float)
TYPE_METHODS(UInt64, uint64, uint64_t, UPB_UINT64_T)
TYPE_METHODS(UInt32, uint32, uint32_t, UPB_UINT32_T)
TYPE_METHODS(Int64,  int64,  int64_t,  UPB_INT64_T)
TYPE_METHODS(Int32,  int32,  int32_t,  UPB_INT32_T)
TYPE_METHODS(Bool,   bool,   bool,     bool)

#ifdef UPB_TWO_32BIT_TYPES
TYPE_METHODS(Int32,  int32,  int32_t,  UPB_INT32ALT_T)
TYPE_METHODS(UInt32, uint32, uint32_t, UPB_UINT32ALT_T)
#endif

#ifdef UPB_TWO_64BIT_TYPES
TYPE_METHODS(Int64,  int64,  int64_t,  UPB_INT64ALT_T)
TYPE_METHODS(UInt64, uint64, uint64_t, UPB_UINT64ALT_T)
#endif
#undef TYPE_METHODS

template <> struct CanonicalType<Status*> {
  typedef Status* Type;
};

template <class F> struct ReturnOf;

template <class R, class P1, class P2>
struct ReturnOf<R (*)(P1, P2)> {
  typedef R Return;
};

template <class R, class P1, class P2, class P3>
struct ReturnOf<R (*)(P1, P2, P3)> {
  typedef R Return;
};

template <class R, class P1, class P2, class P3, class P4>
struct ReturnOf<R (*)(P1, P2, P3, P4)> {
  typedef R Return;
};

template <class R, class P1, class P2, class P3, class P4, class P5>
struct ReturnOf<R (*)(P1, P2, P3, P4, P5)> {
  typedef R Return;
};


template <class T>
template <class F>
inline Handler<T>::Handler(F func)
    : registered_(false),
      cleanup_data_(func.GetData()),
      cleanup_func_(func.GetCleanup()) {
  attr_.handler_data = func.GetData();
  typedef typename ReturnOf<T>::Return Return;
  typedef typename ConvertParams<F, T>::Func ConvertedParamsFunc;
  typedef typename MaybeWrapReturn<ConvertedParamsFunc, Return>::Func
      ReturnWrappedFunc;
  handler_ = ReturnWrappedFunc().Call;

  /* Set attributes based on what templates can statically tell us about the
   * user's function. */

  /* If the original function returns void, then we know that we wrapped it to
   * always return ok. */
  bool always_ok = is_same<typename F::FuncInfo::Return, void>::value;
  attr_.alwaysok = always_ok;

  /* Closure parameter and return type. */
  attr_.closure_type = UniquePtrForType<typename F::FuncInfo::Closure>();

  /* We use the closure type (from the first parameter) if the return type is
   * void or bool, since these are the two cases we wrap to return the closure's
   * type anyway.
   *
   * This is all nonsense for non START* handlers, but it doesn't matter because
   * in that case the value will be ignored. */
  typedef typename FirstUnlessVoidOrBool<typename F::FuncInfo::Return,
                                         typename F::FuncInfo::Closure>::value
      EffectiveReturn;
  attr_.return_closure_type = UniquePtrForType<EffectiveReturn>();
}

template <class T>
inline void Handler<T>::AddCleanup(upb_handlers* h) const {
  UPB_ASSERT(!registered_);
  registered_ = true;
  if (cleanup_func_) {
    bool ok = upb_handlers_addcleanup(h, cleanup_data_, cleanup_func_);
    UPB_ASSERT(ok);
  }
}

}  /* namespace upb */

#endif  /* __cplusplus */


#undef UPB_TWO_32BIT_TYPES
#undef UPB_TWO_64BIT_TYPES
#undef UPB_INT32_T
#undef UPB_UINT32_T
#undef UPB_INT32ALT_T
#undef UPB_UINT32ALT_T
#undef UPB_INT64_T
#undef UPB_UINT64_T
#undef UPB_INT64ALT_T
#undef UPB_UINT64ALT_T

#endif  /* UPB_HANDLERS_INL_H_ */

#endif  /* UPB_HANDLERS_H */
/*
** upb::Sink (upb_sink)
** upb::BytesSink (upb_bytessink)
**
** A upb_sink is an object that binds a upb_handlers object to some runtime
** state.  It is the object that can actually receive data via the upb_handlers
** interface.
**
** Unlike upb_def and upb_handlers, upb_sink is never frozen, immutable, or
** thread-safe.  You can create as many of them as you want, but each one may
** only be used in a single thread at a time.
**
** If we compare with class-based OOP, a you can think of a upb_def as an
** abstract base class, a upb_handlers as a concrete derived class, and a
** upb_sink as an object (class instance).
*/

#ifndef UPB_SINK_H
#define UPB_SINK_H


#ifdef __cplusplus
namespace upb {
class BytesSink;
class Sink;
}
#endif

/* upb_sink *******************************************************************/

#ifdef __cplusplus
extern "C" {
#endif

typedef struct {
  const upb_handlers *handlers;
  void *closure;
} upb_sink;

#define PUTVAL(type, ctype)                                           \
  UPB_INLINE bool upb_sink_put##type(upb_sink s, upb_selector_t sel,  \
                                     ctype val) {                     \
    typedef upb_##type##_handlerfunc functype;                        \
    functype *func;                                                   \
    const void *hd;                                                   \
    if (!s.handlers) return true;                                     \
    func = (functype *)upb_handlers_gethandler(s.handlers, sel, &hd); \
    if (!func) return true;                                           \
    return func(s.closure, hd, val);                                  \
  }

PUTVAL(int32,  int32_t)
PUTVAL(int64,  int64_t)
PUTVAL(uint32, uint32_t)
PUTVAL(uint64, uint64_t)
PUTVAL(float,  float)
PUTVAL(double, double)
PUTVAL(bool,   bool)
#undef PUTVAL

UPB_INLINE void upb_sink_reset(upb_sink *s, const upb_handlers *h, void *c) {
  s->handlers = h;
  s->closure = c;
}

UPB_INLINE size_t upb_sink_putstring(upb_sink s, upb_selector_t sel,
                                     const char *buf, size_t n,
                                     const upb_bufhandle *handle) {
  typedef upb_string_handlerfunc func;
  func *handler;
  const void *hd;
  if (!s.handlers) return n;
  handler = (func *)upb_handlers_gethandler(s.handlers, sel, &hd);

  if (!handler) return n;
  return handler(s.closure, hd, buf, n, handle);
}

UPB_INLINE bool upb_sink_putunknown(upb_sink s, const char *buf, size_t n) {
  typedef upb_unknown_handlerfunc func;
  func *handler;
  const void *hd;
  if (!s.handlers) return true;
  handler =
      (func *)upb_handlers_gethandler(s.handlers, UPB_UNKNOWN_SELECTOR, &hd);

  if (!handler) return n;
  return handler(s.closure, hd, buf, n);
}

UPB_INLINE bool upb_sink_startmsg(upb_sink s) {
  typedef upb_startmsg_handlerfunc func;
  func *startmsg;
  const void *hd;
  if (!s.handlers) return true;
  startmsg =
      (func *)upb_handlers_gethandler(s.handlers, UPB_STARTMSG_SELECTOR, &hd);

  if (!startmsg) return true;
  return startmsg(s.closure, hd);
}

UPB_INLINE bool upb_sink_endmsg(upb_sink s, upb_status *status) {
  typedef upb_endmsg_handlerfunc func;
  func *endmsg;
  const void *hd;
  if (!s.handlers) return true;
  endmsg =
      (func *)upb_handlers_gethandler(s.handlers, UPB_ENDMSG_SELECTOR, &hd);

  if (!endmsg) return true;
  return endmsg(s.closure, hd, status);
}

UPB_INLINE bool upb_sink_startseq(upb_sink s, upb_selector_t sel,
                                  upb_sink *sub) {
  typedef upb_startfield_handlerfunc func;
  func *startseq;
  const void *hd;
  sub->closure = s.closure;
  sub->handlers = s.handlers;
  if (!s.handlers) return true;
  startseq = (func*)upb_handlers_gethandler(s.handlers, sel, &hd);

  if (!startseq) return true;
  sub->closure = startseq(s.closure, hd);
  return sub->closure ? true : false;
}

UPB_INLINE bool upb_sink_endseq(upb_sink s, upb_selector_t sel) {
  typedef upb_endfield_handlerfunc func;
  func *endseq;
  const void *hd;
  if (!s.handlers) return true;
  endseq = (func*)upb_handlers_gethandler(s.handlers, sel, &hd);

  if (!endseq) return true;
  return endseq(s.closure, hd);
}

UPB_INLINE bool upb_sink_startstr(upb_sink s, upb_selector_t sel,
                                  size_t size_hint, upb_sink *sub) {
  typedef upb_startstr_handlerfunc func;
  func *startstr;
  const void *hd;
  sub->closure = s.closure;
  sub->handlers = s.handlers;
  if (!s.handlers) return true;
  startstr = (func*)upb_handlers_gethandler(s.handlers, sel, &hd);

  if (!startstr) return true;
  sub->closure = startstr(s.closure, hd, size_hint);
  return sub->closure ? true : false;
}

UPB_INLINE bool upb_sink_endstr(upb_sink s, upb_selector_t sel) {
  typedef upb_endfield_handlerfunc func;
  func *endstr;
  const void *hd;
  if (!s.handlers) return true;
  endstr = (func*)upb_handlers_gethandler(s.handlers, sel, &hd);

  if (!endstr) return true;
  return endstr(s.closure, hd);
}

UPB_INLINE bool upb_sink_startsubmsg(upb_sink s, upb_selector_t sel,
                                     upb_sink *sub) {
  typedef upb_startfield_handlerfunc func;
  func *startsubmsg;
  const void *hd;
  sub->closure = s.closure;
  if (!s.handlers) {
    sub->handlers = NULL;
    return true;
  }
  sub->handlers = upb_handlers_getsubhandlers_sel(s.handlers, sel);
  startsubmsg = (func*)upb_handlers_gethandler(s.handlers, sel, &hd);

  if (!startsubmsg) return true;
  sub->closure = startsubmsg(s.closure, hd);
  return sub->closure ? true : false;
}

UPB_INLINE bool upb_sink_endsubmsg(upb_sink s, upb_selector_t sel) {
  typedef upb_endfield_handlerfunc func;
  func *endsubmsg;
  const void *hd;
  if (!s.handlers) return true;
  endsubmsg = (func*)upb_handlers_gethandler(s.handlers, sel, &hd);

  if (!endsubmsg) return s.closure;
  return endsubmsg(s.closure, hd);
}

#ifdef __cplusplus
}  /* extern "C" */

/* A upb::Sink is an object that binds a upb::Handlers object to some runtime
 * state.  It represents an endpoint to which data can be sent.
 *
 * TODO(haberman): right now all of these functions take selectors.  Should they
 * take selectorbase instead?
 *
 * ie. instead of calling:
 *   sink->StartString(FOO_FIELD_START_STRING, ...)
 * a selector base would let you say:
 *   sink->StartString(FOO_FIELD, ...)
 *
 * This would make call sites a little nicer and require emitting fewer selector
 * definitions in .h files.
 *
 * But the current scheme has the benefit that you can retrieve a function
 * pointer for any handler with handlers->GetHandler(selector), without having
 * to have a separate GetHandler() function for each handler type.  The JIT
 * compiler uses this.  To accommodate we'd have to expose a separate
 * GetHandler() for every handler type.
 *
 * Also to ponder: selectors right now are independent of a specific Handlers
 * instance.  In other words, they allocate a number to every possible handler
 * that *could* be registered, without knowing anything about what handlers
 * *are* registered.  That means that using selectors as table offsets prohibits
 * us from compacting the handler table at Freeze() time.  If the table is very
 * sparse, this could be wasteful.
 *
 * Having another selector-like thing that is specific to a Handlers instance
 * would allow this compacting, but then it would be impossible to write code
 * ahead-of-time that can be bound to any Handlers instance at runtime.  For
 * example, a .proto file parser written as straight C will not know what
 * Handlers it will be bound to, so when it calls sink->StartString() what
 * selector will it pass?  It needs a selector like we have today, that is
 * independent of any particular upb::Handlers.
 *
 * Is there a way then to allow Handlers table compaction? */
class upb::Sink {
 public:
  /* Constructor with no initialization; must be Reset() before use. */
  Sink() {}

  Sink(const Sink&) = default;
  Sink& operator=(const Sink&) = default;

  Sink(const upb_sink& sink) : sink_(sink) {}
  Sink &operator=(const upb_sink &sink) {
    sink_ = sink;
    return *this;
  }

  upb_sink sink() { return sink_; }

  /* Constructs a new sink for the given frozen handlers and closure.
   *
   * TODO: once the Handlers know the expected closure type, verify that T
   * matches it. */
  template <class T> Sink(const upb_handlers* handlers, T* closure) {
    Reset(handlers, closure);
  }

  upb_sink* ptr() { return &sink_; }

  /* Resets the value of the sink. */
  template <class T> void Reset(const upb_handlers* handlers, T* closure) {
    upb_sink_reset(&sink_, handlers, closure);
  }

  /* Returns the top-level object that is bound to this sink.
   *
   * TODO: once the Handlers know the expected closure type, verify that T
   * matches it. */
  template <class T> T* GetObject() const {
    return static_cast<T*>(sink_.closure);
  }

  /* Functions for pushing data into the sink.
   *
   * These return false if processing should stop (either due to error or just
   * to suspend).
   *
   * These may not be called from within one of the same sink's handlers (in
   * other words, handlers are not re-entrant). */

  /* Should be called at the start and end of every message; both the top-level
   * message and submessages.  This means that submessages should use the
   * following sequence:
   *   sink->StartSubMessage(startsubmsg_selector);
   *   sink->StartMessage();
   *   // ...
   *   sink->EndMessage(&status);
   *   sink->EndSubMessage(endsubmsg_selector); */
  bool StartMessage() { return upb_sink_startmsg(sink_); }
  bool EndMessage(upb_status *status) {
    return upb_sink_endmsg(sink_, status);
  }

  /* Putting of individual values.  These work for both repeated and
   * non-repeated fields, but for repeated fields you must wrap them in
   * calls to StartSequence()/EndSequence(). */
  bool PutInt32(HandlersPtr::Selector s, int32_t val) {
    return upb_sink_putint32(sink_, s, val);
  }

  bool PutInt64(HandlersPtr::Selector s, int64_t val) {
    return upb_sink_putint64(sink_, s, val);
  }

  bool PutUInt32(HandlersPtr::Selector s, uint32_t val) {
    return upb_sink_putuint32(sink_, s, val);
  }

  bool PutUInt64(HandlersPtr::Selector s, uint64_t val) {
    return upb_sink_putuint64(sink_, s, val);
  }

  bool PutFloat(HandlersPtr::Selector s, float val) {
    return upb_sink_putfloat(sink_, s, val);
  }

  bool PutDouble(HandlersPtr::Selector s, double val) {
    return upb_sink_putdouble(sink_, s, val);
  }

  bool PutBool(HandlersPtr::Selector s, bool val) {
    return upb_sink_putbool(sink_, s, val);
  }

  /* Putting of string/bytes values.  Each string can consist of zero or more
   * non-contiguous buffers of data.
   *
   * For StartString(), the function will write a sink for the string to "sub."
   * The sub-sink must be used for any/all PutStringBuffer() calls. */
  bool StartString(HandlersPtr::Selector s, size_t size_hint, Sink* sub) {
    upb_sink sub_c;
    bool ret = upb_sink_startstr(sink_, s, size_hint, &sub_c);
    *sub = sub_c;
    return ret;
  }

  size_t PutStringBuffer(HandlersPtr::Selector s, const char *buf, size_t len,
                         const upb_bufhandle *handle) {
    return upb_sink_putstring(sink_, s, buf, len, handle);
  }

  bool EndString(HandlersPtr::Selector s) {
    return upb_sink_endstr(sink_, s);
  }

  /* For submessage fields.
   *
   * For StartSubMessage(), the function will write a sink for the string to
   * "sub." The sub-sink must be used for any/all handlers called within the
   * submessage. */
  bool StartSubMessage(HandlersPtr::Selector s, Sink* sub) {
    upb_sink sub_c;
    bool ret = upb_sink_startsubmsg(sink_, s, &sub_c);
    *sub = sub_c;
    return ret;
  }

  bool EndSubMessage(HandlersPtr::Selector s) {
    return upb_sink_endsubmsg(sink_, s);
  }

  /* For repeated fields of any type, the sequence of values must be wrapped in
   * these calls.
   *
   * For StartSequence(), the function will write a sink for the string to
   * "sub." The sub-sink must be used for any/all handlers called within the
   * sequence. */
  bool StartSequence(HandlersPtr::Selector s, Sink* sub) {
    upb_sink sub_c;
    bool ret = upb_sink_startseq(sink_, s, &sub_c);
    *sub = sub_c;
    return ret;
  }

  bool EndSequence(HandlersPtr::Selector s) {
    return upb_sink_endseq(sink_, s);
  }

  /* Copy and assign specifically allowed.
   * We don't even bother making these members private because so many
   * functions need them and this is mainly just a dumb data container anyway.
   */

 private:
  upb_sink sink_;
};

#endif  /* __cplusplus */

/* upb_bytessink **************************************************************/

typedef struct {
  const upb_byteshandler *handler;
  void *closure;
} upb_bytessink ;

UPB_INLINE void upb_bytessink_reset(upb_bytessink* s, const upb_byteshandler *h,
                                    void *closure) {
  s->handler = h;
  s->closure = closure;
}

UPB_INLINE bool upb_bytessink_start(upb_bytessink s, size_t size_hint,
                                    void **subc) {
  typedef upb_startstr_handlerfunc func;
  func *start;
  *subc = s.closure;
  if (!s.handler) return true;
  start = (func *)s.handler->table[UPB_STARTSTR_SELECTOR].func;

  if (!start) return true;
  *subc = start(s.closure,
                s.handler->table[UPB_STARTSTR_SELECTOR].attr.handler_data,
                size_hint);
  return *subc != NULL;
}

UPB_INLINE size_t upb_bytessink_putbuf(upb_bytessink s, void *subc,
                                       const char *buf, size_t size,
                                       const upb_bufhandle* handle) {
  typedef upb_string_handlerfunc func;
  func *putbuf;
  if (!s.handler) return true;
  putbuf = (func *)s.handler->table[UPB_STRING_SELECTOR].func;

  if (!putbuf) return true;
  return putbuf(subc, s.handler->table[UPB_STRING_SELECTOR].attr.handler_data,
                buf, size, handle);
}

UPB_INLINE bool upb_bytessink_end(upb_bytessink s) {
  typedef upb_endfield_handlerfunc func;
  func *end;
  if (!s.handler) return true;
  end = (func *)s.handler->table[UPB_ENDSTR_SELECTOR].func;

  if (!end) return true;
  return end(s.closure,
             s.handler->table[UPB_ENDSTR_SELECTOR].attr.handler_data);
}

#ifdef __cplusplus

class upb::BytesSink {
 public:
  BytesSink() {}

  BytesSink(const BytesSink&) = default;
  BytesSink& operator=(const BytesSink&) = default;

  BytesSink(const upb_bytessink& sink) : sink_(sink) {}
  BytesSink &operator=(const upb_bytessink &sink) {
    sink_ = sink;
    return *this;
  }

  upb_bytessink sink() { return sink_; }

  /* Constructs a new sink for the given frozen handlers and closure.
   *
   * TODO(haberman): once the Handlers know the expected closure type, verify
   * that T matches it. */
  template <class T> BytesSink(const upb_byteshandler* handler, T* closure) {
    upb_bytessink_reset(sink_, handler, closure);
  }

  /* Resets the value of the sink. */
  template <class T> void Reset(const upb_byteshandler* handler, T* closure) {
    upb_bytessink_reset(&sink_, handler, closure);
  }

  bool Start(size_t size_hint, void **subc) {
    return upb_bytessink_start(sink_, size_hint, subc);
  }

  size_t PutBuffer(void *subc, const char *buf, size_t len,
                   const upb_bufhandle *handle) {
    return upb_bytessink_putbuf(sink_, subc, buf, len, handle);
  }

  bool End() {
    return upb_bytessink_end(sink_);
  }

 private:
  upb_bytessink sink_;
};

#endif  /* __cplusplus */

/* upb_bufsrc *****************************************************************/

#ifdef __cplusplus
extern "C" {
#endif

bool upb_bufsrc_putbuf(const char *buf, size_t len, upb_bytessink sink);

#ifdef __cplusplus
}  /* extern "C" */

namespace upb {
template <class T> bool PutBuffer(const T& str, BytesSink sink) {
  return upb_bufsrc_putbuf(str.data(), str.size(), sink.sink());
}
}

#endif  /* __cplusplus */

#endif


#ifndef UPB_MSGFACTORY_H_
#define UPB_MSGFACTORY_H_

/** upb_msgfactory ************************************************************/

struct upb_msgfactory;
typedef struct upb_msgfactory upb_msgfactory;

#ifdef __cplusplus
extern "C" {
#endif

/* A upb_msgfactory contains a cache of upb_msglayout, upb_handlers, and
 * upb_visitorplan objects.  These are the objects necessary to represent,
 * populate, and and visit upb_msg objects.
 *
 * These caches are all populated by upb_msgdef, and lazily created on demand.
 */

/* Creates and destroys a msgfactory, respectively.  The messages for this
 * msgfactory must come from |symtab| (which should outlive the msgfactory). */
upb_msgfactory *upb_msgfactory_new(const upb_symtab *symtab);
void upb_msgfactory_free(upb_msgfactory *f);

const upb_symtab *upb_msgfactory_symtab(const upb_msgfactory *f);

/* The functions to get cached objects, lazily creating them on demand.  These
 * all require:
 *
 * - m is in upb_msgfactory_symtab(f)
 * - upb_msgdef_mapentry(m) == false (since map messages can't have layouts).
 *
 * The returned objects will live for as long as the msgfactory does.
 *
 * TODO(haberman): consider making this thread-safe and take a const
 * upb_msgfactory. */
const upb_msglayout *upb_msgfactory_getlayout(upb_msgfactory *f,
                                              const upb_msgdef *m);

#ifdef __cplusplus
}  /* extern "C" */
#endif

#endif /* UPB_MSGFACTORY_H_ */
/*
** Internal-only definitions for the decoder.
*/

#ifndef UPB_DECODER_INT_H_
#define UPB_DECODER_INT_H_

/*
** upb::pb::Decoder
**
** A high performance, streaming, resumable decoder for the binary protobuf
** format.
**
** This interface works the same regardless of what decoder backend is being
** used.  A client of this class does not need to know whether decoding is using
** a JITted decoder (DynASM, LLVM, etc) or an interpreted decoder.  By default,
** it will always use the fastest available decoder.  However, you can call
** set_allow_jit(false) to disable any JIT decoder that might be available.
** This is primarily useful for testing purposes.
*/

#ifndef UPB_DECODER_H_
#define UPB_DECODER_H_


#ifdef __cplusplus
namespace upb {
namespace pb {
class CodeCache;
class DecoderPtr;
class DecoderMethodPtr;
class DecoderMethodOptions;
}  /* namespace pb */
}  /* namespace upb */
#endif

/* The maximum number of bytes we are required to buffer internally between
 * calls to the decoder.  The value is 14: a 5 byte unknown tag plus ten-byte
 * varint, less one because we are buffering an incomplete value.
 *
 * Should only be used by unit tests. */
#define UPB_DECODER_MAX_RESIDUAL_BYTES 14

/* upb_pbdecodermethod ********************************************************/

struct upb_pbdecodermethod;
typedef struct upb_pbdecodermethod upb_pbdecodermethod;

#ifdef __cplusplus
extern "C" {
#endif

const upb_handlers *upb_pbdecodermethod_desthandlers(
    const upb_pbdecodermethod *m);
const upb_byteshandler *upb_pbdecodermethod_inputhandler(
    const upb_pbdecodermethod *m);
bool upb_pbdecodermethod_isnative(const upb_pbdecodermethod *m);

#ifdef __cplusplus
}  /* extern "C" */

/* Represents the code to parse a protobuf according to a destination
 * Handlers. */
class upb::pb::DecoderMethodPtr {
 public:
  DecoderMethodPtr() : ptr_(nullptr) {}
  DecoderMethodPtr(const upb_pbdecodermethod* ptr) : ptr_(ptr) {}

  const upb_pbdecodermethod* ptr() { return ptr_; }

  /* The destination handlers that are statically bound to this method.
   * This method is only capable of outputting to a sink that uses these
   * handlers. */
  const Handlers *dest_handlers() const {
    return upb_pbdecodermethod_desthandlers(ptr_);
  }

  /* The input handlers for this decoder method. */
  const BytesHandler* input_handler() const {
    return upb_pbdecodermethod_inputhandler(ptr_);
  }

  /* Whether this method is native. */
  bool is_native() const {
    return upb_pbdecodermethod_isnative(ptr_);
  }

 private:
  const upb_pbdecodermethod* ptr_;
};

#endif

/* upb_pbdecoder **************************************************************/

/* Preallocation hint: decoder won't allocate more bytes than this when first
 * constructed.  This hint may be an overestimate for some build configurations.
 * But if the decoder library is upgraded without recompiling the application,
 * it may be an underestimate. */
#define UPB_PB_DECODER_SIZE 4416

struct upb_pbdecoder;
typedef struct upb_pbdecoder upb_pbdecoder;

#ifdef __cplusplus
extern "C" {
#endif

upb_pbdecoder *upb_pbdecoder_create(upb_arena *arena,
                                    const upb_pbdecodermethod *method,
                                    upb_sink output, upb_status *status);
const upb_pbdecodermethod *upb_pbdecoder_method(const upb_pbdecoder *d);
upb_bytessink upb_pbdecoder_input(upb_pbdecoder *d);
uint64_t upb_pbdecoder_bytesparsed(const upb_pbdecoder *d);
size_t upb_pbdecoder_maxnesting(const upb_pbdecoder *d);
bool upb_pbdecoder_setmaxnesting(upb_pbdecoder *d, size_t max);
void upb_pbdecoder_reset(upb_pbdecoder *d);

#ifdef __cplusplus
}  /* extern "C" */

/* A Decoder receives binary protobuf data on its input sink and pushes the
 * decoded data to its output sink. */
class upb::pb::DecoderPtr {
 public:
  DecoderPtr() : ptr_(nullptr) {}
  DecoderPtr(upb_pbdecoder* ptr) : ptr_(ptr) {}

  upb_pbdecoder* ptr() { return ptr_; }

  /* Constructs a decoder instance for the given method, which must outlive this
   * decoder.  Any errors during parsing will be set on the given status, which
   * must also outlive this decoder.
   *
   * The sink must match the given method. */
  static DecoderPtr Create(Arena *arena, DecoderMethodPtr method,
                           upb::Sink output, Status *status) {
    return DecoderPtr(upb_pbdecoder_create(arena->ptr(), method.ptr(),
                                           output.sink(), status->ptr()));
  }

  /* Returns the DecoderMethod this decoder is parsing from. */
  const DecoderMethodPtr method() const {
    return DecoderMethodPtr(upb_pbdecoder_method(ptr_));
  }

  /* The sink on which this decoder receives input. */
  BytesSink input() { return BytesSink(upb_pbdecoder_input(ptr())); }

  /* Returns number of bytes successfully parsed.
   *
   * This can be useful for determining the stream position where an error
   * occurred.
   *
   * This value may not be up-to-date when called from inside a parsing
   * callback. */
  uint64_t BytesParsed() { return upb_pbdecoder_bytesparsed(ptr()); }

  /* Gets/sets the parsing nexting limit.  If the total number of nested
   * submessages and repeated fields hits this limit, parsing will fail.  This
   * is a resource limit that controls the amount of memory used by the parsing
   * stack.
   *
   * Setting the limit will fail if the parser is currently suspended at a depth
   * greater than this, or if memory allocation of the stack fails. */
  size_t max_nesting() { return upb_pbdecoder_maxnesting(ptr()); }
  bool set_max_nesting(size_t max) { return upb_pbdecoder_maxnesting(ptr()); }

  void Reset() { upb_pbdecoder_reset(ptr()); }

  static const size_t kSize = UPB_PB_DECODER_SIZE;

 private:
  upb_pbdecoder *ptr_;
};

#endif  /* __cplusplus */

/* upb_pbcodecache ************************************************************/

/* Lazily builds and caches decoder methods that will push data to the given
 * handlers.  The destination handlercache must outlive this object. */

struct upb_pbcodecache;
typedef struct upb_pbcodecache upb_pbcodecache;

#ifdef __cplusplus
extern "C" {
#endif

upb_pbcodecache *upb_pbcodecache_new(upb_handlercache *dest);
void upb_pbcodecache_free(upb_pbcodecache *c);
bool upb_pbcodecache_allowjit(const upb_pbcodecache *c);
void upb_pbcodecache_setallowjit(upb_pbcodecache *c, bool allow);
void upb_pbcodecache_setlazy(upb_pbcodecache *c, bool lazy);
const upb_pbdecodermethod *upb_pbcodecache_get(upb_pbcodecache *c,
                                               const upb_msgdef *md);

#ifdef __cplusplus
}  /* extern "C" */

/* A class for caching protobuf processing code, whether bytecode for the
 * interpreted decoder or machine code for the JIT.
 *
 * This class is not thread-safe. */
class upb::pb::CodeCache {
 public:
  CodeCache(upb::HandlerCache *dest)
      : ptr_(upb_pbcodecache_new(dest->ptr()), upb_pbcodecache_free) {}
  CodeCache(CodeCache&&) = default;
  CodeCache& operator=(CodeCache&&) = default;

  upb_pbcodecache* ptr() { return ptr_.get(); }
  const upb_pbcodecache* ptr() const { return ptr_.get(); }

  /* Whether the cache is allowed to generate machine code.  Defaults to true.
   * There is no real reason to turn it off except for testing or if you are
   * having a specific problem with the JIT.
   *
   * Note that allow_jit = true does not *guarantee* that the code will be JIT
   * compiled.  If this platform is not supported or the JIT was not compiled
   * in, the code may still be interpreted. */
  bool allow_jit() const { return upb_pbcodecache_allowjit(ptr()); }

  /* This may only be called when the object is first constructed, and prior to
   * any code generation. */
  void set_allow_jit(bool allow) { upb_pbcodecache_setallowjit(ptr(), allow); }

  /* Should the decoder push submessages to lazy handlers for fields that have
   * them?  The caller should set this iff the lazy handlers expect data that is
   * in protobuf binary format and the caller wishes to lazy parse it. */
  void set_lazy(bool lazy) { upb_pbcodecache_setlazy(ptr(), lazy); }

  /* Returns a DecoderMethod that can push data to the given handlers.
   * If a suitable method already exists, it will be returned from the cache. */
  const DecoderMethodPtr Get(MessageDefPtr md) {
    return DecoderMethodPtr(upb_pbcodecache_get(ptr(), md.ptr()));
  }

 private:
  std::unique_ptr<upb_pbcodecache, decltype(&upb_pbcodecache_free)> ptr_;
};

#endif  /* __cplusplus */

#endif  /* UPB_DECODER_H_ */

/* Opcode definitions.  The canonical meaning of each opcode is its
 * implementation in the interpreter (the JIT is written to match this).
 *
 * All instructions have the opcode in the low byte.
 * Instruction format for most instructions is:
 *
 * +-------------------+--------+
 * |     arg (24)      | op (8) |
 * +-------------------+--------+
 *
 * Exceptions are indicated below.  A few opcodes are multi-word. */
typedef enum {
  /* Opcodes 1-8, 13, 15-18 parse their respective descriptor types.
   * Arg for all of these is the upb selector for this field. */
#define T(type) OP_PARSE_ ## type = UPB_DESCRIPTOR_TYPE_ ## type
  T(DOUBLE), T(FLOAT), T(INT64), T(UINT64), T(INT32), T(FIXED64), T(FIXED32),
  T(BOOL), T(UINT32), T(SFIXED32), T(SFIXED64), T(SINT32), T(SINT64),
#undef T
  OP_STARTMSG       = 9,   /* No arg. */
  OP_ENDMSG         = 10,  /* No arg. */
  OP_STARTSEQ       = 11,
  OP_ENDSEQ         = 12,
  OP_STARTSUBMSG    = 14,
  OP_ENDSUBMSG      = 19,
  OP_STARTSTR       = 20,
  OP_STRING         = 21,
  OP_ENDSTR         = 22,

  OP_PUSHTAGDELIM   = 23,  /* No arg. */
  OP_PUSHLENDELIM   = 24,  /* No arg. */
  OP_POP            = 25,  /* No arg. */
  OP_SETDELIM       = 26,  /* No arg. */
  OP_SETBIGGROUPNUM = 27,  /* two words:
                            *   | unused (24)     | opc (8) |
                            *   |        groupnum (32)      | */
  OP_CHECKDELIM     = 28,
  OP_CALL           = 29,
  OP_RET            = 30,
  OP_BRANCH         = 31,

  /* Different opcodes depending on how many bytes expected. */
  OP_TAG1           = 32,  /* | match tag (16) | jump target (8) | opc (8) | */
  OP_TAG2           = 33,  /* | match tag (16) | jump target (8) | opc (8) | */
  OP_TAGN           = 34,  /* three words: */
                           /*   | unused (16) | jump target(8) | opc (8) | */
                           /*   |           match tag 1 (32)             | */
                           /*   |           match tag 2 (32)             | */

  OP_SETDISPATCH    = 35,  /* N words: */
                           /*   | unused (24)         | opc | */
                           /*   | upb_inttable* (32 or 64)  | */

  OP_DISPATCH       = 36,  /* No arg. */

  OP_HALT           = 37   /* No arg. */
} opcode;

#define OP_MAX OP_HALT

UPB_INLINE opcode getop(uint32_t instr) { return (opcode)(instr & 0xff); }

struct upb_pbcodecache {
  upb_arena *arena;
  upb_handlercache *dest;
  bool allow_jit;
  bool lazy;

  /* Array of mgroups. */
  upb_inttable groups;
};

/* Method group; represents a set of decoder methods that had their code
 * emitted together.  Immutable once created.  */
typedef struct {
  /* Maps upb_msgdef/upb_handlers -> upb_pbdecodermethod.  Owned by us.
   *
   * Ideally this would be on pbcodecache (if we were actually caching code).
   * Right now we don't actually cache anything, which is wasteful. */
  upb_inttable methods;

  /* The bytecode for our methods, if any exists.  Owned by us. */
  uint32_t *bytecode;
  uint32_t *bytecode_end;

#ifdef UPB_USE_JIT_X64
  /* JIT-generated machine code, if any. */
  upb_string_handlerfunc *jit_code;
  /* The size of the jit_code (required to munmap()). */
  size_t jit_size;
  char *debug_info;
  void *dl;
#endif
} mgroup;

/* The maximum that any submessages can be nested.  Matches proto2's limit.
 * This specifies the size of the decoder's statically-sized array and therefore
 * setting it high will cause the upb::pb::Decoder object to be larger.
 *
 * If necessary we can add a runtime-settable property to Decoder that allow
 * this to be larger than the compile-time setting, but this would add
 * complexity, particularly since we would have to decide how/if to give users
 * the ability to set a custom memory allocation function. */
#define UPB_DECODER_MAX_NESTING 64

/* Internal-only struct used by the decoder. */
typedef struct {
  /* Space optimization note: we store two pointers here that the JIT
   * doesn't need at all; the upb_handlers* inside the sink and
   * the dispatch table pointer.  We can optimze so that the JIT uses
   * smaller stack frames than the interpreter.  The only thing we need
   * to guarantee is that the fallback routines can find end_ofs. */
  upb_sink sink;

  /* The absolute stream offset of the end-of-frame delimiter.
   * Non-delimited frames (groups and non-packed repeated fields) reuse the
   * delimiter of their parent, even though the frame may not end there.
   *
   * NOTE: the JIT stores a slightly different value here for non-top frames.
   * It stores the value relative to the end of the enclosed message.  But the
   * top frame is still stored the same way, which is important for ensuring
   * that calls from the JIT into C work correctly. */
  uint64_t end_ofs;
  const uint32_t *base;

  /* 0 indicates a length-delimited field.
   * A positive number indicates a known group.
   * A negative number indicates an unknown group. */
  int32_t groupnum;
  upb_inttable *dispatch;  /* Not used by the JIT. */
} upb_pbdecoder_frame;

struct upb_pbdecodermethod {
  /* While compiling, the base is relative in "ofs", after compiling it is
   * absolute in "ptr". */
  union {
    uint32_t ofs;     /* PC offset of method. */
    void *ptr;        /* Pointer to bytecode or machine code for this method. */
  } code_base;

  /* The decoder method group to which this method belongs. */
  const mgroup *group;

  /* Whether this method is native code or bytecode. */
  bool is_native_;

  /* The handler one calls to invoke this method. */
  upb_byteshandler input_handler_;

  /* The destination handlers this method is bound to.  We own a ref. */
  const upb_handlers *dest_handlers_;

  /* Dispatch table -- used by both bytecode decoder and JIT when encountering a
   * field number that wasn't the one we were expecting to see.  See
   * decoder.int.h for the layout of this table. */
  upb_inttable dispatch;
};

struct upb_pbdecoder {
  upb_arena *arena;

  /* Our input sink. */
  upb_bytessink input_;

  /* The decoder method we are parsing with (owned). */
  const upb_pbdecodermethod *method_;

  size_t call_len;
  const uint32_t *pc, *last;

  /* Current input buffer and its stream offset. */
  const char *buf, *ptr, *end, *checkpoint;

  /* End of the delimited region, relative to ptr, NULL if not in this buf. */
  const char *delim_end;

  /* End of the delimited region, relative to ptr, end if not in this buf. */
  const char *data_end;

  /* Overall stream offset of "buf." */
  uint64_t bufstart_ofs;

  /* Buffer for residual bytes not parsed from the previous buffer. */
  char residual[UPB_DECODER_MAX_RESIDUAL_BYTES];
  char *residual_end;

  /* Bytes of data that should be discarded from the input beore we start
   * parsing again.  We set this when we internally determine that we can
   * safely skip the next N bytes, but this region extends past the current
   * user buffer. */
  size_t skip;

  /* Stores the user buffer passed to our decode function. */
  const char *buf_param;
  size_t size_param;
  const upb_bufhandle *handle;

  /* Our internal stack. */
  upb_pbdecoder_frame *stack, *top, *limit;
  const uint32_t **callstack;
  size_t stack_size;

  upb_status *status;

#ifdef UPB_USE_JIT_X64
  /* Used momentarily by the generated code to store a value while a user
   * function is called. */
  uint32_t tmp_len;

  const void *saved_rsp;
#endif
};

/* Decoder entry points; used as handlers. */
void *upb_pbdecoder_startbc(void *closure, const void *pc, size_t size_hint);
void *upb_pbdecoder_startjit(void *closure, const void *hd, size_t size_hint);
size_t upb_pbdecoder_decode(void *closure, const void *hd, const char *buf,
                            size_t size, const upb_bufhandle *handle);
bool upb_pbdecoder_end(void *closure, const void *handler_data);

/* Decoder-internal functions that the JIT calls to handle fallback paths. */
int32_t upb_pbdecoder_resume(upb_pbdecoder *d, void *p, const char *buf,
                             size_t size, const upb_bufhandle *handle);
size_t upb_pbdecoder_suspend(upb_pbdecoder *d);
int32_t upb_pbdecoder_skipunknown(upb_pbdecoder *d, int32_t fieldnum,
                                  uint8_t wire_type);
int32_t upb_pbdecoder_checktag_slow(upb_pbdecoder *d, uint64_t expected);
int32_t upb_pbdecoder_decode_varint_slow(upb_pbdecoder *d, uint64_t *u64);
int32_t upb_pbdecoder_decode_f32(upb_pbdecoder *d, uint32_t *u32);
int32_t upb_pbdecoder_decode_f64(upb_pbdecoder *d, uint64_t *u64);
void upb_pbdecoder_seterr(upb_pbdecoder *d, const char *msg);

/* Error messages that are shared between the bytecode and JIT decoders. */
extern const char *kPbDecoderStackOverflow;
extern const char *kPbDecoderSubmessageTooLong;

/* Access to decoderplan members needed by the decoder. */
const char *upb_pbdecoder_getopname(unsigned int op);

/* JIT codegen entry point. */
void upb_pbdecoder_jit(mgroup *group);
void upb_pbdecoder_freejit(mgroup *group);

/* A special label that means "do field dispatch for this message and branch to
 * wherever that takes you." */
#define LABEL_DISPATCH 0

/* A special slot in the dispatch table that stores the epilogue (ENDMSG and/or
 * RET) for branching to when we find an appropriate ENDGROUP tag. */
#define DISPATCH_ENDMSG 0

/* It's important to use this invalid wire type instead of 0 (which is a valid
 * wire type). */
#define NO_WIRE_TYPE 0xff

/* The dispatch table layout is:
 *   [field number] -> [ 48-bit offset ][ 8-bit wt2 ][ 8-bit wt1 ]
 *
 * If wt1 matches, jump to the 48-bit offset.  If wt2 matches, lookup
 * (UPB_MAX_FIELDNUMBER + fieldnum) and jump there.
 *
 * We need two wire types because of packed/non-packed compatibility.  A
 * primitive repeated field can use either wire type and be valid.  While we
 * could key the table on fieldnum+wiretype, the table would be 8x sparser.
 *
 * Storing two wire types in the primary value allows us to quickly rule out
 * the second wire type without needing to do a separate lookup (this case is
 * less common than an unknown field). */
UPB_INLINE uint64_t upb_pbdecoder_packdispatch(uint64_t ofs, uint8_t wt1,
                                               uint8_t wt2) {
  return (ofs << 16) | (wt2 << 8) | wt1;
}

UPB_INLINE void upb_pbdecoder_unpackdispatch(uint64_t dispatch, uint64_t *ofs,
                                             uint8_t *wt1, uint8_t *wt2) {
  *wt1 = (uint8_t)dispatch;
  *wt2 = (uint8_t)(dispatch >> 8);
  *ofs = dispatch >> 16;
}

/* All of the functions in decoder.c that return int32_t return values according
 * to the following scheme:
 *   1. negative values indicate a return code from the following list.
 *   2. positive values indicate that error or end of buffer was hit, and
 *      that the decode function should immediately return the given value
 *      (the decoder state has already been suspended and is ready to be
 *      resumed). */
#define DECODE_OK -1
#define DECODE_MISMATCH -2  /* Used only from checktag_slow(). */
#define DECODE_ENDGROUP -3  /* Used only from checkunknown(). */

#define CHECK_RETURN(x) { int32_t ret = x; if (ret >= 0) return ret; }

#endif  /* UPB_DECODER_INT_H_ */
/*
** A number of routines for varint manipulation (we keep them all around to
** have multiple approaches available for benchmarking).
*/

#ifndef UPB_VARINT_DECODER_H_
#define UPB_VARINT_DECODER_H_

#include <assert.h>
#include <stdint.h>
#include <string.h>

#ifdef __cplusplus
extern "C" {
#endif

#define UPB_MAX_WIRE_TYPE 5

/* The maximum number of bytes that it takes to encode a 64-bit varint. */
#define UPB_PB_VARINT_MAX_LEN 10

/* Array of the "native" (ie. non-packed-repeated) wire type for the given a
 * descriptor type (upb_descriptortype_t). */
extern const uint8_t upb_pb_native_wire_types[];

/* Zig-zag encoding/decoding **************************************************/

UPB_INLINE int32_t upb_zzdec_32(uint32_t n) {
  return (n >> 1) ^ -(int32_t)(n & 1);
}
UPB_INLINE int64_t upb_zzdec_64(uint64_t n) {
  return (n >> 1) ^ -(int64_t)(n & 1);
}
UPB_INLINE uint32_t upb_zzenc_32(int32_t n) { return (n << 1) ^ (n >> 31); }
UPB_INLINE uint64_t upb_zzenc_64(int64_t n) { return (n << 1) ^ (n >> 63); }

/* Decoding *******************************************************************/

/* All decoding functions return this struct by value. */
typedef struct {
  const char *p;  /* NULL if the varint was unterminated. */
  uint64_t val;
} upb_decoderet;

UPB_INLINE upb_decoderet upb_decoderet_make(const char *p, uint64_t val) {
  upb_decoderet ret;
  ret.p = p;
  ret.val = val;
  return ret;
}

upb_decoderet upb_vdecode_max8_branch32(upb_decoderet r);
upb_decoderet upb_vdecode_max8_branch64(upb_decoderet r);

/* Template for a function that checks the first two bytes with branching
 * and dispatches 2-10 bytes with a separate function.  Note that this may read
 * up to 10 bytes, so it must not be used unless there are at least ten bytes
 * left in the buffer! */
#define UPB_VARINT_DECODER_CHECK2(name, decode_max8_function)                  \
UPB_INLINE upb_decoderet upb_vdecode_check2_ ## name(const char *_p) {         \
  uint8_t *p = (uint8_t*)_p;                                                   \
  upb_decoderet r;                                                             \
  if ((*p & 0x80) == 0) {                                                      \
  /* Common case: one-byte varint. */                                          \
    return upb_decoderet_make(_p + 1, *p & 0x7fU);                             \
  }                                                                            \
  r = upb_decoderet_make(_p + 2, (*p & 0x7fU) | ((*(p + 1) & 0x7fU) << 7));    \
  if ((*(p + 1) & 0x80) == 0) {                                                \
    /* Two-byte varint. */                                                     \
    return r;                                                                  \
  }                                                                            \
  /* Longer varint, fallback to out-of-line function. */                       \
  return decode_max8_function(r);                                              \
}

UPB_VARINT_DECODER_CHECK2(branch32, upb_vdecode_max8_branch32)
UPB_VARINT_DECODER_CHECK2(branch64, upb_vdecode_max8_branch64)
#undef UPB_VARINT_DECODER_CHECK2

/* Our canonical functions for decoding varints, based on the currently
 * favored best-performing implementations. */
UPB_INLINE upb_decoderet upb_vdecode_fast(const char *p) {
  if (sizeof(long) == 8)
    return upb_vdecode_check2_branch64(p);
  else
    return upb_vdecode_check2_branch32(p);
}


/* Encoding *******************************************************************/

UPB_INLINE int upb_value_size(uint64_t val) {
#ifdef __GNUC__
  int high_bit = 63 - __builtin_clzll(val);  /* 0-based, undef if val == 0. */
#else
  int high_bit = 0;
  uint64_t tmp = val;
  while(tmp >>= 1) high_bit++;
#endif
  return val == 0 ? 1 : high_bit / 8 + 1;
}

/* Encodes a 64-bit varint into buf (which must be >=UPB_PB_VARINT_MAX_LEN
 * bytes long), returning how many bytes were used.
 *
 * TODO: benchmark and optimize if necessary. */
UPB_INLINE size_t upb_vencode64(uint64_t val, char *buf) {
  size_t i;
  if (val == 0) { buf[0] = 0; return 1; }
  i = 0;
  while (val) {
    uint8_t byte = val & 0x7fU;
    val >>= 7;
    if (val) byte |= 0x80U;
    buf[i++] = byte;
  }
  return i;
}

UPB_INLINE size_t upb_varint_size(uint64_t val) {
  char buf[UPB_PB_VARINT_MAX_LEN];
  return upb_vencode64(val, buf);
}

/* Encodes a 32-bit varint, *not* sign-extended. */
UPB_INLINE uint64_t upb_vencode32(uint32_t val) {
  char buf[UPB_PB_VARINT_MAX_LEN];
  size_t bytes = upb_vencode64(val, buf);
  uint64_t ret = 0;
  UPB_ASSERT(bytes <= 5);
  memcpy(&ret, buf, bytes);
  UPB_ASSERT(ret <= 0xffffffffffU);
  return ret;
}

#ifdef __cplusplus
}  /* extern "C" */
#endif

#endif  /* UPB_VARINT_DECODER_H_ */
/*
** upb::pb::Encoder (upb_pb_encoder)
**
** Implements a set of upb_handlers that write protobuf data to the binary wire
** format.
**
** This encoder implementation does not have any access to any out-of-band or
** precomputed lengths for submessages, so it must buffer submessages internally
** before it can emit the first byte.
*/

#ifndef UPB_ENCODER_H_
#define UPB_ENCODER_H_


#ifdef __cplusplus
namespace upb {
namespace pb {
class EncoderPtr;
}  /* namespace pb */
}  /* namespace upb */
#endif

#define UPB_PBENCODER_MAX_NESTING 100

/* upb_pb_encoder *************************************************************/

/* Preallocation hint: decoder won't allocate more bytes than this when first
 * constructed.  This hint may be an overestimate for some build configurations.
 * But if the decoder library is upgraded without recompiling the application,
 * it may be an underestimate. */
#define UPB_PB_ENCODER_SIZE 784

struct upb_pb_encoder;
typedef struct upb_pb_encoder upb_pb_encoder;

#ifdef __cplusplus
extern "C" {
#endif

upb_sink upb_pb_encoder_input(upb_pb_encoder *p);
upb_pb_encoder* upb_pb_encoder_create(upb_arena* a, const upb_handlers* h,
                                      upb_bytessink output);

/* Lazily builds and caches handlers that will push encoded data to a bytessink.
 * Any msgdef objects used with this object must outlive it. */
upb_handlercache *upb_pb_encoder_newcache();

#ifdef __cplusplus
}  /* extern "C" { */

class upb::pb::EncoderPtr {
 public:
  EncoderPtr(upb_pb_encoder* ptr) : ptr_(ptr) {}

  upb_pb_encoder* ptr() { return ptr_; }

  /* Creates a new encoder in the given environment.  The Handlers must have
   * come from NewHandlers() below. */
  static EncoderPtr Create(Arena* arena, const Handlers* handlers,
                           BytesSink output) {
    return EncoderPtr(
        upb_pb_encoder_create(arena->ptr(), handlers, output.sink()));
  }

  /* The input to the encoder. */
  upb::Sink input() { return upb_pb_encoder_input(ptr()); }

  /* Creates a new set of handlers for this MessageDef. */
  static HandlerCache NewCache() {
    return HandlerCache(upb_pb_encoder_newcache());
  }

  static const size_t kSize = UPB_PB_ENCODER_SIZE;

 private:
  upb_pb_encoder* ptr_;
};

#endif  /* __cplusplus */

#endif  /* UPB_ENCODER_H_ */
/*
** upb::pb::TextPrinter (upb_textprinter)
**
** Handlers for writing to protobuf text format.
*/

#ifndef UPB_TEXT_H_
#define UPB_TEXT_H_


#ifdef __cplusplus
namespace upb {
namespace pb {
class TextPrinterPtr;
}  /* namespace pb */
}  /* namespace upb */
#endif

/* upb_textprinter ************************************************************/

struct upb_textprinter;
typedef struct upb_textprinter upb_textprinter;

#ifdef __cplusplus
extern "C" {
#endif

/* C API. */
upb_textprinter *upb_textprinter_create(upb_arena *arena, const upb_handlers *h,
                                        upb_bytessink output);
void upb_textprinter_setsingleline(upb_textprinter *p, bool single_line);
upb_sink upb_textprinter_input(upb_textprinter *p);
upb_handlercache *upb_textprinter_newcache();

#ifdef __cplusplus
}  /* extern "C" */

class upb::pb::TextPrinterPtr {
 public:
  TextPrinterPtr(upb_textprinter* ptr) : ptr_(ptr) {}

  /* The given handlers must have come from NewHandlers().  It must outlive the
   * TextPrinter. */
  static TextPrinterPtr Create(Arena *arena, upb::HandlersPtr *handlers,
                               BytesSink output) {
    return TextPrinterPtr(
        upb_textprinter_create(arena->ptr(), handlers->ptr(), output.sink()));
  }

  void SetSingleLineMode(bool single_line) {
    upb_textprinter_setsingleline(ptr_, single_line);
  }

  Sink input() { return upb_textprinter_input(ptr_); }

  /* If handler caching becomes a requirement we can add a code cache as in
   * decoder.h */
  static HandlerCache NewCache() {
    return HandlerCache(upb_textprinter_newcache());
  }

 private:
  upb_textprinter* ptr_;
};

#endif

#endif  /* UPB_TEXT_H_ */
/*
** upb::json::Parser (upb_json_parser)
**
** Parses JSON according to a specific schema.
** Support for parsing arbitrary JSON (schema-less) will be added later.
*/

#ifndef UPB_JSON_PARSER_H_
#define UPB_JSON_PARSER_H_


#ifdef __cplusplus
namespace upb {
namespace json {
class CodeCache;
class ParserPtr;
class ParserMethodPtr;
}  /* namespace json */
}  /* namespace upb */
#endif

/* upb_json_parsermethod ******************************************************/

struct upb_json_parsermethod;
typedef struct upb_json_parsermethod upb_json_parsermethod;

#ifdef __cplusplus
extern "C" {
#endif

const upb_byteshandler* upb_json_parsermethod_inputhandler(
    const upb_json_parsermethod* m);

#ifdef __cplusplus
}  /* extern "C" */

class upb::json::ParserMethodPtr {
 public:
  ParserMethodPtr() : ptr_(nullptr) {}
  ParserMethodPtr(const upb_json_parsermethod* ptr) : ptr_(ptr) {}

  const upb_json_parsermethod* ptr() const { return ptr_; }

  const BytesHandler* input_handler() const {
    return upb_json_parsermethod_inputhandler(ptr());
  }

 private:
  const upb_json_parsermethod* ptr_;
};

#endif  /* __cplusplus */

/* upb_json_parser ************************************************************/

/* Preallocation hint: parser won't allocate more bytes than this when first
 * constructed.  This hint may be an overestimate for some build configurations.
 * But if the parser library is upgraded without recompiling the application,
 * it may be an underestimate. */
#define UPB_JSON_PARSER_SIZE 5712

struct upb_json_parser;
typedef struct upb_json_parser upb_json_parser;

#ifdef __cplusplus
extern "C" {
#endif

upb_json_parser* upb_json_parser_create(upb_arena* a,
                                        const upb_json_parsermethod* m,
                                        const upb_symtab* symtab,
                                        upb_sink output,
                                        upb_status *status,
                                        bool ignore_json_unknown);
upb_bytessink upb_json_parser_input(upb_json_parser* p);

#ifdef __cplusplus
}  /* extern "C" */

/* Parses an incoming BytesStream, pushing the results to the destination
 * sink. */
class upb::json::ParserPtr {
 public:
  ParserPtr(upb_json_parser* ptr) : ptr_(ptr) {}

  static ParserPtr Create(Arena* arena, ParserMethodPtr method,
                          SymbolTable* symtab, Sink output, Status* status,
                          bool ignore_json_unknown) {
    upb_symtab* symtab_ptr = symtab ? symtab->ptr() : nullptr;
    return ParserPtr(upb_json_parser_create(
        arena->ptr(), method.ptr(), symtab_ptr, output.sink(), status->ptr(),
        ignore_json_unknown));
  }

  BytesSink input() { return upb_json_parser_input(ptr_); }

 private:
  upb_json_parser* ptr_;
};

#endif  /* __cplusplus */

/* upb_json_codecache *********************************************************/

/* Lazily builds and caches decoder methods that will push data to the given
 * handlers.  The upb_symtab object(s) must outlive this object. */

struct upb_json_codecache;
typedef struct upb_json_codecache upb_json_codecache;

#ifdef __cplusplus
extern "C" {
#endif

upb_json_codecache *upb_json_codecache_new();
void upb_json_codecache_free(upb_json_codecache *cache);
const upb_json_parsermethod* upb_json_codecache_get(upb_json_codecache* cache,
                                                    const upb_msgdef* md);

#ifdef __cplusplus
}  /* extern "C" */

class upb::json::CodeCache {
 public:
  CodeCache() : ptr_(upb_json_codecache_new(), upb_json_codecache_free) {}

  /* Returns a DecoderMethod that can push data to the given handlers.
   * If a suitable method already exists, it will be returned from the cache. */
  ParserMethodPtr Get(MessageDefPtr md) {
    return upb_json_codecache_get(ptr_.get(), md.ptr());
  }

 private:
  std::unique_ptr<upb_json_codecache, decltype(&upb_json_codecache_free)> ptr_;
};

#endif

#endif  /* UPB_JSON_PARSER_H_ */
/*
** upb::json::Printer
**
** Handlers that emit JSON according to a specific protobuf schema.
*/

#ifndef UPB_JSON_TYPED_PRINTER_H_
#define UPB_JSON_TYPED_PRINTER_H_


#ifdef __cplusplus
namespace upb {
namespace json {
class PrinterPtr;
}  /* namespace json */
}  /* namespace upb */
#endif

/* upb_json_printer ***********************************************************/

#define UPB_JSON_PRINTER_SIZE 192

struct upb_json_printer;
typedef struct upb_json_printer upb_json_printer;

#ifdef __cplusplus
extern "C" {
#endif

/* Native C API. */
upb_json_printer *upb_json_printer_create(upb_arena *a, const upb_handlers *h,
                                          upb_bytessink output);
upb_sink upb_json_printer_input(upb_json_printer *p);
const upb_handlers *upb_json_printer_newhandlers(const upb_msgdef *md,
                                                 bool preserve_fieldnames,
                                                 const void *owner);

/* Lazily builds and caches handlers that will push encoded data to a bytessink.
 * Any msgdef objects used with this object must outlive it. */
upb_handlercache *upb_json_printer_newcache(bool preserve_proto_fieldnames);

#ifdef __cplusplus
}  /* extern "C" */

/* Prints an incoming stream of data to a BytesSink in JSON format. */
class upb::json::PrinterPtr {
 public:
  PrinterPtr(upb_json_printer* ptr) : ptr_(ptr) {}

  static PrinterPtr Create(Arena *arena, const upb::Handlers *handlers,
                           BytesSink output) {
    return PrinterPtr(
        upb_json_printer_create(arena->ptr(), handlers, output.sink()));
  }

  /* The input to the printer. */
  Sink input() { return upb_json_printer_input(ptr_); }

  static const size_t kSize = UPB_JSON_PRINTER_SIZE;

  static HandlerCache NewCache(bool preserve_proto_fieldnames) {
    return upb_json_printer_newcache(preserve_proto_fieldnames);
  }

 private:
  upb_json_printer* ptr_;
};

#endif  /* __cplusplus */

#endif  /* UPB_JSON_TYPED_PRINTER_H_ */

#undef UPB_SIZE
#undef UPB_FIELD_AT
#undef UPB_READ_ONEOF
#undef UPB_WRITE_ONEOF<|MERGE_RESOLUTION|>--- conflicted
+++ resolved
@@ -1,11 +1,4 @@
 /* Amalgamated source file */
-
-// php.h intentionally defined NDEBUG. We have to define this macro in order to
-// be used together with php.h
-#ifndef NDEBUG
-#define NDEBUG
-#endif
-
 #include <stdint.h>
 #ifndef UINTPTR_MAX
 #error must include stdint.h first
@@ -2741,25 +2734,9 @@
 
 /* upb_tabval *****************************************************************/
 
-<<<<<<< HEAD
 typedef struct {
   uint64_t val;
 } upb_tabval;
-=======
-/* BoundFunc2, BoundFunc3: Like Func2/Func3 except also contains a value that
- * shall be bound to the function's second parameter.
- *
- * Note that the second parameter is a const pointer, but our stored bound value
- * is non-const so we can free it when the handlers are destroyed. */
-template <class T>
-struct BoundFunc {
-  typedef typename remove_constptr<T>::type MutableP2;
-  explicit BoundFunc(MutableP2 data_) : data(data_) {}
-  CleanupFunc *GetCleanup() { return &DeletePointer<MutableP2>; }
-  MutableP2 GetData() { return data; }
-  MutableP2 data;
-};
->>>>>>> 2d0183ab
 
 #define UPB_TABVALUE_EMPTY_INIT  {-1}
 
