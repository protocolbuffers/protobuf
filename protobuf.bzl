# -*- mode: python; -*- PYTHON-PREPROCESSING-REQUIRED

def _GetPath(ctx, path):
  if ctx.label.workspace_root:
    return ctx.label.workspace_root + '/' + path
  else:
    return path

def _GenDir(ctx):
  if not ctx.attr.includes:
    return ctx.label.workspace_root
  if not ctx.attr.includes[0]:
    return _GetPath(ctx, ctx.label.package)
  if not ctx.label.package:
    return _GetPath(ctx, ctx.attr.includes[0])
  return _GetPath(ctx, ctx.label.package + '/' + ctx.attr.includes[0])

def _CcOuts(srcs, use_grpc_plugin=False):
  ret = [s[:-len(".proto")] + ".pb.h" for s in srcs] + \
        [s[:-len(".proto")] + ".pb.cc" for s in srcs]
  if use_grpc_plugin:
    ret += [s[:-len(".proto")] + ".grpc.pb.h" for s in srcs] + \
           [s[:-len(".proto")] + ".grpc.pb.cc" for s in srcs]
  return ret

def _PyOuts(srcs):
  return [s[:-len(".proto")] + "_pb2.py" for s in srcs]

def _RelativeOutputPath(path, include, dest=""):
  if include == None:
    return path

  if not path.startswith(include):
    fail("Include path %s isn't part of the path %s." % (include, path))

  if include and include[-1] != '/':
    include = include + '/'
  if dest and dest[-1] != '/':
    dest = dest + '/'

  path = path[len(include):]
  return dest + path

def _proto_gen_impl(ctx):
  """General implementation for generating protos"""
  srcs = ctx.files.srcs
  deps = []
  deps += ctx.files.srcs
  gen_dir = _GenDir(ctx)
  if gen_dir:
    import_flags = ["-I" + gen_dir, "-I" + ctx.var["GENDIR"] + "/" + gen_dir]
  else:
    import_flags = ["-I."]

  for dep in ctx.attr.deps:
    import_flags += dep.proto.import_flags
    deps += dep.proto.deps

  args = []
  if ctx.attr.gen_cc:
    args += ["--cpp_out=" + ctx.var["GENDIR"] + "/" + gen_dir]
  if ctx.attr.gen_py:
    args += ["--python_out=" + ctx.var["GENDIR"] + "/" + gen_dir]

  if ctx.executable.plugin:
    plugin = ctx.executable.plugin
    lang = ctx.attr.plugin_language
    if not lang and plugin.basename.startswith('protoc-gen-'):
      lang = plugin.basename[len('protoc-gen-'):]
    if not lang:
      fail("cannot infer the target language of plugin", "plugin_language")

    outdir = ctx.var["GENDIR"] + "/" + gen_dir
    if ctx.attr.plugin_options:
      outdir = ",".join(ctx.attr.plugin_options) + ":" + outdir
    args += ["--plugin=protoc-gen-%s=%s" % (lang, plugin.path)]
    args += ["--%s_out=%s" % (lang, outdir)]

  if args:
    ctx.action(
        inputs=srcs + deps,
        outputs=ctx.outputs.outs,
        arguments=args + import_flags + [s.path for s in srcs],
        executable=ctx.executable.protoc,
        mnemonic="ProtoCompile",
    )

  return struct(
      proto=struct(
          srcs=srcs,
          import_flags=import_flags,
          deps=deps,
      ),
  )

proto_gen = rule(
    attrs = {
        "srcs": attr.label_list(allow_files = True),
        "deps": attr.label_list(providers = ["proto"]),
        "includes": attr.string_list(),
        "protoc": attr.label(
            cfg = "host",
            executable = True,
            single_file = True,
            mandatory = True,
        ),
<<<<<<< HEAD
        "grpc_cpp_plugin": attr.label(
            cfg = "host",
=======
        "plugin": attr.label(
            cfg = "host",
            allow_files = True,
>>>>>>> b5bbdb09
            executable = True,
        ),
        "plugin_language": attr.string(),
        "plugin_options": attr.string_list(),
        "gen_cc": attr.bool(),
        "gen_py": attr.bool(),
        "outs": attr.output_list(),
    },
    output_to_genfiles = True,
    implementation = _proto_gen_impl,
)
"""Generates codes from Protocol Buffers definitions.

This rule helps you to implement Skylark macros specific to the target
language. You should prefer more specific `cc_proto_library `,
`py_proto_library` and others unless you are adding such wrapper macros.

Args:
  srcs: Protocol Buffers definition files (.proto) to run the protocol compiler
    against.
  deps: a list of dependency labels; must be other proto libraries.
  includes: a list of include paths to .proto files.
  protoc: the label of the protocol compiler to generate the sources.
  plugin: the label of the protocol compiler plugin to be passed to the protocol
    compiler.
  plugin_language: the language of the generated sources
  plugin_options: a list of options to be passed to the plugin
  gen_cc: generates C++ sources in addition to the ones from the plugin. 
  gen_py: generates Python sources in addition to the ones from the plugin.
  outs: a list of labels of the expected outputs from the protocol compiler.
"""

def cc_proto_library(
        name,
        srcs=[],
        deps=[],
        cc_libs=[],
        include=None,
        protoc="//:protoc",
        internal_bootstrap_hack=False,
        use_grpc_plugin=False,
        default_runtime="//:protobuf",
        **kargs):
  """Bazel rule to create a C++ protobuf library from proto source files

  NOTE: the rule is only an internal workaround to generate protos. The
  interface may change and the rule may be removed when bazel has introduced
  the native rule.

  Args:
    name: the name of the cc_proto_library.
    srcs: the .proto files of the cc_proto_library.
    deps: a list of dependency labels; must be cc_proto_library.
    cc_libs: a list of other cc_library targets depended by the generated
        cc_library.
    include: a string indicating the include path of the .proto files.
    protoc: the label of the protocol compiler to generate the sources.
    internal_bootstrap_hack: a flag indicate the cc_proto_library is used only
        for bootstraping. When it is set to True, no files will be generated.
        The rule will simply be a provider for .proto files, so that other
        cc_proto_library can depend on it.
    use_grpc_plugin: a flag to indicate whether to call the grpc C++ plugin
        when processing the proto files.
    default_runtime: the implicitly default runtime which will be depended on by
        the generated cc_library target.
    **kargs: other keyword arguments that are passed to cc_library.

  """

  includes = []
  if include != None:
    includes = [include]

  if internal_bootstrap_hack:
    # For pre-checked-in generated files, we add the internal_bootstrap_hack
    # which will skip the codegen action.
    proto_gen(
        name=name + "_genproto",
        srcs=srcs,
        deps=[s + "_genproto" for s in deps],
        includes=includes,
        protoc=protoc,
        visibility=["//visibility:public"],
    )
    # An empty cc_library to make rule dependency consistent.
    native.cc_library(
        name=name,
        **kargs)
    return

  grpc_cpp_plugin = None
  if use_grpc_plugin:
    grpc_cpp_plugin = "//external:grpc_cpp_plugin"

  outs = _CcOuts(srcs, use_grpc_plugin)

  proto_gen(
      name=name + "_genproto",
      srcs=srcs,
      deps=[s + "_genproto" for s in deps],
      includes=includes,
      protoc=protoc,
      plugin=grpc_cpp_plugin,
      plugin_language="grpc",
      gen_cc=1,
      outs=outs,
      visibility=["//visibility:public"],
  )

  if default_runtime and not default_runtime in cc_libs:
    cc_libs += [default_runtime]
  if use_grpc_plugin:
    cc_libs += ["//external:grpc_lib"]

  native.cc_library(
      name=name,
      srcs=outs,
      deps=cc_libs + deps,
      includes=includes,
      **kargs)


def internal_gen_well_known_protos_java(srcs):
  """Bazel rule to generate the gen_well_known_protos_java genrule

  Args:
    srcs: the well known protos
  """
  root = Label("%s//protobuf_java" % (REPOSITORY_NAME)).workspace_root
  if root == "":
    include = " -Isrc "
  else:
    include = " -I%s/src " % root
  native.genrule(
    name = "gen_well_known_protos_java",
    srcs = srcs,
    outs = [
        "wellknown.srcjar",
    ],
    cmd = "$(location :protoc) --java_out=$(@D)/wellknown.jar" +
          " %s $(SRCS) " % include +
          " && mv $(@D)/wellknown.jar $(@D)/wellknown.srcjar",
    tools = [":protoc"],
  )


def internal_copied_filegroup(name, srcs, strip_prefix, dest, **kwargs):
  """Macro to copy files to a different directory and then create a filegroup.

  This is used by the //:protobuf_python py_proto_library target to work around
  an issue caused by Python source files that are part of the same Python
  package being in separate directories.

  Args:
    srcs: The source files to copy and add to the filegroup.
    strip_prefix: Path to the root of the files to copy.
    dest: The directory to copy the source files into.
    **kwargs: extra arguments that will be passesd to the filegroup.
  """
  outs = [_RelativeOutputPath(s, strip_prefix, dest) for s in srcs]

  native.genrule(
      name = name + "_genrule",
      srcs = srcs,
      outs = outs,
      cmd = " && ".join(
          ["cp $(location %s) $(location %s)" %
           (s, _RelativeOutputPath(s, strip_prefix, dest)) for s in srcs]),
  )

  native.filegroup(
      name = name,
      srcs = outs,
      **kwargs)


def py_proto_library(
        name,
        srcs=[],
        deps=[],
        py_libs=[],
        py_extra_srcs=[],
        include=None,
        default_runtime="//:protobuf_python",
        protoc="//:protoc",
        **kargs):
  """Bazel rule to create a Python protobuf library from proto source files

  NOTE: the rule is only an internal workaround to generate protos. The
  interface may change and the rule may be removed when bazel has introduced
  the native rule.

  Args:
    name: the name of the py_proto_library.
    srcs: the .proto files of the py_proto_library.
    deps: a list of dependency labels; must be py_proto_library.
    py_libs: a list of other py_library targets depended by the generated
        py_library.
    py_extra_srcs: extra source files that will be added to the output
        py_library. This attribute is used for internal bootstrapping.
    include: a string indicating the include path of the .proto files.
    default_runtime: the implicitly default runtime which will be depended on by
        the generated py_library target.
    protoc: the label of the protocol compiler to generate the sources.
    **kargs: other keyword arguments that are passed to cc_library.

  """
  outs = _PyOuts(srcs)

  includes = []
  if include != None:
    includes = [include]

  proto_gen(
      name=name + "_genproto",
      srcs=srcs,
      deps=[s + "_genproto" for s in deps],
      includes=includes,
      protoc=protoc,
      gen_py=1,
      outs=outs,
      visibility=["//visibility:public"],
  )

  if default_runtime and not default_runtime in py_libs + deps:
    py_libs += [default_runtime]

  native.py_library(
      name=name,
      srcs=outs+py_extra_srcs,
      deps=py_libs+deps,
      imports=includes,
      **kargs)

def internal_protobuf_py_tests(
    name,
    modules=[],
    **kargs):
  """Bazel rules to create batch tests for protobuf internal.

  Args:
    name: the name of the rule.
    modules: a list of modules for tests. The macro will create a py_test for
        each of the parameter with the source "google/protobuf/%s.py"
    kargs: extra parameters that will be passed into the py_test.

  """
  for m in modules:
    s = "python/google/protobuf/internal/%s.py" % m
    native.py_test(
        name="py_%s" % m,
        srcs=[s],
        main=s,
        **kargs)<|MERGE_RESOLUTION|>--- conflicted
+++ resolved
@@ -104,14 +104,9 @@
             single_file = True,
             mandatory = True,
         ),
-<<<<<<< HEAD
-        "grpc_cpp_plugin": attr.label(
-            cfg = "host",
-=======
         "plugin": attr.label(
             cfg = "host",
             allow_files = True,
->>>>>>> b5bbdb09
             executable = True,
         ),
         "plugin_language": attr.string(),
