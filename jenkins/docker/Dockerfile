# This Dockerfile specifies the recipe for creating an image for the tests
# to run in.
#
# We install as many test dependencies here as we can, because these setup
# steps can be cached.  They do *not* run every time we run the build.
# The Docker image is only rebuilt when the Dockerfile (ie. this file)
# changes.

# Base Dockerfile for gRPC dev images
<<<<<<< HEAD
FROM debian:jessie
=======
FROM debian:8
>>>>>>> 42449e79

# Apt source for hhvm
RUN echo deb http://dl.hhvm.com/debian jessie main | tee /etc/apt/sources.list.d/hhvm.list && \
  apt-key adv --keyserver keyserver.ubuntu.com --recv-keys 0x5a16e7281be7a449
RUN apt-get update && apt-get install -y --force-yes hhvm

# Apt source for Mono
<<<<<<< HEAD
RUN echo "deb http://download.mono-project.com/repo/debian wheezy/snapshots/3.12.0 main" | tee /etc/apt/sources.list.d/mono-xamarin.list && \
  echo "deb http://download.mono-project.com/repo/debian wheezy-libjpeg62-compat main" | tee -a /etc/apt/sources.list.d/mono-xamarin.list && \
  apt-key adv --keyserver keyserver.ubuntu.com --recv-keys 3FA7E0328081BFF6A14DA29AA6A19B38D3D831EF

# Apt source for php
RUN echo "deb http://ppa.launchpad.net/ondrej/php/ubuntu trusty main" | tee /etc/apt/sources.list.d/various-php.list && \
    echo "deb http://dl.hhvm.com/debian jessie main" | tee -a /etc/apt/sources.list.d/various-php.list && \
  apt-key adv --keyserver keyserver.ubuntu.com --recv-keys F4FCBB07 && \
  apt-key adv --keyserver keyserver.ubuntu.com --recv-keys 0x5a16e7281be7a449
=======
RUN echo "deb http://download.mono-project.com/repo/debian wheezy/snapshots/3.10.0 main" | tee /etc/apt/sources.list.d/mono-xamarin.list && \
  echo "deb http://download.mono-project.com/repo/debian wheezy-libjpeg62-compat main" | tee -a /etc/apt/sources.list.d/mono-xamarin.list && \
  apt-key adv --keyserver keyserver.ubuntu.com --recv-keys 3FA7E0328081BFF6A14DA29AA6A19B38D3D831EF

# Apt source for old Python versions.
RUN echo 'deb http://ppa.launchpad.net/fkrull/deadsnakes/ubuntu trusty main' > /etc/apt/sources.list.d/deadsnakes.list && \
  apt-key adv --keyserver keyserver.ubuntu.com --recv-keys DB82666C
>>>>>>> 42449e79

# Install dotnet SDK based on https://www.microsoft.com/net/core#debian
# (Ubuntu instructions need apt to support https)
RUN apt-get update && apt-get install -y --force-yes curl libunwind8 gettext && \
  curl -sSL -o dotnet.tar.gz https://go.microsoft.com/fwlink/?LinkID=847105 &&  \
  mkdir -p /opt/dotnet && tar zxf dotnet.tar.gz -C /opt/dotnet && \
  ln -s /opt/dotnet/dotnet /usr/local/bin

# Install dependencies.  We start with the basic ones require to build protoc
# and the C++ build
RUN apt-get clean && apt-get update && apt-get install -y --force-yes \
  autoconf \
  autotools-dev \
  build-essential \
  bzip2 \
  ccache \
  curl \
  gcc \
  git \
  libc6 \
  libc6-dbg \
  libc6-dev \
  libgtest-dev \
  libtool \
  make \
  parallel \
  time \
  wget \
  # -- For all Java builds -- \
  maven \
  # -- For java_jdk6 -- \
  #   oops! not in jessie. too old? openjdk-6-jdk \
  # -- For java_jdk7 -- \
  openjdk-7-jdk \
  # -- For python / python_cpp -- \
  python-setuptools \
  python-pip \
  python-dev \
  python2.6-dev \
  python3.3-dev \
  python3.4-dev \
  # -- For Ruby --
  ruby \
  # -- For C++ benchmarks --
  cmake \
  # -- For PHP --
  valgrind   \
  libxml2-dev \
  libgd3 \
  hhvm \
  && apt-get clean

##################
# C# dependencies

RUN apt-get clean && apt-get update && apt-get -f install -y --force-yes \
  # -- For csharp --
  mono-devel \
  referenceassemblies-pcl \
  nunit
RUN wget www.nuget.org/NuGet.exe -O /usr/local/bin/nuget.exe

##################
# Python dependencies

# These packages exist in apt-get, but their versions are too old, so we have
# to get updates from pip.

RUN pip install pip --upgrade
RUN pip install virtualenv tox yattag

##################
# Ruby dependencies

# Install rvm
RUN gpg --keyserver hkp://keys.gnupg.net --recv-keys 409B6B1796C275462A1703113804BB82D39DC0E3
RUN \curl -sSL https://get.rvm.io | bash -s stable

# Install Ruby 2.1, Ruby 2.2 and JRuby 1.7
RUN /bin/bash -l -c "rvm install ruby-2.1"
RUN /bin/bash -l -c "rvm install ruby-2.2"
RUN /bin/bash -l -c "rvm install jruby-1.7"
RUN /bin/bash -l -c "echo 'gem: --no-ri --no-rdoc' > ~/.gemrc"
RUN /bin/bash -l -c "echo 'export PATH=/usr/local/rvm/bin:$PATH' >> ~/.bashrc"
RUN /bin/bash -l -c "gem install bundler --no-ri --no-rdoc"

##################
# Java dependencies

# This step requires compiling protoc. :(

ENV MAVEN_REPO /var/maven_local_repository
ENV MVN mvn --batch-mode

RUN cd /tmp && \
  git clone https://github.com/google/protobuf.git && \
  cd protobuf && \
  git reset --hard 129a6e2aca95dcfb6c3e717d7b9cca1f104fde39 && \
  ./autogen.sh && \
  ./configure && \
  make -j4 && \
  cd java && \
  $MVN install dependency:go-offline -Dmaven.repo.local=$MAVEN_REPO && \
  cd ../javanano && \
  $MVN install dependency:go-offline -Dmaven.repo.local=$MAVEN_REPO

##################
# PHP dependencies.
RUN wget http://am1.php.net/get/php-5.5.38.tar.bz2/from/this/mirror
RUN mv mirror php-5.5.38.tar.bz2
RUN tar -xvf php-5.5.38.tar.bz2
RUN cd php-5.5.38 && ./configure --enable-maintainer-zts --prefix=/usr/local/php-5.5-zts && \
    make && make install && cd ..
RUN cd php-5.5.38 && make clean && ./configure --enable-bcmath --prefix=/usr/local/php-5.5 && \
    make && make install && cd ..

RUN wget http://am1.php.net/get/php-5.6.30.tar.bz2/from/this/mirror
RUN mv mirror php-5.6.30.tar.bz2
RUN tar -xvf php-5.6.30.tar.bz2
RUN cd php-5.6.30 && ./configure --enable-maintainer-zts --prefix=/usr/local/php-5.6-zts && \
    make && make install && cd ..
RUN cd php-5.6.30 && make clean && ./configure --enable-bcmath --prefix=/usr/local/php-5.6 && \
    make && make install && cd ..

RUN wget http://am1.php.net/get/php-7.0.18.tar.bz2/from/this/mirror
RUN mv mirror php-7.0.18.tar.bz2
RUN tar -xvf php-7.0.18.tar.bz2
RUN cd php-7.0.18 && ./configure --enable-maintainer-zts --prefix=/usr/local/php-7.0-zts && \
    make && make install && cd ..
RUN cd php-7.0.18 && make clean && ./configure --enable-bcmath --prefix=/usr/local/php-7.0 && \
    make && make install && cd ..

RUN wget http://am1.php.net/get/php-7.1.4.tar.bz2/from/this/mirror
RUN mv mirror php-7.1.4.tar.bz2
RUN tar -xvf php-7.1.4.tar.bz2
RUN cd php-7.1.4 && ./configure --enable-maintainer-zts --prefix=/usr/local/php-7.1-zts && \
    make && make install && cd ..
RUN cd php-7.1.4 && make clean && ./configure --enable-bcmath --prefix=/usr/local/php-7.1 && \
    make && make install && cd ..

RUN php -r "copy('https://getcomposer.org/installer', 'composer-setup.php');"
RUN php composer-setup.php
RUN mv composer.phar /usr/bin/composer
RUN php -r "unlink('composer-setup.php');"
RUN composer config -g -- disable-tls true
RUN composer config -g -- secure-http false
RUN cd /tmp && \
  rm -rf protobuf && \
  git clone https://github.com/google/protobuf.git && \
  cd protobuf && \
  git reset --hard 8d97b3d8b5a33650e822460b3b561802c969e86e && \
  cd php && \
  ln -sfn /usr/local/php-5.5/bin/php /usr/bin/php && \
  ln -sfn /usr/local/php-5.5/bin/php-config /usr/bin/php-config && \
  ln -sfn /usr/local/php-5.5/bin/phpize /usr/bin/phpize && \
  composer install && \
  mv vendor /usr/local/vendor-5.5 && \
  ln -sfn /usr/local/php-5.6/bin/php /usr/bin/php && \
  ln -sfn /usr/local/php-5.6/bin/php-config /usr/bin/php-config && \
  ln -sfn /usr/local/php-5.6/bin/phpize /usr/bin/phpize && \
  composer install && \
  mv vendor /usr/local/vendor-5.6 && \
  ln -sfn /usr/local/php-7.0/bin/php /usr/bin/php && \
  ln -sfn /usr/local/php-7.0/bin/php-config /usr/bin/php-config && \
  ln -sfn /usr/local/php-7.0/bin/phpize /usr/bin/phpize && \
  composer install && \
  mv vendor /usr/local/vendor-7.0 && \
  ln -sfn /usr/local/php-7.1/bin/php /usr/bin/php && \
  ln -sfn /usr/local/php-7.1/bin/php-config /usr/bin/php-config && \
  ln -sfn /usr/local/php-7.1/bin/phpize /usr/bin/phpize && \
  composer install && \
  mv vendor /usr/local/vendor-7.1

##################
# Go dependencies.
RUN apt-get install -y  \
  # -- For go -- \
  golang

##################
# Javascript dependencies.
RUN apt-get install -y \
  # -- For javascript -- \
  npm

# On Debian/Ubuntu, nodejs binary is named 'nodejs' because the name 'node'
# is taken by another legacy binary. We don't have that legacy binary and
# npm expects the binary to be named 'node', so we just create a symbol
# link here.
RUN ln -s `which nodejs` /usr/bin/node

##################
# Prepare ccache

RUN ln -s /usr/bin/ccache /usr/local/bin/gcc
RUN ln -s /usr/bin/ccache /usr/local/bin/g++
RUN ln -s /usr/bin/ccache /usr/local/bin/cc
RUN ln -s /usr/bin/ccache /usr/local/bin/c++
RUN ln -s /usr/bin/ccache /usr/local/bin/clang
RUN ln -s /usr/bin/ccache /usr/local/bin/clang++

# Define the default command.
CMD ["bash"]<|MERGE_RESOLUTION|>--- conflicted
+++ resolved
@@ -7,11 +7,7 @@
 # changes.
 
 # Base Dockerfile for gRPC dev images
-<<<<<<< HEAD
-FROM debian:jessie
-=======
 FROM debian:8
->>>>>>> 42449e79
 
 # Apt source for hhvm
 RUN echo deb http://dl.hhvm.com/debian jessie main | tee /etc/apt/sources.list.d/hhvm.list && \
@@ -19,17 +15,6 @@
 RUN apt-get update && apt-get install -y --force-yes hhvm
 
 # Apt source for Mono
-<<<<<<< HEAD
-RUN echo "deb http://download.mono-project.com/repo/debian wheezy/snapshots/3.12.0 main" | tee /etc/apt/sources.list.d/mono-xamarin.list && \
-  echo "deb http://download.mono-project.com/repo/debian wheezy-libjpeg62-compat main" | tee -a /etc/apt/sources.list.d/mono-xamarin.list && \
-  apt-key adv --keyserver keyserver.ubuntu.com --recv-keys 3FA7E0328081BFF6A14DA29AA6A19B38D3D831EF
-
-# Apt source for php
-RUN echo "deb http://ppa.launchpad.net/ondrej/php/ubuntu trusty main" | tee /etc/apt/sources.list.d/various-php.list && \
-    echo "deb http://dl.hhvm.com/debian jessie main" | tee -a /etc/apt/sources.list.d/various-php.list && \
-  apt-key adv --keyserver keyserver.ubuntu.com --recv-keys F4FCBB07 && \
-  apt-key adv --keyserver keyserver.ubuntu.com --recv-keys 0x5a16e7281be7a449
-=======
 RUN echo "deb http://download.mono-project.com/repo/debian wheezy/snapshots/3.10.0 main" | tee /etc/apt/sources.list.d/mono-xamarin.list && \
   echo "deb http://download.mono-project.com/repo/debian wheezy-libjpeg62-compat main" | tee -a /etc/apt/sources.list.d/mono-xamarin.list && \
   apt-key adv --keyserver keyserver.ubuntu.com --recv-keys 3FA7E0328081BFF6A14DA29AA6A19B38D3D831EF
@@ -37,7 +22,6 @@
 # Apt source for old Python versions.
 RUN echo 'deb http://ppa.launchpad.net/fkrull/deadsnakes/ubuntu trusty main' > /etc/apt/sources.list.d/deadsnakes.list && \
   apt-key adv --keyserver keyserver.ubuntu.com --recv-keys DB82666C
->>>>>>> 42449e79
 
 # Install dotnet SDK based on https://www.microsoft.com/net/core#debian
 # (Ubuntu instructions need apt to support https)
