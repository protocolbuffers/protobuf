--- conflicted
+++ resolved
@@ -50,19 +50,12 @@
 import re
 import six
 
-<<<<<<< HEAD
-if not six.PY2:
-  long = int  # pylint: disable=redefined-builtin,invalid-name
-
-# pylint: disable=g-import-not-at-top
-=======
->>>>>>> 0110ff56
 from google.protobuf.internal import decoder
 from google.protobuf.internal import type_checkers
 from google.protobuf import descriptor
 from google.protobuf import text_encoding
 
-if six.PY3:
+if not six.PY2:
   long = int  # pylint: disable=redefined-builtin,invalid-name
 
 # pylint: disable=g-import-not-at-top
