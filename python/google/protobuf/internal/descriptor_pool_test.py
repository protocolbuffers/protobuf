--- conflicted
+++ resolved
@@ -131,15 +131,12 @@
     self.assertEqual('google/protobuf/internal/factory_test2.proto',
                      file_desc4.name)
 
-<<<<<<< HEAD
     # Tests the generated pool.
     assert descriptor_pool.Default().FindFileContainingSymbol(
         'google.protobuf.python.internal.Factory2Message.one_more_field')
     assert descriptor_pool.Default().FindFileContainingSymbol(
         'google.protobuf.python.internal.another_field')
 
-=======
->>>>>>> e91caa1f
   def testFindFileContainingSymbolFailure(self):
     with self.assertRaises(KeyError):
       self.pool.FindFileContainingSymbol('Does not exist')
