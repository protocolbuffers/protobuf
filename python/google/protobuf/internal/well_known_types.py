# Protocol Buffers - Google's data interchange format
# Copyright 2008 Google Inc.  All rights reserved.
# https://developers.google.com/protocol-buffers/
#
# Redistribution and use in source and binary forms, with or without
# modification, are permitted provided that the following conditions are
# met:
#
#     * Redistributions of source code must retain the above copyright
# notice, this list of conditions and the following disclaimer.
#     * Redistributions in binary form must reproduce the above
# copyright notice, this list of conditions and the following disclaimer
# in the documentation and/or other materials provided with the
# distribution.
#     * Neither the name of Google Inc. nor the names of its
# contributors may be used to endorse or promote products derived from
# this software without specific prior written permission.
#
# THIS SOFTWARE IS PROVIDED BY THE COPYRIGHT HOLDERS AND CONTRIBUTORS
# "AS IS" AND ANY EXPRESS OR IMPLIED WARRANTIES, INCLUDING, BUT NOT
# LIMITED TO, THE IMPLIED WARRANTIES OF MERCHANTABILITY AND FITNESS FOR
# A PARTICULAR PURPOSE ARE DISCLAIMED. IN NO EVENT SHALL THE COPYRIGHT
# OWNER OR CONTRIBUTORS BE LIABLE FOR ANY DIRECT, INDIRECT, INCIDENTAL,
# SPECIAL, EXEMPLARY, OR CONSEQUENTIAL DAMAGES (INCLUDING, BUT NOT
# LIMITED TO, PROCUREMENT OF SUBSTITUTE GOODS OR SERVICES; LOSS OF USE,
# DATA, OR PROFITS; OR BUSINESS INTERRUPTION) HOWEVER CAUSED AND ON ANY
# THEORY OF LIABILITY, WHETHER IN CONTRACT, STRICT LIABILITY, OR TORT
# (INCLUDING NEGLIGENCE OR OTHERWISE) ARISING IN ANY WAY OUT OF THE USE
# OF THIS SOFTWARE, EVEN IF ADVISED OF THE POSSIBILITY OF SUCH DAMAGE.

"""Contains well known classes.

This files defines well known classes which need extra maintenance including:
  - Any
  - Duration
  - FieldMask
  - Struct
  - Timestamp
"""

__author__ = 'jieluo@google.com (Jie Luo)'

import calendar
import collections.abc
from datetime import datetime
from datetime import timedelta

from google.protobuf.descriptor import FieldDescriptor

_TIMESTAMPFOMAT = '%Y-%m-%dT%H:%M:%S'
_NANOS_PER_SECOND = 1000000000
_NANOS_PER_MILLISECOND = 1000000
_NANOS_PER_MICROSECOND = 1000
_MILLIS_PER_SECOND = 1000
_MICROS_PER_SECOND = 1000000
_SECONDS_PER_DAY = 24 * 3600
_DURATION_SECONDS_MAX = 315576000000


class Any(object):
  """Class for Any Message type."""

  __slots__ = ()

  def Pack(self, msg, type_url_prefix='type.googleapis.com/',
           deterministic=None):
    """Packs the specified message into current Any message."""
    if len(type_url_prefix) < 1 or type_url_prefix[-1] != '/':
      self.type_url = '%s/%s' % (type_url_prefix, msg.DESCRIPTOR.full_name)
    else:
      self.type_url = '%s%s' % (type_url_prefix, msg.DESCRIPTOR.full_name)
    self.value = msg.SerializeToString(deterministic=deterministic)

  def Unpack(self, msg):
    """Unpacks the current Any message into specified message."""
    descriptor = msg.DESCRIPTOR
    if not self.Is(descriptor):
      return False
    msg.ParseFromString(self.value)
    return True

  def TypeName(self):
    """Returns the protobuf type name of the inner message."""
    # Only last part is to be used: b/25630112
    return self.type_url.split('/')[-1]

  def Is(self, descriptor):
    """Checks if this Any represents the given protobuf type."""
    return '/' in self.type_url and self.TypeName() == descriptor.full_name


_EPOCH_DATETIME = datetime.utcfromtimestamp(0)


class Timestamp(object):
  """Class for Timestamp message type."""

  __slots__ = ()

  def ToJsonString(self):
    """Converts Timestamp to RFC 3339 date string format.

    Returns:
      A string converted from timestamp. The string is always Z-normalized
      and uses 3, 6 or 9 fractional digits as required to represent the
      exact time. Example of the return format: '1972-01-01T10:00:20.021Z'
    """
    nanos = self.nanos % _NANOS_PER_SECOND
    total_sec = self.seconds + (self.nanos - nanos) // _NANOS_PER_SECOND
    seconds = total_sec % _SECONDS_PER_DAY
    days = (total_sec - seconds) // _SECONDS_PER_DAY
    dt = datetime(1970, 1, 1) + timedelta(days, seconds)

    result = dt.isoformat()
    if (nanos % 1e9) == 0:
      # If there are 0 fractional digits, the fractional
      # point '.' should be omitted when serializing.
      return result + 'Z'
    if (nanos % 1e6) == 0:
      # Serialize 3 fractional digits.
      return result + '.%03dZ' % (nanos / 1e6)
    if (nanos % 1e3) == 0:
      # Serialize 6 fractional digits.
      return result + '.%06dZ' % (nanos / 1e3)
    # Serialize 9 fractional digits.
    return result + '.%09dZ' % nanos

  def FromJsonString(self, value):
    """Parse a RFC 3339 date string format to Timestamp.

    Args:
      value: A date string. Any fractional digits (or none) and any offset are
          accepted as long as they fit into nano-seconds precision.
          Example of accepted format: '1972-01-01T10:00:20.021-05:00'

    Raises:
      ValueError: On parsing problems.
    """
    if not isinstance(value, str):
      raise ValueError('Timestamp JSON value not a string: {!r}'.format(value))
    timezone_offset = value.find('Z')
    if timezone_offset == -1:
      timezone_offset = value.find('+')
    if timezone_offset == -1:
      timezone_offset = value.rfind('-')
    if timezone_offset == -1:
      raise ValueError(
          'Failed to parse timestamp: missing valid timezone offset.')
    time_value = value[0:timezone_offset]
    # Parse datetime and nanos.
    point_position = time_value.find('.')
    if point_position == -1:
      second_value = time_value
      nano_value = ''
    else:
      second_value = time_value[:point_position]
      nano_value = time_value[point_position + 1:]
    if 't' in second_value:
      raise ValueError(
          'time data \'{0}\' does not match format \'%Y-%m-%dT%H:%M:%S\', '
          'lowercase \'t\' is not accepted'.format(second_value))
    date_object = datetime.strptime(second_value, _TIMESTAMPFOMAT)
    td = date_object - datetime(1970, 1, 1)
    seconds = td.seconds + td.days * _SECONDS_PER_DAY
    if len(nano_value) > 9:
      raise ValueError(
          'Failed to parse Timestamp: nanos {0} more than '
          '9 fractional digits.'.format(nano_value))
    if nano_value:
      nanos = round(float('0.' + nano_value) * 1e9)
    else:
      nanos = 0
    # Parse timezone offsets.
    if value[timezone_offset] == 'Z':
      if len(value) != timezone_offset + 1:
        raise ValueError('Failed to parse timestamp: invalid trailing'
                         ' data {0}.'.format(value))
    else:
      timezone = value[timezone_offset:]
      pos = timezone.find(':')
      if pos == -1:
        raise ValueError(
            'Invalid timezone offset value: {0}.'.format(timezone))
      if timezone[0] == '+':
        seconds -= (int(timezone[1:pos])*60+int(timezone[pos+1:]))*60
      else:
        seconds += (int(timezone[1:pos])*60+int(timezone[pos+1:]))*60
    # Set seconds and nanos
    self.seconds = int(seconds)
    self.nanos = int(nanos)

  def GetCurrentTime(self):
    """Get the current UTC into Timestamp."""
    self.FromDatetime(datetime.utcnow())

  def ToNanoseconds(self):
    """Converts Timestamp to nanoseconds since epoch."""
    return self.seconds * _NANOS_PER_SECOND + self.nanos

  def ToMicroseconds(self):
    """Converts Timestamp to microseconds since epoch."""
    return (self.seconds * _MICROS_PER_SECOND +
            self.nanos // _NANOS_PER_MICROSECOND)

  def ToMilliseconds(self):
    """Converts Timestamp to milliseconds since epoch."""
    return (self.seconds * _MILLIS_PER_SECOND +
            self.nanos // _NANOS_PER_MILLISECOND)

  def ToSeconds(self):
    """Converts Timestamp to seconds since epoch."""
    return self.seconds

  def FromNanoseconds(self, nanos):
    """Converts nanoseconds since epoch to Timestamp."""
    self.seconds = nanos // _NANOS_PER_SECOND
    self.nanos = nanos % _NANOS_PER_SECOND

  def FromMicroseconds(self, micros):
    """Converts microseconds since epoch to Timestamp."""
    self.seconds = micros // _MICROS_PER_SECOND
    self.nanos = (micros % _MICROS_PER_SECOND) * _NANOS_PER_MICROSECOND

  def FromMilliseconds(self, millis):
    """Converts milliseconds since epoch to Timestamp."""
    self.seconds = millis // _MILLIS_PER_SECOND
    self.nanos = (millis % _MILLIS_PER_SECOND) * _NANOS_PER_MILLISECOND

  def FromSeconds(self, seconds):
    """Converts seconds since epoch to Timestamp."""
    self.seconds = seconds
    self.nanos = 0

  def ToDatetime(self):
    """Converts Timestamp to datetime."""
    return _EPOCH_DATETIME + timedelta(
        seconds=self.seconds, microseconds=_RoundTowardZero(
            self.nanos, _NANOS_PER_MICROSECOND))

  def FromDatetime(self, dt):
    """Converts datetime to Timestamp."""
    # Using this guide: http://wiki.python.org/moin/WorkingWithTime
    # And this conversion guide: http://docs.python.org/library/time.html

    # Turn the date parameter into a tuple (struct_time) that can then be
    # manipulated into a long value of seconds.  During the conversion from
    # struct_time to long, the source date in UTC, and so it follows that the
    # correct transformation is calendar.timegm()
    self.seconds = calendar.timegm(dt.utctimetuple())
    self.nanos = dt.microsecond * _NANOS_PER_MICROSECOND


class Duration(object):
  """Class for Duration message type."""

  __slots__ = ()

  def ToJsonString(self):
    """Converts Duration to string format.

    Returns:
      A string converted from self. The string format will contains
      3, 6, or 9 fractional digits depending on the precision required to
      represent the exact Duration value. For example: "1s", "1.010s",
      "1.000000100s", "-3.100s"
    """
    _CheckDurationValid(self.seconds, self.nanos)
    if self.seconds < 0 or self.nanos < 0:
      result = '-'
      seconds = - self.seconds + int((0 - self.nanos) // 1e9)
      nanos = (0 - self.nanos) % 1e9
    else:
      result = ''
      seconds = self.seconds + int(self.nanos // 1e9)
      nanos = self.nanos % 1e9
    result += '%d' % seconds
    if (nanos % 1e9) == 0:
      # If there are 0 fractional digits, the fractional
      # point '.' should be omitted when serializing.
      return result + 's'
    if (nanos % 1e6) == 0:
      # Serialize 3 fractional digits.
      return result + '.%03ds' % (nanos / 1e6)
    if (nanos % 1e3) == 0:
      # Serialize 6 fractional digits.
      return result + '.%06ds' % (nanos / 1e3)
    # Serialize 9 fractional digits.
    return result + '.%09ds' % nanos

  def FromJsonString(self, value):
    """Converts a string to Duration.

    Args:
      value: A string to be converted. The string must end with 's'. Any
          fractional digits (or none) are accepted as long as they fit into
          precision. For example: "1s", "1.01s", "1.0000001s", "-3.100s

    Raises:
      ValueError: On parsing problems.
    """
    if not isinstance(value, str):
      raise ValueError('Duration JSON value not a string: {!r}'.format(value))
    if len(value) < 1 or value[-1] != 's':
      raise ValueError(
          'Duration must end with letter "s": {0}.'.format(value))
    try:
      pos = value.find('.')
      if pos == -1:
        seconds = int(value[:-1])
        nanos = 0
      else:
        seconds = int(value[:pos])
        if value[0] == '-':
          nanos = int(round(float('-0{0}'.format(value[pos: -1])) *1e9))
        else:
          nanos = int(round(float('0{0}'.format(value[pos: -1])) *1e9))
      _CheckDurationValid(seconds, nanos)
      self.seconds = seconds
      self.nanos = nanos
    except ValueError as e:
      raise ValueError(
          'Couldn\'t parse duration: {0} : {1}.'.format(value, e))

  def ToNanoseconds(self):
    """Converts a Duration to nanoseconds."""
    return self.seconds * _NANOS_PER_SECOND + self.nanos

  def ToMicroseconds(self):
    """Converts a Duration to microseconds."""
    micros = _RoundTowardZero(self.nanos, _NANOS_PER_MICROSECOND)
    return self.seconds * _MICROS_PER_SECOND + micros

  def ToMilliseconds(self):
    """Converts a Duration to milliseconds."""
    millis = _RoundTowardZero(self.nanos, _NANOS_PER_MILLISECOND)
    return self.seconds * _MILLIS_PER_SECOND + millis

  def ToSeconds(self):
    """Converts a Duration to seconds."""
    return self.seconds

  def FromNanoseconds(self, nanos):
    """Converts nanoseconds to Duration."""
    self._NormalizeDuration(nanos // _NANOS_PER_SECOND,
                            nanos % _NANOS_PER_SECOND)

  def FromMicroseconds(self, micros):
    """Converts microseconds to Duration."""
    self._NormalizeDuration(
        micros // _MICROS_PER_SECOND,
        (micros % _MICROS_PER_SECOND) * _NANOS_PER_MICROSECOND)

  def FromMilliseconds(self, millis):
    """Converts milliseconds to Duration."""
    self._NormalizeDuration(
        millis // _MILLIS_PER_SECOND,
        (millis % _MILLIS_PER_SECOND) * _NANOS_PER_MILLISECOND)

  def FromSeconds(self, seconds):
    """Converts seconds to Duration."""
    self.seconds = seconds
    self.nanos = 0

  def ToTimedelta(self):
    """Converts Duration to timedelta."""
    return timedelta(
        seconds=self.seconds, microseconds=_RoundTowardZero(
            self.nanos, _NANOS_PER_MICROSECOND))

  def FromTimedelta(self, td):
    """Converts timedelta to Duration."""
    self._NormalizeDuration(td.seconds + td.days * _SECONDS_PER_DAY,
                            td.microseconds * _NANOS_PER_MICROSECOND)

  def _NormalizeDuration(self, seconds, nanos):
    """Set Duration by seconds and nanos."""
    # Force nanos to be negative if the duration is negative.
    if seconds < 0 and nanos > 0:
      seconds += 1
      nanos -= _NANOS_PER_SECOND
    self.seconds = seconds
    self.nanos = nanos


def _CheckDurationValid(seconds, nanos):
  if seconds < -_DURATION_SECONDS_MAX or seconds > _DURATION_SECONDS_MAX:
    raise ValueError(
        'Duration is not valid: Seconds {0} must be in range '
        '[-315576000000, 315576000000].'.format(seconds))
  if nanos <= -_NANOS_PER_SECOND or nanos >= _NANOS_PER_SECOND:
    raise ValueError(
        'Duration is not valid: Nanos {0} must be in range '
        '[-999999999, 999999999].'.format(nanos))
  if (nanos < 0 and seconds > 0) or (nanos > 0 and seconds < 0):
    raise ValueError(
        'Duration is not valid: Sign mismatch.')


def _RoundTowardZero(value, divider):
  """Truncates the remainder part after division."""
  # For some languages, the sign of the remainder is implementation
  # dependent if any of the operands is negative. Here we enforce
  # "rounded toward zero" semantics. For example, for (-5) / 2 an
  # implementation may give -3 as the result with the remainder being
  # 1. This function ensures we always return -2 (closer to zero).
  result = value // divider
  remainder = value % divider
  if result < 0 and remainder > 0:
    return result + 1
  else:
    return result


class FieldMask(object):
  """Class for FieldMask message type."""

  __slots__ = ()

  def ToJsonString(self):
    """Converts FieldMask to string according to proto3 JSON spec."""
    camelcase_paths = []
    for path in self.paths:
      camelcase_paths.append(_SnakeCaseToCamelCase(path))
    return ','.join(camelcase_paths)

  def FromJsonString(self, value):
    """Converts string to FieldMask according to proto3 JSON spec."""
    if not isinstance(value, str):
      raise ValueError('FieldMask JSON value not a string: {!r}'.format(value))
    self.Clear()
    if value:
      for path in value.split(','):
        self.paths.append(_CamelCaseToSnakeCase(path))

  def IsValidForDescriptor(self, message_descriptor):
    """Checks whether the FieldMask is valid for Message Descriptor."""
    for path in self.paths:
      if not _IsValidPath(message_descriptor, path):
        return False
    return True

  def AllFieldsFromDescriptor(self, message_descriptor):
    """Gets all direct fields of Message Descriptor to FieldMask."""
    self.Clear()
    for field in message_descriptor.fields:
      self.paths.append(field.name)

  def CanonicalFormFromMask(self, mask):
    """Converts a FieldMask to the canonical form.

    Removes paths that are covered by another path. For example,
    "foo.bar" is covered by "foo" and will be removed if "foo"
    is also in the FieldMask. Then sorts all paths in alphabetical order.

    Args:
      mask: The original FieldMask to be converted.
    """
    tree = _FieldMaskTree(mask)
    tree.ToFieldMask(self)

  def Union(self, mask1, mask2):
    """Merges mask1 and mask2 into this FieldMask."""
    _CheckFieldMaskMessage(mask1)
    _CheckFieldMaskMessage(mask2)
    tree = _FieldMaskTree(mask1)
    tree.MergeFromFieldMask(mask2)
    tree.ToFieldMask(self)

  def Intersect(self, mask1, mask2):
    """Intersects mask1 and mask2 into this FieldMask."""
    _CheckFieldMaskMessage(mask1)
    _CheckFieldMaskMessage(mask2)
    tree = _FieldMaskTree(mask1)
    intersection = _FieldMaskTree()
    for path in mask2.paths:
      tree.IntersectPath(path, intersection)
    intersection.ToFieldMask(self)

  def MergeMessage(
      self, source, destination,
      replace_message_field=False, replace_repeated_field=False):
    """Merges fields specified in FieldMask from source to destination.

    Args:
      source: Source message.
      destination: The destination message to be merged into.
      replace_message_field: Replace message field if True. Merge message
          field if False.
      replace_repeated_field: Replace repeated field if True. Append
          elements of repeated field if False.
    """
    tree = _FieldMaskTree(self)
    tree.MergeMessage(
        source, destination, replace_message_field, replace_repeated_field)


def _IsValidPath(message_descriptor, path):
  """Checks whether the path is valid for Message Descriptor."""
  parts = path.split('.')
  last = parts.pop()
  for name in parts:
    field = message_descriptor.fields_by_name.get(name)
    if (field is None or
        field.label == FieldDescriptor.LABEL_REPEATED or
        field.type != FieldDescriptor.TYPE_MESSAGE):
      return False
    message_descriptor = field.message_type
  return last in message_descriptor.fields_by_name


def _CheckFieldMaskMessage(message):
  """Raises ValueError if message is not a FieldMask."""
  message_descriptor = message.DESCRIPTOR
  if (message_descriptor.name != 'FieldMask' or
      message_descriptor.file.name != 'google/protobuf/field_mask.proto'):
    raise ValueError('Message {0} is not a FieldMask.'.format(
        message_descriptor.full_name))


def _SnakeCaseToCamelCase(path_name):
  """Converts a path name from snake_case to camelCase."""
  result = []
  after_underscore = False
  for c in path_name:
    if c.isupper():
      raise ValueError(
          'Fail to print FieldMask to Json string: Path name '
          '{0} must not contain uppercase letters.'.format(path_name))
    if after_underscore:
      if c.islower():
        result.append(c.upper())
        after_underscore = False
      else:
        raise ValueError(
            'Fail to print FieldMask to Json string: The '
            'character after a "_" must be a lowercase letter '
            'in path name {0}.'.format(path_name))
    elif c == '_':
      after_underscore = True
    else:
      result += c

  if after_underscore:
    raise ValueError('Fail to print FieldMask to Json string: Trailing "_" '
                     'in path name {0}.'.format(path_name))
  return ''.join(result)


def _CamelCaseToSnakeCase(path_name):
  """Converts a field name from camelCase to snake_case."""
  result = []
  for c in path_name:
    if c == '_':
      raise ValueError('Fail to parse FieldMask: Path name '
                       '{0} must not contain "_"s.'.format(path_name))
    if c.isupper():
      result += '_'
      result += c.lower()
    else:
      result += c
  return ''.join(result)


class _FieldMaskTree(object):
  """Represents a FieldMask in a tree structure.

  For example, given a FieldMask "foo.bar,foo.baz,bar.baz",
  the FieldMaskTree will be:
      [_root] -+- foo -+- bar
            |       |
            |       +- baz
            |
            +- bar --- baz
  In the tree, each leaf node represents a field path.
  """

  __slots__ = ('_root',)

  def __init__(self, field_mask=None):
    """Initializes the tree by FieldMask."""
    self._root = {}
    if field_mask:
      self.MergeFromFieldMask(field_mask)

  def MergeFromFieldMask(self, field_mask):
    """Merges a FieldMask to the tree."""
    for path in field_mask.paths:
      self.AddPath(path)

  def AddPath(self, path):
    """Adds a field path into the tree.

    If the field path to add is a sub-path of an existing field path
    in the tree (i.e., a leaf node), it means the tree already matches
    the given path so nothing will be added to the tree. If the path
    matches an existing non-leaf node in the tree, that non-leaf node
    will be turned into a leaf node with all its children removed because
    the path matches all the node's children. Otherwise, a new path will
    be added.

    Args:
      path: The field path to add.
    """
    node = self._root
    for name in path.split('.'):
      if name not in node:
        node[name] = {}
      elif not node[name]:
        # Pre-existing empty node implies we already have this entire tree.
        return
      node = node[name]
    # Remove any sub-trees we might have had.
    node.clear()

  def ToFieldMask(self, field_mask):
    """Converts the tree to a FieldMask."""
    field_mask.Clear()
    _AddFieldPaths(self._root, '', field_mask)

  def IntersectPath(self, path, intersection):
    """Calculates the intersection part of a field path with this tree.

    Args:
      path: The field path to calculates.
      intersection: The out tree to record the intersection part.
    """
    node = self._root
    for name in path.split('.'):
      if name not in node:
        return
      elif not node[name]:
        intersection.AddPath(path)
        return
      node = node[name]
    intersection.AddLeafNodes(path, node)

  def AddLeafNodes(self, prefix, node):
    """Adds leaf nodes begin with prefix to this tree."""
    if not node:
      self.AddPath(prefix)
    for name in node:
      child_path = prefix + '.' + name
      self.AddLeafNodes(child_path, node[name])

  def MergeMessage(
      self, source, destination,
      replace_message, replace_repeated):
    """Merge all fields specified by this tree from source to destination."""
    _MergeMessage(
        self._root, source, destination, replace_message, replace_repeated)


def _StrConvert(value):
  """Converts value to str if it is not."""
  # This file is imported by c extension and some methods like ClearField
  # requires string for the field name. py2/py3 has different text
  # type and may use unicode.
  if not isinstance(value, str):
    return value.encode('utf-8')
  return value


def _MergeMessage(
    node, source, destination, replace_message, replace_repeated):
  """Merge all fields specified by a sub-tree from source to destination."""
  source_descriptor = source.DESCRIPTOR
  for name in node:
    child = node[name]
    field = source_descriptor.fields_by_name[name]
    if field is None:
      raise ValueError('Error: Can\'t find field {0} in message {1}.'.format(
          name, source_descriptor.full_name))
    if child:
      # Sub-paths are only allowed for singular message fields.
      if (field.label == FieldDescriptor.LABEL_REPEATED or
          field.cpp_type != FieldDescriptor.CPPTYPE_MESSAGE):
        raise ValueError('Error: Field {0} in message {1} is not a singular '
                         'message field and cannot have sub-fields.'.format(
                             name, source_descriptor.full_name))
      if source.HasField(name):
        _MergeMessage(
            child, getattr(source, name), getattr(destination, name),
            replace_message, replace_repeated)
      continue
    if field.label == FieldDescriptor.LABEL_REPEATED:
      if replace_repeated:
        destination.ClearField(_StrConvert(name))
      repeated_source = getattr(source, name)
      repeated_destination = getattr(destination, name)
      repeated_destination.MergeFrom(repeated_source)
    else:
      if field.cpp_type == FieldDescriptor.CPPTYPE_MESSAGE:
        if replace_message:
          destination.ClearField(_StrConvert(name))
        if source.HasField(name):
          getattr(destination, name).MergeFrom(getattr(source, name))
      else:
        setattr(destination, name, getattr(source, name))


def _AddFieldPaths(node, prefix, field_mask):
  """Adds the field paths descended from node to field_mask."""
  if not node and prefix:
    field_mask.paths.append(prefix)
    return
  for name in sorted(node):
    if prefix:
      child_path = prefix + '.' + name
    else:
      child_path = name
    _AddFieldPaths(node[name], child_path, field_mask)


def _SetStructValue(struct_value, value):
  if value is None:
    struct_value.null_value = 0
  elif isinstance(value, bool):
    # Note: this check must come before the number check because in Python
    # True and False are also considered numbers.
    struct_value.bool_value = value
  elif isinstance(value, str):
    struct_value.string_value = value
  elif isinstance(value, (int, float)):
    struct_value.number_value = value
  elif isinstance(value, (dict, Struct)):
    struct_value.struct_value.Clear()
    struct_value.struct_value.update(value)
  elif isinstance(value, (list, ListValue)):
    struct_value.list_value.Clear()
    struct_value.list_value.extend(value)
  else:
    raise ValueError('Unexpected type')


def _GetStructValue(struct_value):
  which = struct_value.WhichOneof('kind')
  if which == 'struct_value':
    return struct_value.struct_value
  elif which == 'null_value':
    return None
  elif which == 'number_value':
    return struct_value.number_value
  elif which == 'string_value':
    return struct_value.string_value
  elif which == 'bool_value':
    return struct_value.bool_value
  elif which == 'list_value':
    return struct_value.list_value
  elif which is None:
    raise ValueError('Value not set')


def _StructToDict(struct_value):
  if isinstance(struct_value, Struct):
    result = {}
    for dict_key, dict_value in struct_value.items():
      result[dict_key] = _StructToDict(dict_value)

    return result
  elif isinstance(struct_value, ListValue):
    result = []
    for list_item in struct_value:
      result.append(_StructToDict(list_item))
    return result
  elif getattr(struct_value, 'WhichOneof', None):
    return _GetStructValue(struct_value)
  else:
    return struct_value

class Struct(object):
  """Class for Struct message type."""

  __slots__ = ()

  def __getitem__(self, key):
    return _GetStructValue(self.fields[key])

  def __contains__(self, item):
    return item in self.fields

  def __setitem__(self, key, value):
    _SetStructValue(self.fields[key], value)

  def __delitem__(self, key):
    del self.fields[key]

  def __len__(self):
    return len(self.fields)

  def __iter__(self):
    return iter(self.fields)

  def keys(self):  # pylint: disable=invalid-name
    return self.fields.keys()

  def values(self):  # pylint: disable=invalid-name
    return [self[key] for key in self]

  def items(self):  # pylint: disable=invalid-name
    return [(key, self[key]) for key in self]

  def get_or_create_list(self, key):
    """Returns a list for this key, creating if it didn't exist already."""
    if not self.fields[key].HasField('list_value'):
      # Clear will mark list_value modified which will indeed create a list.
      self.fields[key].list_value.Clear()
    return self.fields[key].list_value

  def get_or_create_struct(self, key):
    """Returns a struct for this key, creating if it didn't exist already."""
    if not self.fields[key].HasField('struct_value'):
      # Clear will mark struct_value modified which will indeed create a struct.
      self.fields[key].struct_value.Clear()
    return self.fields[key].struct_value

  def update(self, dictionary):  # pylint: disable=invalid-name
    for key, value in dictionary.items():
      _SetStructValue(self.fields[key], value)

<<<<<<< HEAD
  def to_dict(self):
    return _StructToDict(self)

collections_abc.MutableMapping.register(Struct)
=======
collections.abc.MutableMapping.register(Struct)
>>>>>>> 3881f49c


class ListValue(object):
  """Class for ListValue message type."""

  __slots__ = ()

  def __len__(self):
    return len(self.values)

  def append(self, value):
    _SetStructValue(self.values.add(), value)

  def extend(self, elem_seq):
    for value in elem_seq:
      self.append(value)

  def __getitem__(self, index):
    """Retrieves item by the specified index."""
    return _GetStructValue(self.values.__getitem__(index))

  def __setitem__(self, index, value):
    _SetStructValue(self.values.__getitem__(index), value)

  def __delitem__(self, key):
    del self.values[key]

  def items(self):
    for i in range(len(self)):
      yield self[i]

  def add_struct(self):
    """Appends and returns a struct value as the next value in the list."""
    struct_value = self.values.add().struct_value
    # Clear will mark struct_value modified which will indeed create a struct.
    struct_value.Clear()
    return struct_value

  def add_list(self):
    """Appends and returns a list value as the next value in the list."""
    list_value = self.values.add().list_value
    # Clear will mark list_value modified which will indeed create a list.
    list_value.Clear()
    return list_value

collections.abc.MutableSequence.register(ListValue)


WKTBASES = {
    'google.protobuf.Any': Any,
    'google.protobuf.Duration': Duration,
    'google.protobuf.FieldMask': FieldMask,
    'google.protobuf.ListValue': ListValue,
    'google.protobuf.Struct': Struct,
    'google.protobuf.Timestamp': Timestamp,
}<|MERGE_RESOLUTION|>--- conflicted
+++ resolved
@@ -817,15 +817,10 @@
     for key, value in dictionary.items():
       _SetStructValue(self.fields[key], value)
 
-<<<<<<< HEAD
   def to_dict(self):
     return _StructToDict(self)
 
-collections_abc.MutableMapping.register(Struct)
-=======
 collections.abc.MutableMapping.register(Struct)
->>>>>>> 3881f49c
-
 
 class ListValue(object):
   """Class for ListValue message type."""
