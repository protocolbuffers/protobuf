--- conflicted
+++ resolved
@@ -22,17 +22,11 @@
 # pylint:disable=g-importing-member
 # pylint:disable=g-multiple-import
 
-<<<<<<< HEAD
 from setuptools import setup, Extension
 from setuptools.command.build_ext import build_ext as _build_ext
 from setuptools.command.build_py import build_py as _build_py
 from packaging import version
-=======
-from setuptools import setup, Extension, find_packages
-
-from setuptools.command.build_ext import build_ext as _build_ext
-from setuptools.command.build_py import build_py as _build_py
->>>>>>> 92619cdd
+
 
 # Find the Protocol Compiler.
 if 'PROTOC' in os.environ and os.path.exists(os.environ['PROTOC']):
@@ -51,24 +45,6 @@
   protoc = '../vsprojects/Release/protoc.exe'
 else:
   protoc = shutil.which('protoc')
-<<<<<<< HEAD
-=======
-
-
-def GetVersion():
-  """Reads and returns the version from google/protobuf/__init__.py.
-
-  Do not import google.protobuf.__init__ directly, because an installed
-  protobuf library may be loaded instead.
-
-  Returns:
-      The version.
-  """
-
-  with open(os.path.join('google', 'protobuf', '__init__.py')) as version_file:
-    exec(version_file.read(), globals())  # pylint:disable=exec-used
-    return __version__  # pylint:disable=undefined-variable
->>>>>>> 92619cdd
 
 
 def GenProto(source, require=True):
@@ -351,15 +327,10 @@
       if mac_target and (version.parse(mac_target) < version.parse('10.9.0')):
         os.environ['MACOSX_DEPLOYMENT_TARGET'] = '10.9'
         os.environ['_PYTHON_HOST_PLATFORM'] = re.sub(
-<<<<<<< HEAD
-            r'macosx-[0-9]+\.[0-9]+-(.+)', r'macosx-10.9-\1',
-            sysconfig.get_platform())
-=======
             r'macosx-[0-9]+\.[0-9]+-(.+)',
             r'macosx-10.9-\1',
             sysconfig.get_platform(),
         )
->>>>>>> 92619cdd
 
     # https://github.com/Theano/Theano/issues/4926
     if sys.platform == 'win32':
@@ -402,44 +373,7 @@
     ])
     os.environ['PROTOCOL_BUFFERS_PYTHON_IMPLEMENTATION'] = 'cpp'
 
-<<<<<<< HEAD
   setup(
-=======
-  install_requires = []
-
-  setup(
-      name='protobuf',
-      version=GetVersion(),
-      description='Protocol Buffers',
-      download_url='https://github.com/protocolbuffers/protobuf/releases',
-      long_description="Protocol Buffers are Google's data interchange format",
-      url='https://developers.google.com/protocol-buffers/',
-      project_urls={
-          'Source': 'https://github.com/protocolbuffers/protobuf',
-      },
-      maintainer='protobuf@googlegroups.com',
-      maintainer_email='protobuf@googlegroups.com',
-      license='BSD-3-Clause',
-      classifiers=[
-          'Programming Language :: Python',
-          'Programming Language :: Python :: 3',
-          # LINT.IfChange
-          # Remove importlib fallback path when we drop Python 3.8 support.
-          'Programming Language :: Python :: 3.8',
-          # LINT.ThenChange(//depot/google3/google/protobuf/internal/test_util.py)
-          'Programming Language :: Python :: 3.9',
-          'Programming Language :: Python :: 3.10',
-          'Programming Language :: Python :: 3.11',
-          'Programming Language :: Python :: 3.12',
-      ],
-      namespace_packages=['google'],
-      packages=find_packages(
-          exclude=[
-              'import_test_package',
-              'protobuf_distutils',
-          ],
-      ),
->>>>>>> 92619cdd
       test_suite='google.protobuf.internal',
       cmdclass={
           'build_py': BuildPyCmd,
@@ -447,8 +381,4 @@
           'test_conformance': TestConformanceCmd,
       },
       ext_modules=ext_module_list,
-<<<<<<< HEAD
-=======
-      python_requires='>=3.8',
->>>>>>> 92619cdd
   )